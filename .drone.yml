kind: pipeline
type: kubernetes
name: test-all

trigger:
  event:
    - push
    - tag
  paths:
    include:
      - .drone.yml
      - packages/**/*
      - package-lock.json
      - package.json

steps:
  - name: test
    image: node:18
    commands:
<<<<<<< HEAD
      - echo "skipping tests"
      # - npm ci
      # - npm run build
      # - npm run lint
      # - npm run test
=======
      - npm ci
      - npx playwright install chromium --with-deps
      - npm run build
      - npm run lint
      - npm run test
>>>>>>> 8086968d

    environment:
      PORT: 3000
      OPENAI_EMBEDDING_MODEL: text-embedding-ada-002
      OPENAI_EMBEDDING_MODEL_VERSION: "2023-05-15"
      MONGODB_DATABASE_NAME: docs-chatbot-test
      VECTOR_SEARCH_INDEX_NAME: vector_index
      OPENAI_CHAT_COMPLETION_MODEL_VERSION: 2023-06-01-preview
      OPENAI_PREPROCESSOR_CHAT_COMPLETION_DEPLOYMENT: gpt-4o-mini
      OPENAI_API_VERSION: "2024-06-01"
      BRAINTRUST_TEXT_TO_DRIVER_PROJECT_NAME: "text-to-node-js-driver-benchmark"
      BRAINTRUST_API_KEY:
        from_secret: braintrust_api_key
      MONGODB_CONNECTION_URI:
        from_secret: mongodb_connection_uri
      OPENAI_ENDPOINT:
        from_secret: openai_endpoint
      OPENAI_API_KEY:
        from_secret: openai_api_key
      OPENAI_VERIFIED_ANSWER_EMBEDDING_DEPLOYMENT: docs-chatbot-embedding-ada-002
      OPENAI_RETRIEVAL_EMBEDDING_DEPLOYMENT: text-embedding-3-small
      OPENAI_CHAT_COMPLETION_DEPLOYMENT:
        from_secret: openai_chat_completion_deployment
      DEVCENTER_CONNECTION_URI:
        from_secret: devcenter_connection_uri
      LG_ARTIFACTORY_TOKEN:
        from_secret: lg_artifactory_token
      LG_ARTIFACTORY_EMAIL:
        from_secret: lg_artifactory_email
      GITHUB_ACCESS_TOKEN:
        from_secret: github_access_token
      UNIVERSITY_DATA_API_KEY:
        from_secret: university_data_api_key
      MONGODB_DOT_COM_CONNECTION_URI:
        from_secret: mongodb_dot_com_connection_uri
      MONGODB_DOT_COM_DB_NAME:
        from_secret: mongodb_dot_com_db_name
      JIRA_USERNAME:
        from_secret: jira_username
      JIRA_PASSWORD:
        from_secret: jira_password
      JUDGE_EMBEDDING_MODEL: "text-embedding-3-small"
      JUDGE_LLM: "gpt-4o-mini"

# ---
# Chat Server pipelines
# ---
---
depends_on: ["test-all"]
kind: pipeline
type: kubernetes
name: staging-build-chat-server

trigger:
  branch:
    - main
  event:
    - push

  paths:
    include:
      - packages/mongodb-chatbot-server/**/*
      - packages/chatbot-server-mongodb-public/**/*
      - packages/mongodb-rag-core/**/*
      - packages/mongodb-chatbot-ui/**/*
      - package-lock.json
      - package.json

steps:
  # Builds and publishes Docker image for staging
  - name: publish-staging-chatbot-server-mongodb-public
    image: plugins/kaniko-ecr
    environment:
      LG_ARTIFACTORY_TOKEN:
        from_secret: lg_artifactory_token
      LG_ARTIFACTORY_EMAIL:
        from_secret: lg_artifactory_email
    settings:
      dockerfile: chat-server.dockerfile
      create_repository: true
      registry: 795250896452.dkr.ecr.us-east-1.amazonaws.com
      repo: docs/${DRONE_REPO_NAME}-chat-server
      build_args:
        - LG_ARTIFACTORY_TOKEN
        - LG_ARTIFACTORY_EMAIL
        - GIT_COMMIT=${DRONE_COMMIT_SHA:0:7}
      tags:
        - git-${DRONE_COMMIT_SHA:0:7}-staging
        - latest-staging
      access_key:
        from_secret: ecr_access_key
      secret_key:
        from_secret: ecr_secret_key

  # Promotes current drone build to staging environment
  - name: promote-staging-chat-server
    image: drone/cli:1.4.0-alpine
    commands:
      - drone build promote mongodb/chatbot ${DRONE_BUILD_NUMBER} staging
    environment:
      DRONE_SERVER: ${DRONE_SYSTEM_PROTO}://${DRONE_SYSTEM_HOST}
      DRONE_TOKEN:
        from_secret: drone_token

---
kind: pipeline
type: kubernetes
name: staging-deploy-chatbot-server-mongodb-public

trigger:
  event:
    - promote
  target:
    - staging
  paths:
    include:
      - packages/mongodb-chatbot-server/**/*
      - packages/chatbot-server-mongodb-public/**/*
      - packages/mongodb-rag-core/**/*
      - packages/mongodb-chatbot-ui/**/*
      - package-lock.json
      - package.json
  branch:
    - main

steps:
  # Deploys docker image associated with staging build that triggered promotion
  - name: deploy-staging-chatbot-server
    image: quay.io/mongodb/drone-helm:v3
    settings:
      chart: mongodb/web-app
      chart_version: 4.12.3
      add_repos: [mongodb=https://10gen.github.io/helm-charts]
      namespace: docs
      release: chat-server-staging
      values: image.tag=git-${DRONE_COMMIT_SHA:0:7}-staging,image.repository=795250896452.dkr.ecr.us-east-1.amazonaws.com/docs/${DRONE_REPO_NAME}-chat-server,ingress.enabled=true,ingress.hosts[0]=chat-server.docs.staging.corp.mongodb.com
      values_files:
        ["packages/chatbot-server-mongodb-public/environments/staging.yml"]
      api_server: https://api.staging.corp.mongodb.com
      kubernetes_token:
        from_secret: staging_kubernetes_token
---
depends_on: ["test-all"]
kind: pipeline
type: kubernetes
name: qa-build-chatbot-server-mongodb-public

trigger:
  event:
    - tag
  ref:
    include:
      - refs/tags/chatbot-server-mongodb-public-qa-*

steps:
  # Builds and publishes Docker image for qa
  - name: publish-qa-chatbot-server-mongodb-public
    image: plugins/kaniko-ecr
    environment:
      ENVIRONMENT: qa
      LG_ARTIFACTORY_TOKEN:
        from_secret: lg_artifactory_token
      LG_ARTIFACTORY_EMAIL:
        from_secret: lg_artifactory_email
    settings:
      dockerfile: chat-server.dockerfile
      create_repository: true
      registry: 795250896452.dkr.ecr.us-east-1.amazonaws.com
      repo: docs/${DRONE_REPO_NAME}-chat-server
      build_args:
        - ENVIRONMENT
        - LG_ARTIFACTORY_TOKEN
        - LG_ARTIFACTORY_EMAIL
      tags:
        - git-${DRONE_COMMIT_SHA:0:7}-qa
        - latest-qa
      access_key:
        from_secret: ecr_access_key
      secret_key:
        from_secret: ecr_secret_key

  # Promotes current drone build to staging environment (QA server is in staging namespace)
  - name: promote-qa-chatbot-server-mongodb-public
    image: drone/cli:1.4.0-alpine
    commands:
      - drone build promote mongodb/chatbot ${DRONE_BUILD_NUMBER} staging
    environment:
      DRONE_SERVER: ${DRONE_SYSTEM_PROTO}://${DRONE_SYSTEM_HOST}
      DRONE_TOKEN:
        from_secret: drone_token

---
kind: pipeline
type: kubernetes
name: qa-deploy-chatbot-server-mongodb-public

trigger:
  event:
    - promote
  target:
    - staging
  ref:
    - refs/tags/chatbot-server-mongodb-public-qa-*

steps:
  # Deploys docker image associated with staging build that triggered promotion
  - name: deploy-qa-chatbot-server-mongodb-public
    image: quay.io/mongodb/drone-helm:v3
    settings:
      chart: mongodb/web-app
      chart_version: 4.12.3
      add_repos: [mongodb=https://10gen.github.io/helm-charts]
      namespace: docs
      release: chat-server-qa
      values: image.tag=git-${DRONE_COMMIT_SHA:0:7}-qa,image.repository=795250896452.dkr.ecr.us-east-1.amazonaws.com/docs/${DRONE_REPO_NAME}-chat-server,ingress.enabled=true,ingress.hosts[0]=chat-qa.docs.staging.corp.mongodb.com
      values_files:
        ["packages/mongodb-chatbot-server/environments/qa.yml"]
      api_server: https://api.staging.corp.mongodb.com
      kubernetes_token:
        from_secret: staging_kubernetes_token

---
depends_on: ["test-all"]
kind: pipeline
type: kubernetes
name: dev-rel-build-chatbot-server-mongodb-public

trigger:
  event:
    - tag
  ref:
    include:
      - refs/tags/chatbot-server-mongodb-public-dev-rel-*

steps:
  # Builds and publishes Docker image for qa
  - name: publish-dev-rel-chatbot-server-mongodb-public
    image: plugins/kaniko-ecr
    environment:
      ENVIRONMENT: qa
      LG_ARTIFACTORY_TOKEN:
        from_secret: lg_artifactory_token
      LG_ARTIFACTORY_EMAIL:
        from_secret: lg_artifactory_email
    settings:
      dockerfile: chat-server.dockerfile
      create_repository: true
      registry: 795250896452.dkr.ecr.us-east-1.amazonaws.com
      repo: docs/${DRONE_REPO_NAME}-chat-server
      build_args:
        - ENVIRONMENT
        - LG_ARTIFACTORY_TOKEN
        - LG_ARTIFACTORY_EMAIL
      tags:
        - git-${DRONE_COMMIT_SHA:0:7}-qa
        - latest-dev-rel
      access_key:
        from_secret: ecr_access_key
      secret_key:
        from_secret: ecr_secret_key

  # Promotes current drone build to staging environment (QA server is in staging namespace)
  - name: promote-dev-rel-chatbot-server-mongodb-public
    image: drone/cli:1.4.0-alpine
    commands:
      - drone build promote mongodb/chatbot ${DRONE_BUILD_NUMBER} staging
    environment:
      DRONE_SERVER: ${DRONE_SYSTEM_PROTO}://${DRONE_SYSTEM_HOST}
      DRONE_TOKEN:
        from_secret: drone_token

---
kind: pipeline
type: kubernetes
name: dev-rel-deploy-chatbot-server-mongodb-public

trigger:
  event:
    - promote
  target:
    - staging
  ref:
    - refs/tags/chatbot-server-mongodb-public-dev-rel-*

steps:
  # Deploys docker image associated with staging build that triggered promotion
  - name: deploy-dev-rel-chatbot-server-mongodb-public
    image: quay.io/mongodb/drone-helm:v3
    settings:
      chart: mongodb/web-app
      chart_version: 4.12.3
      add_repos: [mongodb=https://10gen.github.io/helm-charts]
      namespace: docs
      release: chat-server-dev-rel
      values: image.tag=git-${DRONE_COMMIT_SHA:0:7}-qa,image.repository=795250896452.dkr.ecr.us-east-1.amazonaws.com/docs/${DRONE_REPO_NAME}-chat-server,ingress.enabled=true,ingress.hosts[0]=dev-rel-generator.docs.staging.corp.mongodb.com
      values_files:
        ["packages/chatbot-server-mongodb-public/environments/dev-rel.yml"]
      api_server: https://api.staging.corp.mongodb.com
      kubernetes_token:
        from_secret: staging_kubernetes_token

---
depends_on: ["test-all"]
kind: pipeline
type: kubernetes
name: production-build-chatbot-server-mongodb-public

trigger:
  event:
    - tag
  ref:
    include:
      - refs/tags/chatbot-server-mongodb-public-v*

steps:
  # Builds and publishes Docker image for production
  - name: publish-production-chatbot-server-mongodb-public
    image: plugins/kaniko-ecr
    environment:
      LG_ARTIFACTORY_TOKEN:
        from_secret: lg_artifactory_token
      LG_ARTIFACTORY_EMAIL:
        from_secret: lg_artifactory_email
    settings:
      dockerfile: chat-server.dockerfile
      create_repository: true
      registry: 795250896452.dkr.ecr.us-east-1.amazonaws.com
      repo: docs/${DRONE_REPO_NAME}-chat-server
      build_args:
        - LG_ARTIFACTORY_TOKEN
        - LG_ARTIFACTORY_EMAIL
      tags:
        - git-${DRONE_COMMIT_SHA:0:7}-production
        - latest-production
      access_key:
        from_secret: ecr_access_key
      secret_key:
        from_secret: ecr_secret_key

  # Promotes current drone build to production environment
  - name: promote-production-chat-server
    image: drone/cli:1.4.0-alpine
    commands:
      - drone build promote mongodb/chatbot ${DRONE_BUILD_NUMBER} production
    environment:
      DRONE_SERVER: ${DRONE_SYSTEM_PROTO}://${DRONE_SYSTEM_HOST}
      DRONE_TOKEN:
        from_secret: drone_token

---
kind: pipeline
type: kubernetes
name: production-deploy-chatbot-server-mongodb-public

trigger:
  event:
    - promote
  target:
    - production
  ref:
    include:
      - refs/tags/chatbot-server-mongodb-public-v*

steps:
  # Deploys Docker image associated with production build that triggered promotion
  - name: deploy-production-chatbot-server-mongodb-public
    image: quay.io/mongodb/drone-helm:v3
    settings:
      chart: mongodb/web-app
      chart_version: 4.12.3
      add_repos: [mongodb=https://10gen.github.io/helm-charts]
      namespace: docs
      release: docs-chat
      values: image.tag=git-${DRONE_COMMIT_SHA:0:7}-production,image.repository=795250896452.dkr.ecr.us-east-1.amazonaws.com/docs/${DRONE_REPO_NAME}-chat-server,ingress.enabled=true,ingress.hosts[0]=chat-server.docs.prod.corp.mongodb.com
      values_files:
        ["packages/chatbot-server-mongodb-public/environments/production.yml"]
      api_server: https://api.prod.corp.mongodb.com
      kubernetes_token:
        from_secret: prod_kubernetes_token

# ---
# Ingest service
# ---
---
depends_on: ["test-all"]
kind: pipeline
type: kubernetes
name: staging-build-ingest-mongodb-public

trigger:
  branch:
    - main
  event:
    - push
  paths:
    include:
      - packages/mongodb-rag-ingest/**/*
      - packages/ingest-mongodb-public/**/*
      - packages/mongodb-rag-core/**/*
      - package-lock.json
      - package.json

steps:
  # Builds and publishes Docker image for staging
  - name: publish-staging-ingest-mongodb-public
    image: plugins/kaniko-ecr
    environment:
      LG_ARTIFACTORY_TOKEN:
        from_secret: lg_artifactory_token
      LG_ARTIFACTORY_EMAIL:
        from_secret: lg_artifactory_email
    settings:
      dockerfile: ingest-service.dockerfile
      create_repository: true
      registry: 795250896452.dkr.ecr.us-east-1.amazonaws.com
      repo: docs/${DRONE_REPO_NAME}-ingest-service
      build_args:
        - LG_ARTIFACTORY_TOKEN
        - LG_ARTIFACTORY_EMAIL
      tags:
        - git-${DRONE_COMMIT_SHA:0:7}-staging
        - latest-staging
      access_key:
        from_secret: ecr_access_key
      secret_key:
        from_secret: ecr_secret_key

  # Promotes current drone build to staging environment
  - name: promote-staging-ingest-mongodb-public
    image: drone/cli:1.4.0-alpine
    commands:
      - drone build promote mongodb/chatbot ${DRONE_BUILD_NUMBER} staging
    environment:
      DRONE_SERVER: ${DRONE_SYSTEM_PROTO}://${DRONE_SYSTEM_HOST}
      DRONE_TOKEN:
        from_secret: drone_token

---
kind: pipeline
type: kubernetes
name: staging-deploy-ingest-mongodb-public

trigger:
  event:
    - promote
  target:
    - staging
  paths:
    include:
      - packages/mongodb-rag-ingest/**/*
      - packages/ingest-mongodb-public/**/*
      - packages/mongodb-rag-core/**/*
      - package-lock.json
      - package.json

  branch:
    - main

steps:
  # Deploys docker image associated with staging build that triggered promotion
  - name: deploy-staging-ingest-mongodb-public
    image: quay.io/mongodb/drone-helm:v3
    settings:
      chart: mongodb/cronjobs
      chart_version: 1.10.0
      add_repos: [mongodb=https://10gen.github.io/helm-charts]
      namespace: docs
      release: ingest-service
      values: image.tag=git-${DRONE_COMMIT_SHA:0:7}-staging,image.repository=795250896452.dkr.ecr.us-east-1.amazonaws.com/docs/${DRONE_REPO_NAME}-ingest-service
      values_files:
        - packages/ingest-mongodb-public/environments/staging.yml
      api_server: https://api.staging.corp.mongodb.com
      kubernetes_token:
        from_secret: staging_kubernetes_token
# ingest for coach gtm
---
depends_on: ["test-all"]
kind: pipeline
type: kubernetes
name: staging-build-ingest-coach-gtm

trigger:
  branch:
    - main
  event:
    - push
  paths:
    include:
      - packages/mongodb-rag-ingest/**/*
      - packages/ingest-mongodb-public/**/*
      - packages/mongodb-rag-core/**/*
      - package-lock.json
      - package.json

steps:
  # Builds and publishes Docker image for staging
  - name: publish-staging-ingest-coach-gtm
    image: plugins/kaniko-ecr
    environment:
      LG_ARTIFACTORY_TOKEN:
        from_secret: lg_artifactory_token
      LG_ARTIFACTORY_EMAIL:
        from_secret: lg_artifactory_email
    settings:
      dockerfile: ingest-service.dockerfile
      create_repository: true
      registry: 795250896452.dkr.ecr.us-east-1.amazonaws.com
      repo: docs/${DRONE_REPO_NAME}-ingest-coach-gtm
      build_args:
        - LG_ARTIFACTORY_TOKEN
        - LG_ARTIFACTORY_EMAIL
      tags:
        - git-${DRONE_COMMIT_SHA:0:7}-coach-gtm-staging
        - latest-coach-gtm-staging
      access_key:
        from_secret: ecr_access_key
      secret_key:
        from_secret: ecr_secret_key

  # Promotes current drone build to staging environment
  - name: promote-staging-ingest-coach-gtm
    image: drone/cli:1.4.0-alpine
    commands:
      - drone build promote mongodb/chatbot ${DRONE_BUILD_NUMBER} staging
    environment:
      DRONE_SERVER: ${DRONE_SYSTEM_PROTO}://${DRONE_SYSTEM_HOST}
      DRONE_TOKEN:
        from_secret: drone_token

---
kind: pipeline
type: kubernetes
name: staging-deploy-ingest-coach-gtm

trigger:
  event:
    - promote
  target:
    - staging
  paths:
    include:
      - packages/mongodb-rag-ingest/**/*
      - packages/ingest-mongodb-public/**/*
      - packages/mongodb-rag-core/**/*
      - package-lock.json
      - package.json

  branch:
    - main

steps:
  # Deploys docker image associated with staging build that triggered promotion
  - name: deploy-staging-ingest-coach-gtm
    image: quay.io/mongodb/drone-helm:v3
    settings:
      chart: mongodb/cronjobs
      chart_version: 1.10.0
      add_repos: [mongodb=https://10gen.github.io/helm-charts]
      namespace: docs
      release: ingest-coach-gtm-staging
      values: image.tag=git-${DRONE_COMMIT_SHA:0:7}-coach-gtm-staging,image.repository=795250896452.dkr.ecr.us-east-1.amazonaws.com/docs/${DRONE_REPO_NAME}-ingest-coach-gtm
      values_files:
        - packages/ingest-mongodb-public/environments/coachGtm.staging.yml
      api_server: https://api.staging.corp.mongodb.com
      kubernetes_token:
        from_secret: staging_kubernetes_token

---
depends_on: ["test-all"]
kind: pipeline
type: kubernetes
name: production-build-mongodb-rag-ingest

trigger:
  event:
    - tag
  ref:
    include:
      - refs/tags/ingest-mongodb-public-v*

steps:
  # Builds and publishes Docker image for production
  - name: publish-production-mongodb-rag-ingest
    image: plugins/kaniko-ecr
    environment:
      LG_ARTIFACTORY_TOKEN:
        from_secret: lg_artifactory_token
      LG_ARTIFACTORY_EMAIL:
        from_secret: lg_artifactory_email
    settings:
      dockerfile: ingest-service.dockerfile
      create_repository: true
      registry: 795250896452.dkr.ecr.us-east-1.amazonaws.com
      repo: docs/${DRONE_REPO_NAME}-ingest-service
      build_args:
        - LG_ARTIFACTORY_TOKEN
        - LG_ARTIFACTORY_EMAIL
      tags:
        - git-${DRONE_COMMIT_SHA:0:7}-production
        - latest-production
      access_key:
        from_secret: ecr_access_key
      secret_key:
        from_secret: ecr_secret_key

  # Promotes current drone build to production environment
  - name: promote-production-mongodb-rag-ingest
    image: drone/cli:1.4.0-alpine
    commands:
      - drone build promote mongodb/chatbot ${DRONE_BUILD_NUMBER} production
    environment:
      DRONE_SERVER: ${DRONE_SYSTEM_PROTO}://${DRONE_SYSTEM_HOST}
      DRONE_TOKEN:
        from_secret: drone_token

---
kind: pipeline
type: kubernetes
name: production-deploy-ingest-mongodb-public

trigger:
  event:
    - promote
  target:
    - production
  ref:
    include:
      - refs/tags/ingest-mongodb-public-v*

steps:
  - name: deploy-production-ingest-service
    image: quay.io/mongodb/drone-helm:v3
    settings:
      chart: mongodb/cronjobs
      chart_version: 1.10.0
      add_repos: [mongodb=https://10gen.github.io/helm-charts]
      namespace: docs
      release: ingest-service
      values: image.tag=git-${DRONE_COMMIT_SHA:0:7}-production,image.repository=795250896452.dkr.ecr.us-east-1.amazonaws.com/docs/${DRONE_REPO_NAME}-ingest-service
      values_files:
        - packages/ingest-mongodb-public/environments/production.yml
      api_server: https://api.prod.corp.mongodb.com
      kubernetes_token:
        from_secret: prod_kubernetes_token

# ---
# mongodb-rag-core package
# ---
---
kind: pipeline
type: kubernetes
name: publish-mongodb-rag-core
depends_on: ["test-all"]

trigger:
  event:
    - tag
  ref:
    include:
      - refs/tags/mongodb-rag-core-v*

steps:
  - name: build package
    image: node:18
    commands:
      - npm install lerna
      - npm run bootstrap -- --scope mongodb-rag-core
      - npm run build -- --scope mongodb-rag-core
      - cd packages/mongodb-rag-core && npm publish
    environment:
      LG_ARTIFACTORY_TOKEN:
        from_secret: lg_artifactory_token
      LG_ARTIFACTORY_EMAIL:
        from_secret: lg_artifactory_email
      MONGODB_EAI_NPM_TOKEN:
        from_secret: mongodb_ai_npm_token

# ---
# mongodb-rag-ingest package
# ---
---
kind: pipeline
type: kubernetes
name: publish-mongodb-rag-ingest
depends_on: ["test-all"]

trigger:
  event:
    - tag
  ref:
    include:
      - refs/tags/mongodb-rag-ingest-v*

steps:
  - name: build package
    image: node:18
    commands:
      - npm install lerna
      - npm run bootstrap -- --scope='{mongodb-rag-core,mongodb-rag-ingest}'
      - npm run build -- --scope='{mongodb-rag-core,mongodb-rag-ingest}'
      - cd packages/mongodb-rag-ingest && npm publish
    environment:
      LG_ARTIFACTORY_TOKEN:
        from_secret: lg_artifactory_token
      LG_ARTIFACTORY_EMAIL:
        from_secret: lg_artifactory_email
      MONGODB_EAI_NPM_TOKEN:
        from_secret: mongodb_ai_npm_token
# ---
# mongodb-chatbot-server package
# ---
---
kind: pipeline
type: kubernetes
name: publish-mongodb-chatbot-server
depends_on: ["test-all"]

trigger:
  event:
    - tag
  ref:
    include:
      - refs/tags/mongodb-chatbot-server-v*

steps:
  - name: build package
    image: node:18
    commands:
      - npm install lerna
      - npm run bootstrap -- --scope='{mongodb-rag-core,mongodb-chatbot-server}'
      - npm run build -- --scope='{mongodb-rag-core,mongodb-chatbot-server}'
      - cd packages/mongodb-chatbot-server && npm publish
    environment:
      LG_ARTIFACTORY_TOKEN:
        from_secret: lg_artifactory_token
      LG_ARTIFACTORY_EMAIL:
        from_secret: lg_artifactory_email
      MONGODB_EAI_NPM_TOKEN:
        from_secret: mongodb_ai_npm_token

# ---
# Chat UI
# ---
---
kind: pipeline
type: kubernetes
name: publish-chat-ui

trigger:
  event:
    - tag
  ref:
    include:
      - refs/tags/mongodb-chatbot-ui-v*

steps:
  - name: build package
    image: node:18
    commands:
      - npm install lerna
      - npm run bootstrap -- --scope='{mongodb-rag-core,mongodb-chatbot-ui}'
      - npm run build -- --scope='{mongodb-rag-core,mongodb-chatbot-ui}'
      - cd packages/mongodb-chatbot-ui && npm publish
    environment:
      LG_ARTIFACTORY_TOKEN:
        from_secret: lg_artifactory_token
      LG_ARTIFACTORY_EMAIL:
        from_secret: lg_artifactory_email
      MONGODB_EAI_NPM_TOKEN:
        from_secret: mongodb_ai_npm_token
# ---
# Scripts service
# ---
---
depends_on: ["test-all"]
kind: pipeline
type: kubernetes
name: staging-build-scripts-service

trigger:
  branch:
    - main
  event:
    - push
  paths:
    include:
      - packages/scripts/**/*
      - packages/mongodb-rag-core/**/*
      - packages/mongodb-chatbot-server/**/*
      - package-lock.json
      - package.json

steps:
  # Builds and publishes Docker image for staging
  - name: publish-staging-scripts-service
    image: plugins/kaniko-ecr
    environment:
      LG_ARTIFACTORY_TOKEN:
        from_secret: lg_artifactory_token
      LG_ARTIFACTORY_EMAIL:
        from_secret: lg_artifactory_email
    settings:
      dockerfile: scripts-service.dockerfile
      create_repository: true
      registry: 795250896452.dkr.ecr.us-east-1.amazonaws.com
      repo: docs/${DRONE_REPO_NAME}-scripts-service
      build_args:
        - LG_ARTIFACTORY_TOKEN
        - LG_ARTIFACTORY_EMAIL
      tags:
        - git-${DRONE_COMMIT_SHA:0:7}-staging
        - latest-staging
      access_key:
        from_secret: ecr_access_key
      secret_key:
        from_secret: ecr_secret_key

  # Promotes current drone build to staging environment
  - name: promote-staging-scripts-service
    image: drone/cli:1.4.0-alpine
    commands:
      - drone build promote mongodb/chatbot ${DRONE_BUILD_NUMBER} staging
    environment:
      DRONE_SERVER: ${DRONE_SYSTEM_PROTO}://${DRONE_SYSTEM_HOST}
      DRONE_TOKEN:
        from_secret: drone_token

---
kind: pipeline
type: kubernetes
name: staging-deploy-scripts-service

trigger:
  event:
    - promote
  target:
    - staging
  paths:
    include:
      - packages/scripts/**/*
      - packages/mongodb-rag-core/**/*
      - packages/mongodb-chatbot-server/**/*
      - package-lock.json
      - package.json

  branch:
    - main

steps:
  # Deploys docker image associated with staging build that triggered promotion
  - name: deploy-staging-scripts-service
    image: quay.io/mongodb/drone-helm:v3
    settings:
      chart: mongodb/cronjobs
      chart_version: 1.10.0
      add_repos: [mongodb=https://10gen.github.io/helm-charts]
      namespace: docs
      release: scripts-service
      values: image.tag=git-${DRONE_COMMIT_SHA:0:7}-staging,image.repository=795250896452.dkr.ecr.us-east-1.amazonaws.com/docs/${DRONE_REPO_NAME}-scripts-service
      values_files:
        - packages/scripts/environments/staging.yml
      api_server: https://api.staging.corp.mongodb.com
      kubernetes_token:
        from_secret: staging_kubernetes_token

---
depends_on: ["test-all"]
kind: pipeline
type: kubernetes
name: production-build-scripts-service

trigger:
  event:
    - tag
  ref:
    include:
      - refs/tags/scripts-v*

steps:
  # Builds and publishes Docker image for production
  - name: publish-production-scripts-service
    image: plugins/kaniko-ecr
    environment:
      LG_ARTIFACTORY_TOKEN:
        from_secret: lg_artifactory_token
      LG_ARTIFACTORY_EMAIL:
        from_secret: lg_artifactory_email
    settings:
      dockerfile: scripts-service.dockerfile
      create_repository: true
      registry: 795250896452.dkr.ecr.us-east-1.amazonaws.com
      repo: docs/${DRONE_REPO_NAME}-scripts-service
      build_args:
        - LG_ARTIFACTORY_TOKEN
        - LG_ARTIFACTORY_EMAIL
      tags:
        - git-${DRONE_COMMIT_SHA:0:7}-production
        - latest-production
      access_key:
        from_secret: ecr_access_key
      secret_key:
        from_secret: ecr_secret_key

  # Promotes current drone build to production environment
  - name: promote-production-scripts-service
    image: drone/cli:1.4.0-alpine
    commands:
      - drone build promote mongodb/chatbot ${DRONE_BUILD_NUMBER} production
    environment:
      DRONE_SERVER: ${DRONE_SYSTEM_PROTO}://${DRONE_SYSTEM_HOST}
      DRONE_TOKEN:
        from_secret: drone_token

---
kind: pipeline
type: kubernetes
name: production-deploy-scripts-service

trigger:
  event:
    - promote
  target:
    - production
  ref:
    include:
      - refs/tags/scripts-v*

steps:
  - name: deploy-production-scripts-service
    image: quay.io/mongodb/drone-helm:v3
    settings:
      chart: mongodb/cronjobs
      chart_version: 1.10.0
      add_repos: [mongodb=https://10gen.github.io/helm-charts]
      namespace: docs
      release: scripts-service
      values: image.tag=git-${DRONE_COMMIT_SHA:0:7}-production,image.repository=795250896452.dkr.ecr.us-east-1.amazonaws.com/docs/${DRONE_REPO_NAME}-scripts-service
      values_files:
        - packages/scripts/environments/production.yml
      api_server: https://api.prod.corp.mongodb.com
      kubernetes_token:
        from_secret: prod_kubernetes_token

# ---
# Datasets service
# ---
---
depends_on: ["test-all"]
kind: pipeline
type: kubernetes
name: staging-build-datasets-service

trigger:
  branch:
    - main
    - EAI-871 # TODO: remove before merge
  event:
    - push
  paths:
    include:
      - packages/datasets/**/*
      - packages/mongodb-rag-core/**/*
      - package-lock.json
      - package.json

steps:
  # Builds and publishes Docker image for staging
  - name: publish-staging-datasets-service
    image: plugins/kaniko-ecr
    settings:
      dockerfile: datasets.dockerfile
      create_repository: true
      registry: 795250896452.dkr.ecr.us-east-1.amazonaws.com
      repo: docs/${DRONE_REPO_NAME}-datasets-service
      tags:
        - git-${DRONE_COMMIT_SHA:0:7}-staging
        - latest-staging
      access_key:
        from_secret: ecr_access_key
      secret_key:
        from_secret: ecr_secret_key

  # Promotes current drone build to staging environment
  - name: promote-staging-datasets-service
    image: drone/cli:1.4.0-alpine
    commands:
      - drone build promote mongodb/chatbot ${DRONE_BUILD_NUMBER} staging
    environment:
      DRONE_SERVER: ${DRONE_SYSTEM_PROTO}://${DRONE_SYSTEM_HOST}
      DRONE_TOKEN:
        from_secret: drone_token

---
kind: pipeline
type: kubernetes
name: staging-deploy-datasets-service

trigger:
  event:
    - promote
  target:
    - staging
  paths:
    include:
      - packages/datasets/**/*
      - packages/mongodb-rag-core/**/*
      - package-lock.json
      - package.json

  branch:
    - main
    - EAI-871 # TODO: remove before merge

steps:
  # Deploys docker image associated with staging build that triggered promotion
  - name: deploy-staging-datasets-service
    image: quay.io/mongodb/drone-helm:v3
    settings:
      chart: mongodb/cronjobs
      chart_version: 1.10.0
      add_repos: [mongodb=https://10gen.github.io/helm-charts]
      namespace: docs
      release: datasets-service
      values: image.tag=git-${DRONE_COMMIT_SHA:0:7}-staging,image.repository=795250896452.dkr.ecr.us-east-1.amazonaws.com/docs/${DRONE_REPO_NAME}-datasets-service
      values_files:
        - packages/datasets/environments/staging.yml
      api_server: https://api.staging.corp.mongodb.com
      kubernetes_token:
        from_secret: staging_kubernetes_token

---
depends_on: ["test-all"]
kind: pipeline
type: kubernetes
name: production-build-datasets-service

trigger:
  event:
    - tag
  ref:
    include:
      - refs/tags/datasets-v*

steps:
  # Builds and publishes Docker image for production
  - name: publish-production-datasets-service
    image: plugins/kaniko-ecr
    settings:
      dockerfile: datasets.dockerfile
      create_repository: true
      registry: 795250896452.dkr.ecr.us-east-1.amazonaws.com
      repo: docs/${DRONE_REPO_NAME}-datasets-service
      tags:
        - git-${DRONE_COMMIT_SHA:0:7}-production
        - ${DRONE_TAG}
      access_key:
        from_secret: ecr_access_key
      secret_key:
        from_secret: ecr_secret_key

  # Promotes current drone build to production environment
  - name: promote-production-datasets-service
    image: drone/cli:1.4.0-alpine
    commands:
      - drone build promote mongodb/chatbot ${DRONE_BUILD_NUMBER} production
    environment:
      DRONE_SERVER: ${DRONE_SYSTEM_PROTO}://${DRONE_SYSTEM_HOST}
      DRONE_TOKEN:
        from_secret: drone_token<|MERGE_RESOLUTION|>--- conflicted
+++ resolved
@@ -17,19 +17,11 @@
   - name: test
     image: node:18
     commands:
-<<<<<<< HEAD
-      - echo "skipping tests"
-      # - npm ci
-      # - npm run build
-      # - npm run lint
-      # - npm run test
-=======
       - npm ci
       - npx playwright install chromium --with-deps
       - npm run build
       - npm run lint
       - npm run test
->>>>>>> 8086968d
 
     environment:
       PORT: 3000
