import * as matter from "gray-matter";
import toml from "toml";

<<<<<<< HEAD
/**
  This function extracts frontmatter from a string. 
  The generic type does not validate that the frontmatter
  conforms to the type. It just provides the type
  for developer convenience.
*/
=======
>>>>>>> eb13f4bc
export function extractFrontMatter<T extends Record<string, unknown>>(
  text: string,
  language?: string,
  delimiter?: string
): {
  metadata?: T;
  body: string;
} {
  let metadata: T | undefined;
  let body = text;
  const options = {
    delimiters: delimiter,
    language,
    engines: {
      toml: toml.parse.bind(toml),
    },
  };

  const frontmatterResult = matter.test(text, options)
    ? matter.default(text, options)
    : undefined;
  body = frontmatterResult?.content ?? text;
  metadata = frontmatterResult?.data as T | undefined;

  return {
    metadata,
    body: body.trimStart(),
  };
}<|MERGE_RESOLUTION|>--- conflicted
+++ resolved
@@ -1,15 +1,12 @@
 import * as matter from "gray-matter";
 import toml from "toml";
 
-<<<<<<< HEAD
 /**
-  This function extracts frontmatter from a string. 
+  This function extracts frontmatter from a string.
   The generic type does not validate that the frontmatter
   conforms to the type. It just provides the type
   for developer convenience.
 */
-=======
->>>>>>> eb13f4bc
 export function extractFrontMatter<T extends Record<string, unknown>>(
   text: string,
   language?: string,
