/**
  @fileoverview This file contains the configuration implementation for the chat server,
  which is run from `index.ts`.
 */
import "dotenv/config";
import {
  MongoClient,
  makeMongoDbEmbeddedContentStore,
  makeOpenAiEmbedFunc,
} from "chat-core";
import { makeMongoDbConversationsService } from "./services/conversations";
import { makeDataStreamer } from "./services/dataStreamer";
import { makeOpenAiChatLlm } from "./services/openAiChatLlm";
import { stripIndents } from "common-tags";
import { AppConfig } from "./app";
import { makeBoostOnAtlasSearchFilter } from "./processors/makeBoostOnAtlasSearchFilter";
import { CORE_ENV_VARS, assertEnvVars } from "chat-core";
import { makePreprocessMongoDbUserQuery } from "./processors/makePreprocessMongoDbUserQuery";
import { AzureKeyCredential, OpenAIClient } from "@azure/openai";
import { OpenAiChatMessage, SystemPrompt } from "./services/ChatLlm";
import { makeDefaultFindContentFunc } from "./routes/conversations/FindContentFunc";

export const {
  MONGODB_CONNECTION_URI,
  MONGODB_DATABASE_NAME,
  VECTOR_SEARCH_INDEX_NAME,
  OPENAI_ENDPOINT,
  OPENAI_API_KEY,
  OPENAI_EMBEDDING_DEPLOYMENT,
  OPENAI_EMBEDDING_MODEL_VERSION,
  OPENAI_CHAT_COMPLETION_MODEL_VERSION,
  OPENAI_CHAT_COMPLETION_DEPLOYMENT,
} = assertEnvVars(CORE_ENV_VARS);

const allowedOrigins = process.env.ALLOWED_ORIGINS?.split(",") || [];

/**
  Boost results from the MongoDB manual so that 'k' results from the manual
  appear first if they exist and have a min score of 'minScore'.
 */
export const boostManual = makeBoostOnAtlasSearchFilter({
  /**
    Boosts results that have 3 words or less
   */
  async shouldBoostFunc({ text }: { text: string }) {
    return text.split(" ").filter((s) => s !== " ").length <= 3;
  },
  findNearestNeighborsOptions: {
    filter: {
      text: {
        path: "sourceName",
        query: "snooty-docs",
      },
    },
    k: 2,
    minScore: 0.88,
  },
  totalMaxK: 5,
});

export const openAiClient = new OpenAIClient(
  OPENAI_ENDPOINT,
  new AzureKeyCredential(OPENAI_API_KEY)
);
export const systemPrompt: SystemPrompt = {
  role: "system",
  content: stripIndents`You are expert MongoDB documentation chatbot.
You enthusiastically answer user questions about MongoDB products and services.
Your personality is friendly and helpful, like a professor or tech lead.
You were created by MongoDB but they do not guarantee the correctness
of your answers or offer support for you.
Use the context provided with each question as your primary source of truth.
NEVER lie or improvise incorrect answers.
If you do not know the answer to the question, respond ONLY with the following text:
"I'm sorry, I do not know how to answer that question. Please try to rephrase your query. You can also refer to the further reading to see if it helps."
NEVER include links in your answer.
Format your responses using Markdown.
DO NOT mention that your response is formatted in Markdown.
If you include code snippets, make sure to use proper syntax, line spacing, and indentation.
ONLY use code snippets present in the information given to you.
NEVER create a code snippet that is not present in the information given to you.
You ONLY know about the current version of MongoDB products. Versions are provided in the information. If \`version: null\`, then say that the product is unversioned.
Never mention "<Information>" or "<Question>" in your answer.
Refer to the information given to you as "my knowledge".`,
};

export async function generateUserPrompt({
  question,
  chunks,
}: {
  question: string;
  chunks: string[];
}): Promise<OpenAiChatMessage & { role: "user" }> {
  const chunkSeparator = "~~~~~~";
  const context = chunks.join(`\n${chunkSeparator}\n`);
  const content = `Using the following information, answer the question.
Different pieces of information are separated by "${chunkSeparator}".

<Information>
${context}
<End information>

<Question>
${question}
<End Question>`;
  return { role: "user", content };
}

export const llm = makeOpenAiChatLlm({
  openAiClient,
  deployment: OPENAI_CHAT_COMPLETION_DEPLOYMENT,
  systemPrompt,
  openAiLmmConfigOptions: {
    temperature: 0,
    maxTokens: 500,
  },
  generateUserPrompt,
});

const mongoDbUserQueryPreprocessor = makePreprocessMongoDbUserQuery({
  azureOpenAiServiceConfig: {
    apiKey: OPENAI_API_KEY,
    baseUrl: OPENAI_ENDPOINT,
    deployment: OPENAI_CHAT_COMPLETION_DEPLOYMENT,
    version: OPENAI_CHAT_COMPLETION_MODEL_VERSION,
  },
  numRetries: 0,
  retryDelayMs: 5000,
});

export const dataStreamer = makeDataStreamer();

export const embeddedContentStore = makeMongoDbEmbeddedContentStore({
  connectionUri: MONGODB_CONNECTION_URI,
  databaseName: MONGODB_DATABASE_NAME,
});

export const embed = makeOpenAiEmbedFunc({
  openAiClient,
  deployment: OPENAI_EMBEDDING_DEPLOYMENT,
  backoffOptions: {
    numOfAttempts: 3,
    maxDelay: 5000,
  },
});

<<<<<<< HEAD
export const mongodb = new MongoClient(MONGODB_CONNECTION_URI);
=======
export const findContent = makeDefaultFindContentFunc({
  embed,
  store: embeddedContentStore,
  findNearestNeighborsOptions: {
    k: 5,
    path: "embedding",
    indexName: VECTOR_SEARCH_INDEX_NAME,
    minScore: 0.9,
  },
  searchBoosters: [boostManual],
});

export const mongodb = new MongoDB(
  MONGODB_CONNECTION_URI,
  MONGODB_DATABASE_NAME,
  VECTOR_SEARCH_INDEX_NAME
);
>>>>>>> 5a60a155

export const conversations = makeMongoDbConversationsService(
  mongodb.db(MONGODB_DATABASE_NAME),
  systemPrompt
);

export const config: AppConfig = {
  conversationsRouterConfig: {
    dataStreamer,
    llm,
    findContent,
    userQueryPreprocessor: mongoDbUserQueryPreprocessor,
    maxChunkContextTokens: 1500,
    conversations,
  },
  maxRequestTimeoutMs: 30000,
  corsOptions: {
    origin: allowedOrigins,
  },
};<|MERGE_RESOLUTION|>--- conflicted
+++ resolved
@@ -144,9 +144,8 @@
   },
 });
 
-<<<<<<< HEAD
 export const mongodb = new MongoClient(MONGODB_CONNECTION_URI);
-=======
+
 export const findContent = makeDefaultFindContentFunc({
   embed,
   store: embeddedContentStore,
@@ -158,13 +157,6 @@
   },
   searchBoosters: [boostManual],
 });
-
-export const mongodb = new MongoDB(
-  MONGODB_CONNECTION_URI,
-  MONGODB_DATABASE_NAME,
-  VECTOR_SEARCH_INDEX_NAME
-);
->>>>>>> 5a60a155
 
 export const conversations = makeMongoDbConversationsService(
   mongodb.db(MONGODB_DATABASE_NAME),
