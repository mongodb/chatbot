import "dotenv/config";
import { makeApp } from "./app";
import {
  logger,
  MongoDB,
  makeDatabaseConnection,
  makeOpenAiEmbedFunc,
} from "chat-core";
import { ConversationsService } from "./services/conversations";
import { makeDataStreamer } from "./services/dataStreamer";
import { makeOpenAiLlm } from "./services/llm";
import { config } from "./config";

const PORT = process.env.PORT || 3000;

const startServer = async () => {
  // Create instances of services
  const mongodb = new MongoDB(
    config.mongodb.connectionUri,
    config.mongodb.databaseName,
    config.mongodb.vectorSearchIndexName
  );

  const conversations = new ConversationsService(
    mongodb.db,
    config.llm.systemPrompt
  );

  const dataStreamer = makeDataStreamer();

  const store = await makeDatabaseConnection(config.embeddedContentStore);

  const embed = makeOpenAiEmbedFunc(config.embed);

  const llm = makeOpenAiLlm(config.llm);

  const app = await makeApp({
    embed,
    store,
    conversations,
    dataStreamer,
    llm,
    findNearestNeighborsOptions: config.findNearestNeighborsOptions,
    searchBoosters: config.conversations?.searchBoosters,
<<<<<<< HEAD
    userQueryPreprocessor: config.conversations?.userQueryPreprocessor,
=======
    maxRequestTimeoutMs: config.maxRequestTimeoutMs,
>>>>>>> 539d4039
  });

  const server = app.listen(PORT, () => {
    logger.info(`Server listening on port: ${PORT}`);
  });

  process.on("SIGINT", async () => {
    logger.info("SIGINT signal received");
    await mongodb.close();
    await store.close();
    await new Promise<void>((resolve, reject) => {
      server.close((error) => {
        error ? reject(error) : resolve();
      });
    });
    process.exit(1);
  });
};

try {
  startServer();
} catch (e) {
  logger.error(`Fatal error: ${e}`);
  process.exit(1);
}<|MERGE_RESOLUTION|>--- conflicted
+++ resolved
@@ -42,11 +42,9 @@
     llm,
     findNearestNeighborsOptions: config.findNearestNeighborsOptions,
     searchBoosters: config.conversations?.searchBoosters,
-<<<<<<< HEAD
     userQueryPreprocessor: config.conversations?.userQueryPreprocessor,
-=======
     maxRequestTimeoutMs: config.maxRequestTimeoutMs,
->>>>>>> 539d4039
+
   });
 
   const server = app.listen(PORT, () => {
