--- conflicted
+++ resolved
@@ -1,14 +1,4 @@
-<<<<<<< HEAD
 import { Message } from "../services";
-
-/**
-  Query preprocessors run on the raw user input. They must return a new query.
-  They can also optionally return additional data.
-=======
-export interface QueryPreprocessorMessage {
-  content: string;
-  role: string;
-}
 
 /**
   Query preprocessors transform an input query to a new query based on your
@@ -18,7 +8,6 @@
   preprocessor may also suggest not answering with the rejectQuery field in the
   return value (for example, if the query disparages your company, you might
   want to send a canned response).
->>>>>>> ed345079
 */
 export type QueryPreprocessorFunc<
   ReturnType extends QueryPreprocessorResult = QueryPreprocessorResult
@@ -26,11 +15,6 @@
   query,
   messages,
 }: {
-<<<<<<< HEAD
-  query: string;
-  messages: Message[];
-}) => Promise<T & { query: string; doNotAnswer?: boolean }>;
-=======
   query?: string;
   messages: QueryPreprocessorMessage[];
 }) => Promise<ReturnType>;
@@ -38,5 +22,4 @@
 export type QueryPreprocessorResult = {
   query?: string;
   rejectQuery: boolean;
-};
->>>>>>> ed345079
+};