--- conflicted
+++ resolved
@@ -13,13 +13,9 @@
   conversationConstants,
   Conversation,
   ConversationsService,
-<<<<<<< HEAD
   Message,
   makeMongoDbConversationsService,
-=======
   AssistantMessage,
-  makeConversationsService,
->>>>>>> ed345079
 } from "../../services/conversations";
 import express, { Express } from "express";
 import {
