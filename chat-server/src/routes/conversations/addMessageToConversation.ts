--- conflicted
+++ resolved
@@ -126,19 +126,12 @@
       // TODO: consider refactoring this to feed in all messages to the embed function
       // And then as a future step, we can use LLM pre-processing to create a better input
       // to the embedding service.
-<<<<<<< HEAD
-      const chunks = await getContentForText({
-        embeddings,
-        ipAddress: ip,
-        text: latestMessageText,
-        content,
-      });
-=======
+
       let chunks: WithScore<EmbeddedContent>[];
       try {
         chunks = await getContentForText({
           embed,
-          ipAddress,
+          ipAddress: ip,
           text: latestMessageText,
           store,
           findNearestNeighborsOptions,
@@ -158,7 +151,6 @@
         const apiRes = convertMessageFromDbToApi(assistantMessage);
         res.status(200).json(apiRes);
       }
->>>>>>> af1b8458
 
       const chunkTexts = chunks.map((chunk) => chunk.text);
       const latestMessage: OpenAiChatMessage = {
