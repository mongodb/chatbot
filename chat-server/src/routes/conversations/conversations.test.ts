import { strict as assert } from "assert";
import request from "supertest";
import "dotenv/config";
import {
  MongoDB,
  makeOpenAiEmbedFunc,
  assertEnvVars,
  CORE_ENV_VARS,
  EmbeddedContentStore,
  DatabaseConnection,
  EmbeddedContent,
  makeDatabaseConnection,
  EmbedFunc,
  FindNearestNeighborsOptions,
} from "chat-core";
import {
  conversationConstants,
  Conversation,
  ConversationsService,
  Message,
  ConversationsServiceInterface,
} from "../../services/conversations";
import express, { Express } from "express";
import {
  AddMessageRequestBody,
  addMessagesToDatabase,
  makeAddMessageToConversationRoute,
  convertDbMessageToOpenAiMessage,
  generateFurtherReading,
  validateApiConversationFormatting,
  getContentForText,
  MAX_INPUT_LENGTH,
  AddMessageToConversationRouteParams,
  MAX_MESSAGES_IN_CONVERSATION,
} from "./addMessageToConversation";
import { makeCreateConversationRoute } from "./createConversation";
import { ApiConversation, ApiMessage } from "./utils";
import { makeOpenAiLlm } from "../../services/llm";
import { makeDataStreamer } from "../../services/dataStreamer";
import { stripIndent } from "common-tags";
import { ObjectId } from "mongodb";
import { makeRateMessageRoute } from "./rateMessage";
import { makeApp } from "../../app";

jest.setTimeout(100000);

// ip address for local host
const ipAddress = "127.0.0.1";

describe("Conversations Router", () => {
  const {
    MONGODB_CONNECTION_URI,
    MONGODB_DATABASE_NAME,
    OPENAI_ENDPOINT,
    OPENAI_API_KEY,
    OPENAI_EMBEDDING_DEPLOYMENT,
    OPENAI_EMBEDDING_MODEL_VERSION,
    OPENAI_CHAT_COMPLETION_DEPLOYMENT,
    VECTOR_SEARCH_INDEX_NAME,
  } = assertEnvVars(CORE_ENV_VARS);

  // set up embeddings service
  const embed = makeOpenAiEmbedFunc({
    apiKey: OPENAI_API_KEY,
    apiVersion: OPENAI_EMBEDDING_MODEL_VERSION,
    baseUrl: OPENAI_ENDPOINT,
    deployment: OPENAI_EMBEDDING_DEPLOYMENT,
  });

  // set up llm service
  const llm = makeOpenAiLlm({
    baseUrl: OPENAI_ENDPOINT,
    deployment: OPENAI_CHAT_COMPLETION_DEPLOYMENT,
    apiKey: OPENAI_API_KEY,
  });
  const dataStreamer = makeDataStreamer();

  const findNearestNeighborsOptions: FindNearestNeighborsOptions = {
    k: 5,
    path: "embedding",
    indexName: VECTOR_SEARCH_INDEX_NAME,
    minScore: 0.9,
  };

  // create route with mock service
  describe("POST /conversations", () => {
    const app = express();
    app.use(express.json()); // for parsing application/json
    const testDbName = `conversations-test-${Date.now()}`;

    let mongodb: MongoDB | undefined;
    let conversations: ConversationsService;
    beforeAll(async () => {
      mongodb = new MongoDB(MONGODB_CONNECTION_URI, testDbName);
      conversations = new ConversationsService(mongodb.db);
      app.post(
        "/conversations",
        makeCreateConversationRoute({ conversations })
      );
    });

    afterAll(async () => {
      await mongodb?.db.dropDatabase();
      await mongodb?.close();
    });

    it("should respond with 200 and create a conversation", async () => {
      const res = await request(app).post("/conversations/").send();
      const conversation: ApiConversation = res.body;
      expect(res.statusCode).toEqual(200);

      expect(conversation.messages).toHaveLength(0);
      const count = await mongodb?.db
        .collection("conversations")
        .countDocuments();
      expect(count).toBe(1);
    });
  });

  describe("POST /conversations/:conversationId/messages", () => {
    const endpointUrl = "/conversations/:conversationId/messages";
    const app = express();
    app.use(express.json()); // for parsing application/json

    let store: EmbeddedContentStore & DatabaseConnection;

    let conversationsMongoDb: MongoDB | undefined;
    let conversations: ConversationsServiceInterface;

    let defaultRouteConfig: AddMessageToConversationRouteParams;

    beforeAll(async () => {
      store = await makeDatabaseConnection({
        connectionUri: MONGODB_CONNECTION_URI,
        databaseName: MONGODB_DATABASE_NAME,
      });

      const conversationMessageTestDbName = `convo-msg-test-${Date.now()}`;
      conversationsMongoDb = new MongoDB(
        MONGODB_CONNECTION_URI,
        conversationMessageTestDbName
      );
      conversations = new ConversationsService(conversationsMongoDb.db);
      defaultRouteConfig = {
        conversations,
        store,
        embed,
        llm,
        dataStreamer,
        findNearestNeighborsOptions,
      };

      app.post(
        endpointUrl,
        makeAddMessageToConversationRoute(defaultRouteConfig)
      );
      // For set up. Need to create conversation before can add to it.
      app.post(
        "/conversations",
        makeCreateConversationRoute({ conversations })
      );
    });

    afterAll(async () => {
      await conversationsMongoDb?.db.dropDatabase();
      await conversationsMongoDb?.close();
      await store?.close();
    });

    let _id: string;
    beforeEach(async () => {
      const createConversationRes = await request(app)
        .post("/conversations")
        .set("X-FORWARDED-FOR", ipAddress)
        .send();
      const res: ApiConversation = createConversationRes.body;
      _id = res._id;
    });

    describe("Awaited response", () => {
      it("should respond with 200, add messages to the conversation, and respond", async () => {
        const requestBody: AddMessageRequestBody = {
          message:
            "how can i use mongodb products to help me build my new mobile app?",
        };
        const res = await request(app)
          .post(endpointUrl.replace(":conversationId", _id))
          .set("X-FORWARDED-FOR", ipAddress)
          .send(requestBody);
        const message: ApiMessage = res.body;
        expect(res.statusCode).toEqual(200);
        expect(message.role).toBe("assistant");
        expect(message.content).toContain("Realm");
        const request2Body: AddMessageRequestBody = {
          message: stripIndent`i'm want to learn more about this Realm thing. a few questions:
            can i use realm with javascript?
            where does realm save data? in the cloud?
            `,
        };
        const res2 = await request(app)
          .post(endpointUrl.replace(":conversationId", _id))
          .send(request2Body);
        const message2: ApiMessage = res2.body;
        expect(res2.statusCode).toEqual(200);
        expect(message2.role).toBe("assistant");
        expect(message2.content).toContain("Realm");
        const conversationInDb = await conversationsMongoDb?.db
          .collection<Conversation>("conversations")
          .findOne({
            _id: new ObjectId(_id),
          });
        expect(conversationInDb?.messages).toHaveLength(5); // system, user, assistant, user, assistant
      });
    });

    describe("Streamed response", () => {
      it("should respond with a 200 text/event-stream that streams the response", async () => {
        const requestBody = {
          message:
            "how can i use mongodb products to help me build my new mobile app?",
        } satisfies AddMessageRequestBody;
        const res = await request(app)
          .post(endpointUrl.replace(":conversationId", _id) + "?stream=true")
          .send(requestBody);
        expect(res.statusCode).toEqual(200);
        expect(res.header["content-type"]).toBe("text/event-stream");
        expect(res.text).toContain(`data: {"type":"delta","data":"`);
        expect(res.text).toContain(`data: {"type":"finished","data":"`);
      });
    });

    describe("Error handing", () => {
      test("should respond 400 if invalid conversation ID", async () => {
        const notAValidId = "not-a-valid-id";
        const res = await request(app)
          .post(endpointUrl.replace(":conversationId", notAValidId))
          .set("X-FORWARDED-FOR", ipAddress)
          .send({
            message: "hello",
          });
        expect(res.statusCode).toEqual(400);
        expect(res.body).toStrictEqual({
          error: "Invalid conversation ID",
        });
      });
      test("should respond 400 if input is too long", async () => {
        const tooLongMessage = "a".repeat(MAX_INPUT_LENGTH + 1);
        const res = await request(app)
          .post(endpointUrl.replace(":conversationId", _id))
          .set("X-FORWARDED-FOR", ipAddress)
          .send({
            message: tooLongMessage,
          });
        expect(res.statusCode).toEqual(400);
        expect(res.body).toStrictEqual({
          error: "Message too long",
        });
      });
      test("should respond 404 if cannot find conversation for conversation ID in request", async () => {
        const anotherObjectId = new ObjectId().toHexString();
        const res = await request(app)
          .post(endpointUrl.replace(":conversationId", anotherObjectId))
          .set("X-FORWARDED-FOR", ipAddress)
          .send({
            message: "hello",
          });
        expect(res.statusCode).toEqual(404);
        expect(res.body).toStrictEqual({
          error: "Conversation not found",
        });
      });
      test("should return 403 if IP address in request doesn't match IP address in conversation", async () => {
        // TODO: this is done in DOCSP-30843
      });
      test("Should return 400 if number of messages in conversation exceeds limit", async () => {
        const { _id } = await conversations.create({
          ipAddress,
        });
        // Init conversation with max length
        for await (const i of Array(MAX_MESSAGES_IN_CONVERSATION - 1)) {
          const role = i % 2 === 0 ? "assistant" : "user";
          await conversations.addConversationMessage({
            conversationId: _id,
            content: `message ${i}`,
            role,
          });
        }
        const res = await request(app)
          .post(endpointUrl.replace(":conversationId", _id.toString()))
          .set("X-Forwarded-For", ipAddress) // different IP address
          .send({
            message: "hello",
          });
        expect(res.statusCode).toEqual(400);
        expect(res.body).toStrictEqual({
          error:
            `You cannot send more messages to this conversation. ` +
            `Max messages (${MAX_MESSAGES_IN_CONVERSATION}, including system prompt) exceeded. ` +
            `Start a new conversation.`,
        });
      });

      test("should respond 500 if error with embed service", async () => {
        const mockBrokenEmbedFunc: EmbedFunc = jest.fn();
        const app = await makeApp({
          ...defaultRouteConfig,
          embed: mockBrokenEmbedFunc,
        });

        const res = await request(app)
          .post(endpointUrl.replace(":conversationId", _id))
          .set("X-FORWARDED-FOR", ipAddress)
          .send({ message: "hello" });
        expect(res.statusCode).toEqual(500);
        expect(res.body).toStrictEqual({
          error: "Error getting content for text",
        });
      });

      test("Should respond 500 if error with conversation service", async () => {
        const mockBrokenConversationsService: ConversationsServiceInterface = {
          async create() {
            throw new Error("mock error");
          },
          async addConversationMessage() {
            throw new Error("mock error");
          },
          async findById() {
            throw new Error("mock error");
          },
          async rateMessage() {
            throw new Error("mock error");
          },
        };
        const app = await makeApp({
          ...defaultRouteConfig,

          conversations: mockBrokenConversationsService,
        });
        const res = await request(app)
          .post(endpointUrl.replace(":conversationId", _id))
          .set("X-FORWARDED-FOR", ipAddress)
          .send({ message: "hello" });
        expect(res.statusCode).toEqual(500);
        expect(res.body).toStrictEqual({
          error: "Error finding conversation",
        });
      });

      test("should respond 500 if error with content service", async () => {
        const brokenStore: EmbeddedContentStore = {
          loadEmbeddedContent: jest.fn().mockResolvedValue(undefined),
          deleteEmbeddedContent: jest.fn().mockResolvedValue(undefined),
          updateEmbeddedContent: jest.fn().mockResolvedValue(undefined),
          findNearestNeighbors: () => {
            throw new Error("mock error");
          },
        };
        const app = await makeApp({
          ...defaultRouteConfig,
          store: brokenStore,
        });
        const res = await request(app)
          .post(endpointUrl.replace(":conversationId", _id))
          .set("X-FORWARDED-FOR", ipAddress)
          .send({ message: "hello" });
        expect(res.statusCode).toEqual(500);
        expect(res.body).toStrictEqual({
          error: "Error getting content for text",
        });
      });
    });

    describe("Edge cases", () => {
      describe("No vector search content for user message", () => {
        let conversationId: string;
        beforeAll(async () => {
          const { _id } = await conversations.create({
            ipAddress,
          });
          conversationId = _id.toString();
        });

        test("Should respond with 200 and static response", async () => {
<<<<<<< HEAD
          const nonsenseMessage = "can you do math?";
=======
          const nonsenseMessage =
            "asdlfkjasdlfk jasdlfkjasdlfk jasdlfkjasdlfjdfhstgra gtyjuikolsdfghjsdghj;sgf;dlfjda; kssdghj;f'afskj ;glskjsfd'aks dsaglfslj; gaflad four score and seven years ago fsdglfsgdj fjlgdfsghjldf lfsgajlhgf";
>>>>>>> 7472c9dd
          const calledEndpoint = endpointUrl.replace(
            ":conversationId",
            conversationId.toString()
          );
          const response = await request(app)
            .post(calledEndpoint)
            .set("X-FORWARDED-FOR", ipAddress)
            .send({ message: nonsenseMessage });
          expect(response.statusCode).toBe(200);

          expect(response.body.content).toEqual(
            conversationConstants.NO_RELEVANT_CONTENT
          );
        });
      });
      describe("LLM not available but vector search is", () => {
        const brokenLLmService = makeOpenAiLlm({
          baseUrl: OPENAI_ENDPOINT,
          deployment: OPENAI_CHAT_COMPLETION_DEPLOYMENT,
          apiKey: "definitelyNotARealApiKey",
        });

        let conversationId: ObjectId,
          conversations: ConversationsServiceInterface,
          app: Express;
        let testMongo: MongoDB;
        beforeEach(async () => {
          const dbName = `test-${Date.now()}`;
          testMongo = new MongoDB(MONGODB_CONNECTION_URI, dbName);
          conversations = new ConversationsService(testMongo.db);
          const { _id } = await conversations.create({
            ipAddress,
          });
          conversationId = _id;
          app = express();
          app.use(express.json());
          app.post(
            endpointUrl,
            makeAddMessageToConversationRoute({
              conversations,
              store,
              embed,
              llm: brokenLLmService,
              dataStreamer,
              findNearestNeighborsOptions,
            })
          );
        });
        afterEach(async () => {
          await testMongo.db.dropDatabase();
          await testMongo.close();
        });
        test("should respond with 200, static message, and vector search results", async () => {
          const messageThatHasSearchResults = "Why use MongoDB?";
          const response = await request(app)
            .post(
              endpointUrl.replace(":conversationId", conversationId.toString())
            )
            .set("X-FORWARDED-FOR", ipAddress)
            .send({ message: messageThatHasSearchResults });
          expect(response.statusCode).toBe(200);
          expect(
            response.body.content.startsWith(
              conversationConstants.LLM_NOT_WORKING
            )
          ).toBe(true);
          const markdownLinkRegex =
            /\[\w+.*\]\(https?:\/\/.*\?tck=docs_chatbot\)/g;
          expect(markdownLinkRegex.test(response.body.content)).toBe(true);
        });
      });
    });
    describe("Utility functions", () => {
      describe("addMessagesToDatabase()", () => {
        let conversationId: ObjectId;
        beforeAll(async () => {
          const { _id } = await conversations.create({
            ipAddress,
          });
          conversationId = _id;
        });
        test("Should add messages to the database", async () => {
          const userMessageContent = "hello";
          const assistantMessageContent = "hi";
          const { userMessage, assistantMessage } = await addMessagesToDatabase(
            {
              conversationId,
              userMessageContent,
              assistantMessageContent,
              conversations,
            }
          );
          expect(userMessage.content).toBe(userMessageContent);
          expect(assistantMessage.content).toBe(assistantMessageContent);
          const conversationInDb = await conversations.findById({
            _id: conversationId,
          });
          expect(
            conversationInDb?.messages.find(
              ({ role, content }) =>
                role === "user" && content === userMessageContent
            )
          ).toBeDefined();
          expect(
            conversationInDb?.messages.find(
              ({ role, content }) =>
                role === "assistant" && content === assistantMessageContent
            )
          ).toBeDefined();
        });
      });
      test("convertDbMessageToOpenAiMessage()", () => {
        const sampleDbMessage: Message = {
          id: new ObjectId(),
          content: "hello",
          role: "user",
          createdAt: new Date(),
          rating: true,
        };

        const sampleApiMessage =
          convertDbMessageToOpenAiMessage(sampleDbMessage);
        expect(sampleApiMessage).toStrictEqual({
          content: sampleDbMessage.content,
          role: sampleDbMessage.role,
        });
      });

      describe("getContentForText()", () => {
        test("Should return content for relevant text", async () => {
          const text = "MongoDB Atlas";

          const chunks = await getContentForText({
            embed,
            text,
            store,
            ipAddress,
            findNearestNeighborsOptions,
          });
          expect(chunks).toBeDefined();
          expect(chunks.length).toBeGreaterThan(0);
        });
        test("Should not return content for irrelevant text", async () => {
<<<<<<< HEAD
          const text = "can you do math?";
          // const text =
          //   "asdlfkjasdlfkjasdlfkjasdlfkjasdlfkjasdlfkjasdlfkjafdshgjfkhfdugytfasfghjkujufgjdfhstgragtyjuikol";
=======
          const text =
            "asdlfkjasdlfkjasdlfkjasdlfkjasdlfkjasdlfkjasdlfkjafdshgjfkhfdugytfasfghjkujufgjdfhstgragtyjuikolaf;ldkgsdjfnh;ks'l;addfsghjklafjklsgfjgreaj;agre;jlg;ljewrqjknerqnkjkgn;jwr;lwreg";
>>>>>>> 7472c9dd
          const chunks = await getContentForText({
            embed,
            text,
            store,
            ipAddress,
            findNearestNeighborsOptions: {
              ...findNearestNeighborsOptions,
              minScore: 99,
            },
          });
          expect(chunks).toBeDefined();
          expect(chunks.length).toBe(0);
        });
      });
      describe("generateFurtherReading()", () => {
        // Chunk 1 and 2 are the same page. Chunk 3 is a different page.
        const chunk1 = {
          _id: new ObjectId(),
          url: "https://mongodb.com/docs/realm/sdk/node/",
          text: "blah blah blah",
          tokenCount: 100,
          embedding: [0.1, 0.2, 0.3],
          updated: new Date(),
          sourceName: "realm",
        };
        const chunk2 = {
          _id: new ObjectId(),
          url: "https://mongodb.com/docs/realm/sdk/node/",
          text: "blah blah blah",
          tokenCount: 100,
          embedding: [0.1, 0.2, 0.3],
          updated: new Date(),
          sourceName: "realm",
        };
        const chunk3 = {
          _id: new ObjectId(),
          url: "https://mongodb.com/docs/realm/sdk/node/xyz",
          text: "blah blah blah",
          tokenCount: 100,
          embedding: [0.1, 0.2, 0.3],
          updated: new Date(),
          sourceName: "realm",
        };
        const tck = "?tck=docs_chatbot";
        test("No sources should return empty string", () => {
          const noChunks: EmbeddedContent[] = [];
          const noFurtherReading = generateFurtherReading({
            chunks: noChunks,
          });
          expect(noFurtherReading).toEqual("");
        });
        test("One source should return one link", () => {
          const oneChunk: EmbeddedContent[] = [chunk1];
          const oneFurtherReading = generateFurtherReading({
            chunks: oneChunk,
          });
          const url = oneChunk[0].url;
          const expectedOneFurtherReading = `\n\nFurther Reading:\n\n[${url}](${url}${tck})\n\n`;
          expect(oneFurtherReading).toEqual(expectedOneFurtherReading);
        });
        test("Multiple sources from same page should return one link", () => {
          const twoChunksSamePage: EmbeddedContent[] = [chunk1, chunk2];
          const oneFurtherReadingSamePage = generateFurtherReading({
            chunks: twoChunksSamePage,
          });
          const url = twoChunksSamePage[0].url;
          const expectedOneFurtherReadingSamePage = `\n\nFurther Reading:\n\n[${url}](${url}${tck})\n\n`;
          expect(oneFurtherReadingSamePage).toEqual(
            expectedOneFurtherReadingSamePage
          );
        });
        test("Multiple sources from different pages should return 1 link per page", () => {
          const twoChunksDifferentPage: EmbeddedContent[] = [chunk1, chunk3];
          const multipleFurtherReadingDifferentPage = generateFurtherReading({
            chunks: twoChunksDifferentPage,
          });
          const [url1, url2] = [
            twoChunksDifferentPage[0].url,
            twoChunksDifferentPage[1].url,
          ];
          const expectedMultipleFurtherReadingDifferentPage = `\n\nFurther Reading:\n\n[${url1}](${url1}${tck})\n\n[${url2}](${url2}${tck})\n\n`;
          expect(multipleFurtherReadingDifferentPage).toEqual(
            expectedMultipleFurtherReadingDifferentPage
          );
          // All three sources. Two from the same page. One from a different page.
          const threeChunks: EmbeddedContent[] = [chunk1, chunk2, chunk3];
          const multipleSourcesWithSomePageOverlap = generateFurtherReading({
            chunks: threeChunks,
          });
          const [otherUrl1, otherUrl2] = [
            threeChunks[0].url,
            threeChunks[2].url,
          ];
          const expectedMultipleSourcesWithSomePageOverlap = `\n\nFurther Reading:\n\n[${otherUrl1}](${otherUrl1}${tck})\n\n[${otherUrl2}](${otherUrl2}${tck})\n\n`;
          expect(multipleSourcesWithSomePageOverlap).toEqual(
            expectedMultipleSourcesWithSomePageOverlap
          );
        });
      });
      describe("validateApiConversationFormatting()", () => {
        test("Should validate correctly formatted conversation", () => {
          const correctlyFormattedConversation: ApiConversation = {
            _id: new ObjectId().toHexString(),
            messages: [
              {
                content: "hi",
                role: "assistant",
                createdAt: Date.now(),
                id: new ObjectId().toHexString(),
              },
              {
                content: "hello",
                role: "user",
                createdAt: Date.now(),
                id: new ObjectId().toHexString(),
              },
              {
                content: "bye",
                role: "assistant",
                createdAt: Date.now(),
                id: new ObjectId().toHexString(),
              },
              {
                content: "good bye",
                role: "user",
                createdAt: Date.now(),
                id: new ObjectId().toHexString(),
              },
            ],
            createdAt: Date.now(),
          };
          const validation = validateApiConversationFormatting({
            conversation: correctlyFormattedConversation,
          });
          expect(validation).toBe(true);
        });
        test("Should not validate empty conversation", () => {
          const emptyConversation: ApiConversation = {
            _id: new ObjectId().toHexString(),
            messages: [],
            createdAt: Date.now(),
          };
          const validation = validateApiConversationFormatting({
            conversation: emptyConversation,
          });
          expect(validation).toBe(false);
        });
        test("Should not validate odd number of messages", () => {
          const oddNumberOfMessages: ApiConversation = {
            _id: new ObjectId().toHexString(),
            messages: [
              {
                content: "hi",
                role: "assistant",
                createdAt: Date.now(),
                id: new ObjectId().toHexString(),
              },
              {
                content: "hello",
                role: "user",
                createdAt: Date.now(),
                id: new ObjectId().toHexString(),
              },
              {
                content: "bye",
                role: "assistant",
                createdAt: Date.now(),
                id: new ObjectId().toHexString(),
              },
            ],
            createdAt: Date.now(),
          };
          const validation = validateApiConversationFormatting({
            conversation: oddNumberOfMessages,
          });
          expect(validation).toBe(false);
        });
        test("Should not validate incorrect conversation order", () => {
          const incorrectConversationOrder: ApiConversation = {
            _id: new ObjectId().toHexString(),
            messages: [
              {
                content: "hi",
                role: "assistant",
                createdAt: Date.now(),
                id: new ObjectId().toHexString(),
              },
              {
                content: "bye",
                role: "assistant",
                createdAt: Date.now(),
                id: new ObjectId().toHexString(),
              },
            ],
            createdAt: Date.now(),
          };
          const validation = validateApiConversationFormatting({
            conversation: incorrectConversationOrder,
          });
          expect(validation).toBe(false);
        });
      });
    });
  });
  describe("POST /conversations/:conversationId/messages/:messageId/rating", () => {
    const app = express();
    app.use(express.json()); // for parsing application/json
    app.set("trust proxy", true);

    const testDbName = `conversations-test-${Date.now()}`;

    let mongodb: MongoDB;
    let conversations: ConversationsService;
    let conversation: Conversation;
    let testMsg: Message;

    beforeAll(async () => {
      mongodb = new MongoDB(MONGODB_CONNECTION_URI, testDbName);
      conversations = new ConversationsService(mongodb.db);

      app
        .post(
          "/conversations/:conversationId/messages/:messageId/rating",
          makeRateMessageRoute({ conversations })
        )
        .set("X-FORWARDED-FOR", ipAddress);
      conversation = await conversations.create({ ipAddress });
      testMsg = await conversations.addConversationMessage({
        conversationId: conversation._id,
        content: "hello",
        role: "assistant",
      });
    });

    afterAll(async () => {
      await mongodb?.db.dropDatabase();
      await mongodb?.close();
    });
    test("Should return 204 for valid rating", async () => {
      const response = await request(app)
        .post(
          `/conversations/${conversation._id}/messages/${testMsg.id}/rating`
        )
        .set("X-Forwarded-For", ipAddress)
        .send({ rating: true });

      expect(response.statusCode).toBe(204);
      expect(response.body).toEqual({});
      assert(conversations);
      const updatedConversation = await conversations.findById({
        _id: conversation._id,
      });
      assert(updatedConversation);
      expect(
        updatedConversation.messages[updatedConversation.messages.length - 1]
          .rating
      ).toBe(true);
    });
    test("Should return 400 for invalid conversation ID", async () => {
      const response = await request(app)
        .post(
          `/conversations/123/messages/${conversation.messages[0].id}/rating`
        )
        .set("X-FORWARDED-FOR", ipAddress)
        .send({ rating: true });

      expect(response.statusCode).toBe(400);
      expect(response.body).toEqual({
        error: "Invalid conversation ID",
      });
    });
    test("Should return 400 for invalid message ID", async () => {
      const response = await request(app)
        .post(`/conversations/${testMsg.id}/messages/123/rating`)
        .set("X-FORWARDED-FOR", ipAddress)
        .send({ rating: true });

      expect(response.statusCode).toBe(400);
      expect(response.body).toEqual({
        error: "Invalid message ID",
      });
    });
    test("Should return 404 for conversation not in DB", async () => {
      const response = await request(app)
        .post(
          `/conversations/${new ObjectId().toHexString()}/messages/${
            testMsg.id
          }/rating`
        )
        .set("X-FORWARDED-FOR", ipAddress)
        .send({ rating: true });

      expect(response.statusCode).toBe(404);
      expect(response.body).toEqual({
        error: "Conversation not found",
      });
    });
    test("Should return 404 for message not in conversation", async () => {
      const response = await request(app)
        .post(
          `/conversations/${
            conversation._id
          }/messages/${new ObjectId().toHexString()}/rating`
        )
        .set("X-FORWARDED-FOR", ipAddress)
        .send({ rating: true });

      expect(response.statusCode).toBe(404);
      expect(response.body).toEqual({
        error: "Message not found",
      });
    });
    // TODO:(DOCSP-30843) when properly configure IP address capture and validation,
    // this test will need to be refactored.
    describe("IP address validation", () => {
      beforeEach(async () => {
        assert(conversations);

        conversation = await conversations.create({ ipAddress });
        testMsg = await conversations.addConversationMessage({
          conversationId: conversation._id,
          content: "hello",
          role: "assistant",
        });
      });
      test("Should return 403 for different but valid IP address", async () => {
        const differentIpAddress = "192.158.1.38";
        const response = await request(app)
          .post(
            `/conversations/${conversation._id}/messages/${testMsg.id}/rating`
          )
          .set("X-Forwarded-For", differentIpAddress)
          .send({ rating: true });

        expect(response.statusCode).toBe(403);
        expect(response.body).toEqual({
          error: "Invalid IP address for conversation",
        });
      });
    });
  });
});<|MERGE_RESOLUTION|>--- conflicted
+++ resolved
@@ -382,12 +382,8 @@
         });
 
         test("Should respond with 200 and static response", async () => {
-<<<<<<< HEAD
-          const nonsenseMessage = "can you do math?";
-=======
           const nonsenseMessage =
             "asdlfkjasdlfk jasdlfkjasdlfk jasdlfkjasdlfjdfhstgra gtyjuikolsdfghjsdghj;sgf;dlfjda; kssdghj;f'afskj ;glskjsfd'aks dsaglfslj; gaflad four score and seven years ago fsdglfsgdj fjlgdfsghjldf lfsgajlhgf";
->>>>>>> 7472c9dd
           const calledEndpoint = endpointUrl.replace(
             ":conversationId",
             conversationId.toString()
@@ -531,14 +527,8 @@
           expect(chunks.length).toBeGreaterThan(0);
         });
         test("Should not return content for irrelevant text", async () => {
-<<<<<<< HEAD
-          const text = "can you do math?";
-          // const text =
-          //   "asdlfkjasdlfkjasdlfkjasdlfkjasdlfkjasdlfkjasdlfkjafdshgjfkhfdugytfasfghjkujufgjdfhstgragtyjuikol";
-=======
           const text =
             "asdlfkjasdlfkjasdlfkjasdlfkjasdlfkjasdlfkjasdlfkjafdshgjfkhfdugytfasfghjkujufgjdfhstgragtyjuikolaf;ldkgsdjfnh;ks'l;addfsghjklafjklsgfjgreaj;agre;jlg;ljewrqjknerqnkjkgn;jwr;lwreg";
->>>>>>> 7472c9dd
           const chunks = await getContentForText({
             embed,
             text,
