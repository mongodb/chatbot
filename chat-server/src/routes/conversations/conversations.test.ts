import { strict as assert } from "assert";
import request from "supertest";
import "dotenv/config";
import {
  MongoDB,
  makeOpenAiEmbedFunc,
  assertEnvVars,
  CORE_ENV_VARS,
  EmbeddedContentStore,
  DatabaseConnection,
  EmbeddedContent,
  makeDatabaseConnection,
  makeMemoryDbServer,
  DbServer,
  EmbedFunc,
  FindNearestNeighborsOptions,
} from "chat-core";
import { ASSISTANT_PROMPT } from "../../aiConstants";
import {
  conversationConstants,
  Conversation,
  ConversationsService,
  Message,
  ConversationsServiceInterface,
} from "../../services/conversations";
import express, { Express } from "express";
import {
  AddMessageRequestBody,
  addMessagesToDatabase,
  makeAddMessageToConversationRoute,
  convertDbMessageToOpenAiMessage,
  generateFurtherReading,
  validateApiConversationFormatting,
  getContentForText,
  MAX_INPUT_LENGTH,
  AddMessageToConversationRouteParams,
  MAX_MESSAGES_IN_CONVERSATION,
} from "./addMessageToConversation";
import { makeCreateConversationRoute } from "./createConversation";
import { ApiConversation, ApiMessage } from "./utils";
import { makeOpenAiLlm } from "../../services/llm";
import { DataStreamerService } from "../../services/dataStreamer";
import { stripIndent } from "common-tags";
import { ObjectId } from "mongodb";
import { makeRateMessageRoute } from "./rateMessage";
import { makeApp } from "../../app";

jest.setTimeout(100000);

describe("Conversations Router", () => {
  let memoryDbServer: DbServer;

  beforeAll(async () => {
    memoryDbServer = await makeMemoryDbServer();
  });

  afterAll(async () => {
    await memoryDbServer?.stop();
  });

  const {
    MONGODB_CONNECTION_URI,
    MONGODB_DATABASE_NAME,
    OPENAI_ENDPOINT,
    OPENAI_API_KEY,
    OPENAI_EMBEDDING_DEPLOYMENT,
    OPENAI_EMBEDDING_MODEL_VERSION,
    OPENAI_CHAT_COMPLETION_DEPLOYMENT,
    VECTOR_SEARCH_INDEX_NAME,
  } = assertEnvVars(CORE_ENV_VARS);

  // set up embeddings service
  const embed = makeOpenAiEmbedFunc({
    apiKey: OPENAI_API_KEY,
    apiVersion: OPENAI_EMBEDDING_MODEL_VERSION,
    baseUrl: OPENAI_ENDPOINT,
    deployment: OPENAI_EMBEDDING_DEPLOYMENT,
  });

  // set up llm service
  const llm = makeOpenAiLlm({
    baseUrl: OPENAI_ENDPOINT,
    deployment: OPENAI_CHAT_COMPLETION_DEPLOYMENT,
    apiKey: OPENAI_API_KEY,
  });
  // TODO: implement data streaming service
  const dataStreamer = new DataStreamerService();

  const findNearestNeighborsOptions: FindNearestNeighborsOptions = {
    k: 5,
    path: "embedding",
    indexName: VECTOR_SEARCH_INDEX_NAME,
    minScore: 0.9,
  };

  // create route with mock service
  describe("POST /conversations", () => {
    const app = express();
    app.use(express.json()); // for parsing application/json
    const testDbName = `conversations-test-${Date.now()}`;

    let mongodb: MongoDB | undefined;
    let conversations: ConversationsService;
    beforeAll(async () => {
      mongodb = new MongoDB(MONGODB_CONNECTION_URI, testDbName);
      conversations = new ConversationsService(mongodb.db);
      app.post(
        "/conversations",
        makeCreateConversationRoute({ conversations })
      );
    });

    afterAll(async () => {
      await mongodb?.db.dropDatabase();
      await mongodb?.close();
    });

    it("should respond with 200 and create a conversation", async () => {
      const before = Date.now();
      const res = await request(app).post("/conversations/").send();
      const conversation: ApiConversation = res.body;
      const [assistantMessage] = conversation.messages;
      expect(res.statusCode).toEqual(200);

      expect(conversation.messages).toHaveLength(1);
      expect(typeof assistantMessage.id).toBe("string");
      expect(assistantMessage.content).toBe(ASSISTANT_PROMPT.content);
      expect(assistantMessage.role).toBe(ASSISTANT_PROMPT.role);
      expect(assistantMessage.rating).toBe(undefined);
      expect(assistantMessage.createdAt).toBeGreaterThan(before);
      const count = await mongodb?.db
        .collection("conversations")
        .countDocuments();
      expect(count).toBe(1);
    });
  });

  describe("POST /conversations/:conversationId/messages", () => {
    const endpointUrl = "/conversations/:conversationId/messages";
    const app = express();
    app.use(express.json()); // for parsing application/json

    let store: EmbeddedContentStore & DatabaseConnection;

    let conversationsMongoDb: MongoDB | undefined;
    let conversations: ConversationsServiceInterface;

    let defaultRouteConfig: AddMessageToConversationRouteParams;

    beforeAll(async () => {
      store = await makeDatabaseConnection({
        connectionUri: MONGODB_CONNECTION_URI,
        databaseName: MONGODB_DATABASE_NAME,
      });

      const conversationMessageTestDbName = `convo-msg-test-${Date.now()}`;
      conversationsMongoDb = new MongoDB(
        MONGODB_CONNECTION_URI,
        conversationMessageTestDbName
      );
      conversations = new ConversationsService(conversationsMongoDb.db);
      defaultRouteConfig = {
        conversations,
        store,
        embed,
        llm,
        dataStreamer,
        findNearestNeighborsOptions,
      };

      app.post(
        endpointUrl,
        makeAddMessageToConversationRoute(defaultRouteConfig)
      );
      // For set up. Need to create conversation before can add to it.
      app.post(
        "/conversations",
        makeCreateConversationRoute({ conversations })
      );
    });

    afterAll(async () => {
      await conversationsMongoDb?.db.dropDatabase();
      await conversationsMongoDb?.close();
      await store?.close();
    });

    let _id: string;
    beforeEach(async () => {
      const createConversationRes = await request(app)
        .post("/conversations")
        .send();
      const res: ApiConversation = createConversationRes.body;
      _id = res._id;
    });

    describe("Awaited response", () => {
      it("should respond with 200, add messages to the conversation, and respond", async () => {
        const requestBody: AddMessageRequestBody = {
          message:
            "how can i use mongodb products to help me build my new mobile app?",
        };
        const res = await request(app)
          .post(endpointUrl.replace(":conversationId", _id))
          .send(requestBody);
        const message: ApiMessage = res.body;
        expect(res.statusCode).toEqual(200);
        expect(message.role).toBe("assistant");
        expect(message.content).toContain("Realm");
        const request2Body: AddMessageRequestBody = {
          message: stripIndent`i'm want to learn more about this Realm thing. a few questions:
            can i use realm with javascript?
            where does realm save data? in the cloud?
            `,
        };
        const res2 = await request(app)
          .post(endpointUrl.replace(":conversationId", _id))
          .send(request2Body);
        const message2: ApiMessage = res2.body;
        expect(res2.statusCode).toEqual(200);
        expect(message2.role).toBe("assistant");
        expect(message2.content).toContain("Realm");
        const conversationInDb = await conversationsMongoDb?.db
          .collection<Conversation>("conversations")
          .findOne({
            _id: new ObjectId(_id),
          });
        expect(conversationInDb?.messages).toHaveLength(6); // system, assistant, user, assistant, user, assistant
      });
    });

    describe.skip("Streamed response", () => {
      // TODO: (DOCSP-30620) add in when data streamer is implemented
    });
    describe("Error handing", () => {
      test("should respond 400 if invalid conversation ID", async () => {
        const notAValidId = "not-a-valid-id";
        const res = await request(app)
          .post(endpointUrl.replace(":conversationId", notAValidId))
          .send({
            message: "hello",
          });
        expect(res.statusCode).toEqual(400);
        expect(res.body).toStrictEqual({
          error: "Invalid conversation ID",
        });
      });
      test("should respond 400 if input is too long", async () => {
        const tooLongMessage = "a".repeat(MAX_INPUT_LENGTH + 1);
        const res = await request(app)
          .post(endpointUrl.replace(":conversationId", _id))
          .send({
            message: tooLongMessage,
          });
        expect(res.statusCode).toEqual(400);
        expect(res.body).toStrictEqual({
          error: "Message too long",
        });
      });
      test("should respond 404 if cannot find conversation for conversation ID in request", async () => {
        const anotherObjectId = new ObjectId().toHexString();
        const res = await request(app)
          .post(endpointUrl.replace(":conversationId", anotherObjectId))
          .send({
            message: "hello",
          });
        expect(res.statusCode).toEqual(404);
        expect(res.body).toStrictEqual({
          error: "Conversation not found",
        });
      });
      test("should return 403 if IP address in request doesn't match IP address in conversation", async () => {
        // TODO: this is done in DOCSP-30843
      });
      test("Should return 400 if number of messages in conversation exceeds limit", async () => {
        const { _id } = await conversations.create({
          ipAddress: "<NOT CAPTURING IP ADDRESS YET>",
        });
        // Init conversation with max length
        for await (const i of Array(MAX_MESSAGES_IN_CONVERSATION - 1)) {
          const role = i % 2 === 0 ? "assistant" : "user";
          await conversations.addConversationMessage({
            conversationId: _id,
            content: `message ${i}`,
            role,
          });
        }
        const res = await request(app)
          .post(endpointUrl.replace(":conversationId", _id.toString()))
          .send({
            message: "hello",
          });
        expect(res.statusCode).toEqual(400);
        expect(res.body).toStrictEqual({
          error:
            `You cannot send more messages to this conversation. ` +
            `Max messages (${MAX_MESSAGES_IN_CONVERSATION}, including system prompt) exceeded. ` +
            `Start a new conversation.`,
        });
      });

      test("should respond 500 if error with embed service", async () => {
        const mockBrokenEmbedFunc: EmbedFunc = jest.fn();
        const app = await makeApp({
          ...defaultRouteConfig,
          embed: mockBrokenEmbedFunc,
        });

        const res = await request(app)
          .post(endpointUrl.replace(":conversationId", _id))
          .send({ message: "hello" });
        expect(res.statusCode).toEqual(500);
        expect(res.body).toStrictEqual({
          error: "Error getting content for text",
        });
      });

      test("Should respond 500 if error with conversation service", async () => {
        const mockBrokenConversationsService: ConversationsServiceInterface = {
          async create({ ipAddress }) {
            throw new Error("mock error");
          },
          async addConversationMessage({ conversationId, content, role }) {
            throw new Error("mock error");
          },
          async findById({ _id }) {
            throw new Error("mock error");
          },
          async rateMessage({ conversationId, messageId, rating }) {
            throw new Error("mock error");
          },
        };
        const app = await makeApp({
          ...defaultRouteConfig,

          conversations: mockBrokenConversationsService,
        });
        const res = await request(app)
          .post(endpointUrl.replace(":conversationId", _id))
          .send({ message: "hello" });
        expect(res.statusCode).toEqual(500);
        expect(res.body).toStrictEqual({
          error: "Error finding conversation",
        });
      });
      test.skip("Should respond 500 if error with data streaming service", async () => {
        // TODO: (DOCSP-30620) implement with data streaming service
      });
      test("should respond 500 if error with content service", async () => {
        const brokenStore: EmbeddedContentStore = {
          loadEmbeddedContent: jest.fn().mockResolvedValue(undefined),
          deleteEmbeddedContent: jest.fn().mockResolvedValue(undefined),
          updateEmbeddedContent: jest.fn().mockResolvedValue(undefined),
          findNearestNeighbors: () => {
            throw new Error("mock error");
          },
        };
        const app = await makeApp({
          ...defaultRouteConfig,
          store: brokenStore,
        });
        const res = await request(app)
          .post(endpointUrl.replace(":conversationId", _id))
          .send({ message: "hello" });
        expect(res.statusCode).toEqual(500);
        expect(res.body).toStrictEqual({
          error: "Error getting content for text",
        });
      });
    });

    describe("Edge cases", () => {
      describe("No vector search content for user message", () => {
        let conversationId: string;
        beforeAll(async () => {
          const { _id } = await conversations.create({
            ipAddress: "<NOT CAPTURING IP ADDRESS YET>",
          });
          conversationId = _id.toString();
        });

        test("Should respond with 200 and static response", async () => {
          const nonsenseMessage =
            "asdlfkjasdlfkjasdlfkjasdlfkjasdlfkjasdlfjdfhstgragtyjuikol";
          const calledEndpoint = endpointUrl.replace(
            ":conversationId",
            conversationId.toString()
          );
          const response = await request(app)
            .post(calledEndpoint)

            .send({ message: nonsenseMessage });
          expect(response.statusCode).toBe(200);

          expect(response.body.content).toEqual(
            conversationConstants.NO_RELEVANT_CONTENT
          );
        });
      });
      describe("LLM not available but vector search is", () => {
        const brokenLLmService = makeOpenAiLlm({
          baseUrl: OPENAI_ENDPOINT,
          deployment: OPENAI_CHAT_COMPLETION_DEPLOYMENT,
          apiKey: "definitelyNotARealApiKey",
        });

        let conversationId: ObjectId,
          conversations: ConversationsServiceInterface,
          app: Express;
        beforeEach(async () => {
          const dbName = `test-${Date.now()}`;
          memoryDbServer = await makeMemoryDbServer();
          const memoryMongo = new MongoDB(memoryDbServer.connectionUri, dbName);
          conversations = new ConversationsService(memoryMongo.db);
          const { _id } = await conversations.create({
            ipAddress: "<NOT CAPTURING IP ADDRESS YET>",
          });
          conversationId = _id;
          app = express();
          app.use(express.json());
          app.post(
            endpointUrl,
            makeAddMessageToConversationRoute({
              conversations,
              store,
              embed,
              llm: brokenLLmService,
              dataStreamer,
              findNearestNeighborsOptions,
            })
          );
        });
        test("should respond with 200, static message, and vector search results", async () => {
          const messageThatHasSearchResults = "Why use MongoDB?";
          const response = await request(app)
            .post(
              endpointUrl.replace(":conversationId", conversationId.toString())
            )
            .send({ message: messageThatHasSearchResults });
          expect(response.statusCode).toBe(200);
          expect(
            response.body.content.startsWith(
              conversationConstants.LLM_NOT_WORKING
            )
          ).toBe(true);
          const markdownLinkRegex =
            /\[\w+.*\]\(https?:\/\/.*\?tck=docs_chatbot\)/g;
          expect(markdownLinkRegex.test(response.body.content)).toBe(true);
        });
      });
    });
    describe("Utility functions", () => {
      describe("addMessagesToDatabase()", () => {
        let conversationId: ObjectId;
        beforeAll(async () => {
          const { _id } = await conversations.create({
            ipAddress: "someIpAddress",
          });
          conversationId = _id;
        });
        test("Should add messages to the database", async () => {
          const userMessageContent = "hello";
          const assistantMessageContent = "hi";
          const { userMessage, assistantMessage } = await addMessagesToDatabase(
            {
              conversationId,
              userMessageContent,
              assistantMessageContent,
              conversations,
            }
          );
          expect(userMessage.content).toBe(userMessageContent);
          expect(assistantMessage.content).toBe(assistantMessageContent);
          const conversationInDb = await conversations.findById({
            _id: conversationId,
          });
          expect(
            conversationInDb?.messages.find(
              ({ role, content }) =>
                role === "user" && content === userMessageContent
            )
          ).toBeDefined();
          expect(
            conversationInDb?.messages.find(
              ({ role, content }) =>
                role === "assistant" && content === assistantMessageContent
            )
          ).toBeDefined();
        });
      });
      test("convertDbMessageToOpenAiMessage()", () => {
        const sampleDbMessage: Message = {
          id: new ObjectId(),
          content: "hello",
          role: "user",
          createdAt: new Date(),
          rating: true,
        };

        const sampleApiMessage =
          convertDbMessageToOpenAiMessage(sampleDbMessage);
        expect(sampleApiMessage).toStrictEqual({
          content: sampleDbMessage.content,
          role: sampleDbMessage.role,
        });
      });

      describe("getContentForText()", () => {
        const ipAddress = "someIpAddress";
        test("Should return content for relevant text", async () => {
          const text = "MongoDB Atlas";

          const chunks = await getContentForText({
            embed,
            text,
            store,
            ipAddress,
            findNearestNeighborsOptions,
          });
          expect(chunks).toBeDefined();
          expect(chunks.length).toBeGreaterThan(0);
        });
        test("Should not return content for irrelevant text", async () => {
          const text =
            "asdlfkjasdlfkjasdlfkjasdlfkjasdlfkjasdlfkjasdlfkjafdshgjfkhfdugytfasfghjkujufgjdfhstgragtyjuikol";
          const chunks = await getContentForText({
            embed,
            text,
            store,
            ipAddress,
            findNearestNeighborsOptions,
          });
          expect(chunks).toBeDefined();
          expect(chunks.length).toBe(0);
        });
      });
      describe("generateFurtherReading()", () => {
        // Chunk 1 and 2 are the same page. Chunk 3 is a different page.
        const chunk1 = {
          _id: new ObjectId(),
          url: "https://mongodb.com/docs/realm/sdk/node/",
          text: "blah blah blah",
          tokenCount: 100,
          embedding: [0.1, 0.2, 0.3],
          updated: new Date(),
          sourceName: "realm",
        };
        const chunk2 = {
          _id: new ObjectId(),
          url: "https://mongodb.com/docs/realm/sdk/node/",
          text: "blah blah blah",
          tokenCount: 100,
          embedding: [0.1, 0.2, 0.3],
          updated: new Date(),
          sourceName: "realm",
        };
        const chunk3 = {
          _id: new ObjectId(),
          url: "https://mongodb.com/docs/realm/sdk/node/xyz",
          text: "blah blah blah",
          tokenCount: 100,
          embedding: [0.1, 0.2, 0.3],
          updated: new Date(),
          sourceName: "realm",
        };
        const tck = "?tck=docs_chatbot";
        test("No sources should return empty string", () => {
          const noChunks: EmbeddedContent[] = [];
          const noFurtherReading = generateFurtherReading({
            chunks: noChunks,
          });
          expect(noFurtherReading).toEqual("");
        });
        test("One source should return one link", () => {
          const oneChunk: EmbeddedContent[] = [chunk1];
          const oneFurtherReading = generateFurtherReading({
            chunks: oneChunk,
          });
          const url = oneChunk[0].url;
          const expectedOneFurtherReading = `\n\nFurther Reading:\n\n[${url}](${url}${tck})\n\n`;
          expect(oneFurtherReading).toEqual(expectedOneFurtherReading);
        });
        test("Multiple sources from same page should return one link", () => {
          const twoChunksSamePage: EmbeddedContent[] = [chunk1, chunk2];
          const oneFurtherReadingSamePage = generateFurtherReading({
            chunks: twoChunksSamePage,
          });
          const url = twoChunksSamePage[0].url;
          const expectedOneFurtherReadingSamePage = `\n\nFurther Reading:\n\n[${url}](${url}${tck})\n\n`;
          expect(oneFurtherReadingSamePage).toEqual(
            expectedOneFurtherReadingSamePage
          );
        });
        test("Multiple sources from different pages should return 1 link per page", () => {
          const twoChunksDifferentPage: EmbeddedContent[] = [chunk1, chunk3];
          const multipleFurtherReadingDifferentPage = generateFurtherReading({
            chunks: twoChunksDifferentPage,
          });
          const [url1, url2] = [
            twoChunksDifferentPage[0].url,
            twoChunksDifferentPage[1].url,
          ];
          const expectedMultipleFurtherReadingDifferentPage = `\n\nFurther Reading:\n\n[${url1}](${url1}${tck})\n\n[${url2}](${url2}${tck})\n\n`;
          expect(multipleFurtherReadingDifferentPage).toEqual(
            expectedMultipleFurtherReadingDifferentPage
          );
          // All three sources. Two from the same page. One from a different page.
          const threeChunks: EmbeddedContent[] = [chunk1, chunk2, chunk3];
          const multipleSourcesWithSomePageOverlap = generateFurtherReading({
            chunks: threeChunks,
          });
          const [otherUrl1, otherUrl2] = [
            threeChunks[0].url,
            threeChunks[2].url,
          ];
          const expectedMultipleSourcesWithSomePageOverlap = `\n\nFurther Reading:\n\n[${otherUrl1}](${otherUrl1}${tck})\n\n[${otherUrl2}](${otherUrl2}${tck})\n\n`;
          expect(multipleSourcesWithSomePageOverlap).toEqual(
            expectedMultipleSourcesWithSomePageOverlap
          );
        });
      });
      describe("validateApiConversationFormatting()", () => {
        test("Should validate correctly formatted conversation", () => {
          const correctlyFormattedConversation: ApiConversation = {
            _id: new ObjectId().toHexString(),
            messages: [
              {
                content: "hi",
                role: "assistant",
                createdAt: Date.now(),
                id: new ObjectId().toHexString(),
              },
              {
                content: "hello",
                role: "user",
                createdAt: Date.now(),
                id: new ObjectId().toHexString(),
              },
              {
                content: "bye",
                role: "assistant",
                createdAt: Date.now(),
                id: new ObjectId().toHexString(),
              },
              {
                content: "good bye",
                role: "user",
                createdAt: Date.now(),
                id: new ObjectId().toHexString(),
              },
            ],
            createdAt: Date.now(),
          };
          const validation = validateApiConversationFormatting({
            conversation: correctlyFormattedConversation,
          });
          expect(validation).toBe(true);
        });
        test("Should not validate empty conversation", () => {
          const emptyConversation: ApiConversation = {
            _id: new ObjectId().toHexString(),
            messages: [],
            createdAt: Date.now(),
          };
          const validation = validateApiConversationFormatting({
            conversation: emptyConversation,
          });
          expect(validation).toBe(false);
        });
        test("Should not validate odd number of messages", () => {
          const oddNumberOfMessages: ApiConversation = {
            _id: new ObjectId().toHexString(),
            messages: [
              {
                content: "hi",
                role: "assistant",
                createdAt: Date.now(),
                id: new ObjectId().toHexString(),
              },
              {
                content: "hello",
                role: "user",
                createdAt: Date.now(),
                id: new ObjectId().toHexString(),
              },
              {
                content: "bye",
                role: "assistant",
                createdAt: Date.now(),
                id: new ObjectId().toHexString(),
              },
            ],
            createdAt: Date.now(),
          };
          const validation = validateApiConversationFormatting({
            conversation: oddNumberOfMessages,
          });
          expect(validation).toBe(false);
        });
        test("Should not validate incorrect conversation order", () => {
          const incorrectConversationOrder: ApiConversation = {
            _id: new ObjectId().toHexString(),
            messages: [
              {
                content: "hi",
                role: "assistant",
                createdAt: Date.now(),
                id: new ObjectId().toHexString(),
              },
              {
                content: "bye",
                role: "assistant",
                createdAt: Date.now(),
                id: new ObjectId().toHexString(),
              },
            ],
            createdAt: Date.now(),
          };
          const validation = validateApiConversationFormatting({
            conversation: incorrectConversationOrder,
          });
          expect(validation).toBe(false);
        });
      });
    });
  });
  describe("POST /conversations/:conversationId/messages/:messageId/rating", () => {
    const app = express();
    app.use(express.json()); // for parsing application/json
<<<<<<< HEAD
    app.set("trust proxy", true);
    const testDbName = `conversations-test-${Date.now()}`;
    const mongodb = new MongoDB(MONGODB_CONNECTION_URI!, testDbName);

    const conversations = new ConversationsService(mongodb.db);
    app.post(
      "/conversations/:conversationId/messages/:messageId/rating",
      makeRateMessageRoute({ conversations })
    );
    const ipAddress = "127.0.0.1";
=======

    const testDbName = `conversations-test-${Date.now()}`;
    const ipAddress = "<NOT CAPTURING IP ADDRESS YET>";

    let mongodb: MongoDB;
    let conversations: ConversationsService;
>>>>>>> af1b8458
    let conversation: Conversation;
    let testMsg: Message;

    beforeAll(async () => {
      mongodb = new MongoDB(MONGODB_CONNECTION_URI, testDbName);
      conversations = new ConversationsService(mongodb.db);

      app.post(
        "/conversations/:conversationId/messages/:messageId/rating",
        makeRateMessageRoute({ conversations })
      );
      conversation = await conversations.create({ ipAddress });
      testMsg = await conversations.addConversationMessage({
        conversationId: conversation._id,
        content: "hello",
        role: "assistant",
      });
    });

    afterAll(async () => {
      await mongodb?.db.dropDatabase();
      await mongodb?.close();
    });
    test("Should return 204 for valid rating", async () => {
      const response = await request(app)
        .post(
          `/conversations/${conversation._id}/messages/${testMsg.id}/rating`
        )
        .set("X-Forwarded-For", ipAddress)
        .send({ rating: true });

      expect(response.statusCode).toBe(204);
      expect(response.body).toEqual({});
      assert(conversations);
      const updatedConversation = await conversations.findById({
        _id: conversation._id,
      });
      assert(updatedConversation);
      expect(
        updatedConversation.messages[updatedConversation.messages.length - 1]
          .rating
      ).toBe(true);
    });
    test("Should return 400 for invalid conversation ID", async () => {
      const response = await request(app)
        .post(
          `/conversations/123/messages/${conversation.messages[0].id}/rating`
        )
        .send({ rating: true });

      expect(response.statusCode).toBe(400);
      expect(response.body).toEqual({
        error: "Invalid conversation ID",
      });
    });
    test("Should return 400 for invalid message ID", async () => {
      const response = await request(app)
        .post(`/conversations/${testMsg.id}/messages/123/rating`)
        .send({ rating: true });

      expect(response.statusCode).toBe(400);
      expect(response.body).toEqual({
        error: "Invalid message ID",
      });
    });
    test("Should return 404 for conversation not in DB", async () => {
      const response = await request(app)
        .post(
          `/conversations/${new ObjectId().toHexString()}/messages/${
            testMsg.id
          }/rating`
        )
        .send({ rating: true });

      expect(response.statusCode).toBe(404);
      expect(response.body).toEqual({
        error: "Conversation not found",
      });
    });
    test("Should return 404 for message not in conversation", async () => {
      const response = await request(app)
        .post(
          `/conversations/${
            conversation._id
          }/messages/${new ObjectId().toHexString()}/rating`
        )
        .send({ rating: true });

      expect(response.statusCode).toBe(404);
      expect(response.body).toEqual({
        error: "Message not found",
      });
    });
<<<<<<< HEAD
    describe("Correct IP address validation", () => {
      beforeEach(async () => {
        const ipAddress = "127.0.0.1";
=======

    // TODO:(DOCSP-30843) when properly configure IP address capture and validation,
    // this test will need to be refactored.
    describe("IP address validation", () => {
      beforeEach(async () => {
        const ipAddress = "<NOT CAPTURING IP ADDRESS YET>";
        assert(conversations);
>>>>>>> af1b8458
        conversation = await conversations.create({ ipAddress });
        testMsg = await conversations.addConversationMessage({
          conversationId: conversation._id,
          content: "hello",
          role: "assistant",
        });
      });
<<<<<<< HEAD
      test("Should return 403 for different but valid IP address", async () => {
        const response = await request(app)
          .post(
            `/conversations/${conversation._id}/messages/${testMsg.id}/rating`
          )
          .set("X-Forwarded-For", "192.158.1.38") // different IP address
          .send({ rating: true });

        expect(response.statusCode).toBe(403);
        expect(response.body).toEqual({
          error: "Invalid IP address for conversation",
=======
      describe("IP address validation", () => {
        beforeEach(async () => {
          const ipAddress = "abc.123.xyz.456";
          conversation = await conversations.create({ ipAddress });
          testMsg = await conversations.addConversationMessage({
            conversationId: conversation._id,
            content: "hi",
            role: "user",
          });
        });
        test("Should return 403 for invalid IP address", async () => {
          const response = await request(app)
            .post(
              `/conversations/${conversation._id}/messages/${testMsg.id}/rating`
            )
            .send({ rating: true });

          expect(response.statusCode).toBe(403);
          expect(response.body).toEqual({
            error: "Invalid IP address for conversation",
          });
>>>>>>> af1b8458
        });
      });
    });
  });
});<|MERGE_RESOLUTION|>--- conflicted
+++ resolved
@@ -727,25 +727,14 @@
   describe("POST /conversations/:conversationId/messages/:messageId/rating", () => {
     const app = express();
     app.use(express.json()); // for parsing application/json
-<<<<<<< HEAD
     app.set("trust proxy", true);
-    const testDbName = `conversations-test-${Date.now()}`;
-    const mongodb = new MongoDB(MONGODB_CONNECTION_URI!, testDbName);
-
-    const conversations = new ConversationsService(mongodb.db);
-    app.post(
-      "/conversations/:conversationId/messages/:messageId/rating",
-      makeRateMessageRoute({ conversations })
-    );
     const ipAddress = "127.0.0.1";
-=======
 
     const testDbName = `conversations-test-${Date.now()}`;
     const ipAddress = "<NOT CAPTURING IP ADDRESS YET>";
 
     let mongodb: MongoDB;
     let conversations: ConversationsService;
->>>>>>> af1b8458
     let conversation: Conversation;
     let testMsg: Message;
 
@@ -839,19 +828,13 @@
         error: "Message not found",
       });
     });
-<<<<<<< HEAD
-    describe("Correct IP address validation", () => {
-      beforeEach(async () => {
-        const ipAddress = "127.0.0.1";
-=======
-
     // TODO:(DOCSP-30843) when properly configure IP address capture and validation,
     // this test will need to be refactored.
     describe("IP address validation", () => {
       beforeEach(async () => {
-        const ipAddress = "<NOT CAPTURING IP ADDRESS YET>";
+        const ipAddress = "127.0.0.1";
         assert(conversations);
->>>>>>> af1b8458
+
         conversation = await conversations.create({ ipAddress });
         testMsg = await conversations.addConversationMessage({
           conversationId: conversation._id,
@@ -859,7 +842,6 @@
           role: "assistant",
         });
       });
-<<<<<<< HEAD
       test("Should return 403 for different but valid IP address", async () => {
         const response = await request(app)
           .post(
@@ -871,8 +853,9 @@
         expect(response.statusCode).toBe(403);
         expect(response.body).toEqual({
           error: "Invalid IP address for conversation",
-=======
-      describe("IP address validation", () => {
+
+       // TODO: See what's going on here
+       describe("IP address validation", () => {
         beforeEach(async () => {
           const ipAddress = "abc.123.xyz.456";
           conversation = await conversations.create({ ipAddress });
@@ -893,7 +876,7 @@
           expect(response.body).toEqual({
             error: "Invalid IP address for conversation",
           });
->>>>>>> af1b8458
+
         });
       });
     });
