import { strict as assert } from "assert";
import request from "supertest";
import "dotenv/config";
import {
  MongoDB,
  makeOpenAiEmbedFunc,
  assertEnvVars,
  CORE_ENV_VARS,
  EmbeddedContentStore,
  DatabaseConnection,
  EmbeddedContent,
  makeDatabaseConnection,
  EmbedFunc,
  FindNearestNeighborsOptions,
} from "chat-core";
import {
  conversationConstants,
  Conversation,
  ConversationsService,
  Message,
  ConversationsServiceInterface,
} from "../../services/conversations";
import express, { Express } from "express";
import {
  AddMessageRequestBody,
  addMessagesToDatabase,
  makeAddMessageToConversationRoute,
  convertDbMessageToOpenAiMessage,
  generateFurtherReading,
  validateApiConversationFormatting,
  getContentForText,
  MAX_INPUT_LENGTH,
  AddMessageToConversationRouteParams,
  MAX_MESSAGES_IN_CONVERSATION,
} from "./addMessageToConversation";
import { ApiConversation, ApiMessage } from "./utils";
import { makeOpenAiLlm } from "../../services/llm";
import { makeDataStreamer } from "../../services/dataStreamer";
import { stripIndent } from "common-tags";
import { ObjectId } from "mongodb";
import { makeRateMessageRoute } from "./rateMessage";
import { makeApp } from "../../app";

jest.setTimeout(100000);

// ip address for local host
const ipAddress = "127.0.0.1";

describe("Conversations Router", () => {
  const {
    MONGODB_CONNECTION_URI,
    MONGODB_DATABASE_NAME,
    OPENAI_ENDPOINT,
    OPENAI_API_KEY,
    OPENAI_EMBEDDING_DEPLOYMENT,
    OPENAI_EMBEDDING_MODEL_VERSION,
    OPENAI_CHAT_COMPLETION_DEPLOYMENT,
    VECTOR_SEARCH_INDEX_NAME,
  } = assertEnvVars(CORE_ENV_VARS);

  // set up embeddings service
  const embed = makeOpenAiEmbedFunc({
    apiKey: OPENAI_API_KEY,
    apiVersion: OPENAI_EMBEDDING_MODEL_VERSION,
    baseUrl: OPENAI_ENDPOINT,
    deployment: OPENAI_EMBEDDING_DEPLOYMENT,
  });

  // set up llm service
  const llm = makeOpenAiLlm({
    baseUrl: OPENAI_ENDPOINT,
    deployment: OPENAI_CHAT_COMPLETION_DEPLOYMENT,
    apiKey: OPENAI_API_KEY,
  });
  const dataStreamer = makeDataStreamer();

  const findNearestNeighborsOptions: FindNearestNeighborsOptions = {
    k: 5,
    path: "embedding",
    indexName: VECTOR_SEARCH_INDEX_NAME,
    minScore: 0.9,
  };

  const testDbName = `conversations-test-${Date.now()}`;
  const mongodb = new MongoDB(MONGODB_CONNECTION_URI, testDbName);

  let defaultRouteConfig: AddMessageToConversationRouteParams;
  let app: Express;
  let store: EmbeddedContentStore;
  let conversations: ConversationsServiceInterface;

  beforeAll(async () => {
    store = await makeDatabaseConnection({
      connectionUri: MONGODB_CONNECTION_URI,
      databaseName: MONGODB_DATABASE_NAME,
    });
    conversations = new ConversationsService(mongodb.db);

    defaultRouteConfig = {
      conversations,
      dataStreamer,
      embed,
      findNearestNeighborsOptions,
      llm,
      store,
    };

    app = await makeApp(defaultRouteConfig);
  });

  afterAll(async () => {
    await mongodb?.db.dropDatabase();
    await mongodb?.close();
  });

  // create route with mock service
  describe("POST /conversations", () => {
    it("should respond with 200 and create a conversation", async () => {
      const res = await request(app).post("/conversations/").send();
      const conversation: ApiConversation = res.body;
      expect(res.statusCode).toEqual(200);

      expect(conversation.messages).toHaveLength(0);
      const count = await mongodb?.db
        .collection<Conversation>("conversations")
        .countDocuments();
      expect(count).toBe(1);
    });
  });

  describe("POST /conversations/:conversationId/messages", () => {
    const endpointUrl = "/conversations/:conversationId/messages";
<<<<<<< HEAD
    let conversationId: string;
    let testEndpointUrl: string;

=======

    let app: Express;

    let store: EmbeddedContentStore & DatabaseConnection;

    let conversationsMongoDb: MongoDB | undefined;
    let conversations: ConversationsServiceInterface;

    let defaultRouteConfig: AddMessageToConversationRouteParams;

    beforeAll(async () => {
      store = await makeDatabaseConnection({
        connectionUri: MONGODB_CONNECTION_URI,
        databaseName: MONGODB_DATABASE_NAME,
      });

      const conversationMessageTestDbName = `convo-msg-test-${Date.now()}`;
      conversationsMongoDb = new MongoDB(
        MONGODB_CONNECTION_URI,
        conversationMessageTestDbName
      );
      conversations = new ConversationsService(conversationsMongoDb.db);
      defaultRouteConfig = {
        conversations,
        store,
        embed,
        llm,
        dataStreamer,
        findNearestNeighborsOptions,
      };

      app = await makeApp({
        ...defaultRouteConfig,
      });
    });

    afterAll(async () => {
      await conversationsMongoDb?.db.dropDatabase();
      await conversationsMongoDb?.close();
      await store?.close();
    });

    let _id: string;
>>>>>>> 1dcef28f
    beforeEach(async () => {
      const createConversationRes = await request(app)
        .post("/conversations")
        .set("X-FORWARDED-FOR", ipAddress)
        .send();
      const res: ApiConversation = createConversationRes.body;
      conversationId = res._id;
      testEndpointUrl = endpointUrl.replace(":conversationId", conversationId);
    });

    describe("Awaited response", () => {
      it("should respond with 200, add messages to the conversation, and respond", async () => {
        const requestBody: AddMessageRequestBody = {
          message:
            "how can i use mongodb products to help me build my new mobile app?",
        };
        const res = await request(app)
          .post(testEndpointUrl)
          .set("X-FORWARDED-FOR", ipAddress)
          .send(requestBody);
        const message: ApiMessage = res.body;
        expect(res.statusCode).toEqual(200);
        expect(message.role).toBe("assistant");
        expect(message.content).toContain("Realm");
        const request2Body: AddMessageRequestBody = {
          message: stripIndent`i'm want to learn more about this Realm thing. a few questions:
            can i use realm with javascript?
            where does realm save data? in the cloud?
            `,
        };
        const res2 = await request(app)
          .post(endpointUrl.replace(":conversationId", conversationId))
          .send(request2Body);
        const message2: ApiMessage = res2.body;
        expect(res2.statusCode).toEqual(200);
        expect(message2.role).toBe("assistant");
        expect(message2.content).toContain("Realm");
        const conversationInDb = await mongodb?.db
          .collection<Conversation>("conversations")
          .findOne({
            _id: new ObjectId(conversationId),
          });
        expect(conversationInDb?.messages).toHaveLength(5); // system, user, assistant, user, assistant
      });
    });

    describe("Streamed response", () => {
      it("should respond with a 200 text/event-stream that streams the response", async () => {
        const requestBody = {
          message:
            "how can i use mongodb products to help me build my new mobile app?",
        } satisfies AddMessageRequestBody;
        const res = await request(app)
          .post(
            endpointUrl.replace(":conversationId", conversationId) +
              "?stream=true"
          )
          .send(requestBody);
        console.log("RES::", res);
        expect(res.statusCode).toEqual(200);
        expect(res.header["content-type"]).toBe("text/event-stream");
        expect(res.text).toContain(`data: {"type":"delta","data":"`);
        expect(res.text).toContain(`data: {"type":"finished","data":"`);
      });
    });

    describe("Error handing", () => {
      test("should respond 400 if invalid conversation ID", async () => {
        const notAValidId = "not-a-valid-id";
        const res = await request(app)
          .post(endpointUrl.replace(":conversationId", notAValidId))
          .set("X-FORWARDED-FOR", ipAddress)
          .send({
            message: "hello",
          });
        expect(res.statusCode).toEqual(400);
        expect(res.body).toStrictEqual({
          error: "Invalid conversation ID",
        });
      });

      it("should return 400 for invalid request bodies", async () => {
        const res = await request(app)
          .post(endpointUrl.replace(":conversationId", conversationId))
          .send({ msg: "howdy there" });
        expect(res.statusCode).toEqual(400);
      });

      test("should respond 400 if input is too long", async () => {
        const tooLongMessage = "a".repeat(MAX_INPUT_LENGTH + 1);
        const res = await request(app)
          .post(endpointUrl.replace(":conversationId", conversationId))
          .set("X-FORWARDED-FOR", ipAddress)
          .send({
            message: tooLongMessage,
          });
        expect(res.statusCode).toEqual(400);
        expect(res.body).toStrictEqual({
          error: "Message too long",
        });
      });
      test("should respond 404 if cannot find conversation for conversation ID in request", async () => {
        const anotherObjectId = new ObjectId().toHexString();
        const res = await request(app)
          .post(endpointUrl.replace(":conversationId", anotherObjectId))
          .set("X-FORWARDED-FOR", ipAddress)
          .send({
            message: "hello",
          });
        expect(res.statusCode).toEqual(404);
        expect(res.body).toStrictEqual({
          error: "Conversation not found",
        });
      });
      test("should return 403 if IP address in request doesn't match IP address in conversation", async () => {
        // TODO: this is done in DOCSP-30843
      });
      test("Should return 400 if number of messages in conversation exceeds limit", async () => {
        const { _id } = await conversations.create({
          ipAddress,
        });
        // Init conversation with max length
        for await (const i of Array(MAX_MESSAGES_IN_CONVERSATION - 1)) {
          const role = i % 2 === 0 ? "user" : "assistant";
          await conversations.addConversationMessage({
            conversationId: _id,
            content: `message ${i}`,
            role,
          });
        }

        const res = await request(app)
          .post(endpointUrl.replace(":conversationId", _id.toString()))
          .set("X-Forwarded-For", ipAddress) // different IP address
          .send({
            message: "hello",
          });
        expect(res.statusCode).toEqual(400);
        expect(res.body).toStrictEqual({
          error:
            `You cannot send more messages to this conversation. ` +
            `Max messages (${MAX_MESSAGES_IN_CONVERSATION}, including system prompt) exceeded. ` +
            `Start a new conversation.`,
        });
      });

      test("should respond 500 if error with embed service", async () => {
        const mockBrokenEmbedFunc: EmbedFunc = jest.fn();
        const app = await makeApp({
          ...defaultRouteConfig,
          embed: mockBrokenEmbedFunc,
        });

        const res = await request(app)
          .post(endpointUrl.replace(":conversationId", conversationId))
          .set("X-FORWARDED-FOR", ipAddress)
          .send({ message: "hello" });
        expect(res.statusCode).toEqual(500);
        expect(res.body).toStrictEqual({
          error: "Error getting content for text",
        });
      });

      test("Should respond 500 if error with conversation service", async () => {
        const mockBrokenConversationsService: ConversationsServiceInterface = {
          async create() {
            throw new Error("mock error");
          },
          async addConversationMessage() {
            throw new Error("mock error");
          },
          async findById() {
            throw new Error("mock error");
          },
          async rateMessage() {
            throw new Error("mock error");
          },
        };
        const app = await makeApp({
          ...defaultRouteConfig,
          conversations: mockBrokenConversationsService,
        });

        const res = await request(app)
          .post(endpointUrl.replace(":conversationId", conversationId))
          .set("X-FORWARDED-FOR", ipAddress)
          .send({ message: "hello" });
        expect(res.statusCode).toEqual(500);
        expect(res.body).toStrictEqual({
          error: "Error finding conversation",
        });
      });

      test("should respond 500 if error with content service", async () => {
        const brokenStore: EmbeddedContentStore = {
          loadEmbeddedContent: jest.fn().mockResolvedValue(undefined),
          deleteEmbeddedContent: jest.fn().mockResolvedValue(undefined),
          updateEmbeddedContent: jest.fn().mockResolvedValue(undefined),
          findNearestNeighbors: () => {
            throw new Error("mock error");
          },
        };
        const app = await makeApp({
          ...defaultRouteConfig,
          store: brokenStore,
        });

        const res = await request(app)
          .post(endpointUrl.replace(":conversationId", conversationId))
          .set("X-FORWARDED-FOR", ipAddress)
          .send({ message: "hello" });
        expect(res.statusCode).toEqual(500);
        expect(res.body).toStrictEqual({
          error: "Error getting content for text",
        });
      });
    });

    describe("Edge cases", () => {
      describe("No vector search content for user message", () => {
        test("Should respond with 200 and static response", async () => {
          const nonsenseMessage =
            "asdlfkjasdlfk jasdlfkjasdlfk jasdlfkjasdlfjdfhstgra gtyjuikolsdfghjsdghj;sgf;dlfjda; kssdghj;f'afskj ;glskjsfd'aks dsaglfslj; gaflad four score and seven years ago fsdglfsgdj fjlgdfsghjldf lfsgajlhgf";
          const calledEndpoint = endpointUrl.replace(
            ":conversationId",
            conversationId
          );
          const response = await request(app)
            .post(calledEndpoint)
            .set("X-FORWARDED-FOR", ipAddress)
            .send({ message: nonsenseMessage });
          expect(response.statusCode).toBe(200);

          expect(response.body.content).toEqual(
            conversationConstants.NO_RELEVANT_CONTENT
          );
        });
      });
      describe("LLM not available but vector search is", () => {
        const brokenLLmService = makeOpenAiLlm({
          baseUrl: OPENAI_ENDPOINT,
          deployment: OPENAI_CHAT_COMPLETION_DEPLOYMENT,
          apiKey: "definitelyNotARealApiKey",
        });

        let conversationId: ObjectId,
          conversations: ConversationsServiceInterface,
          app: Express;
        let testMongo: MongoDB;
        beforeEach(async () => {
          const dbName = `test-${Date.now()}`;
          testMongo = new MongoDB(MONGODB_CONNECTION_URI, dbName);
          conversations = new ConversationsService(testMongo.db);
          const { _id } = await conversations.create({
            ipAddress,
          });
          conversationId = _id;
          app = express();
          app.use(express.json());
          app.post(
            endpointUrl,
            makeAddMessageToConversationRoute({
              conversations,
              store,
              embed,
              llm: brokenLLmService,
              dataStreamer,
              findNearestNeighborsOptions,
            })
          );
        });
        afterEach(async () => {
          await testMongo.db.dropDatabase();
          await testMongo.close();
        });
        test("should respond with 200, static message, and vector search results", async () => {
          const messageThatHasSearchResults = "Why use MongoDB?";
          const response = await request(app)
            .post(
              endpointUrl.replace(":conversationId", conversationId.toString())
            )
            .set("X-FORWARDED-FOR", ipAddress)
            .send({ message: messageThatHasSearchResults });
          expect(response.statusCode).toBe(200);
          expect(
            response.body.content.startsWith(
              conversationConstants.LLM_NOT_WORKING
            )
          ).toBe(true);
          const markdownLinkRegex =
            /\[\w+.*\]\(https?:\/\/.*\?tck=docs_chatbot\)/g;
          expect(markdownLinkRegex.test(response.body.content)).toBe(true);
        });
      });
    });
    describe("Utility functions", () => {
      describe("addMessagesToDatabase()", () => {
        let conversationId: ObjectId;
        beforeAll(async () => {
          const { _id } = await conversations.create({
            ipAddress,
          });
          conversationId = _id;
        });
        test("Should add messages to the database", async () => {
          const userMessageContent = "hello";
          const assistantMessageContent = "hi";
          const { userMessage, assistantMessage } = await addMessagesToDatabase(
            {
              conversationId,
              userMessageContent,
              assistantMessageContent,
              conversations,
            }
          );
          expect(userMessage.content).toBe(userMessageContent);
          expect(assistantMessage.content).toBe(assistantMessageContent);
          const conversationInDb = await conversations.findById({
            _id: conversationId,
          });
          expect(
            conversationInDb?.messages.find(
              ({
                role,
                content,
              }: {
                role: "system" | "user" | "assistant";
                content: string;
              }) => role === "user" && content === userMessageContent
            )
          ).toBeDefined();
          expect(
            conversationInDb?.messages.find(
              ({
                role,
                content,
              }: {
                role: "system" | "user" | "assistant";
                content: string;
              }) => role === "assistant" && content === assistantMessageContent
            )
          ).toBeDefined();
        });
      });
      test("convertDbMessageToOpenAiMessage()", () => {
        const sampleDbMessage: Message = {
          id: new ObjectId(),
          content: "hello",
          role: "user",
          createdAt: new Date(),
          rating: true,
        };

        const sampleApiMessage =
          convertDbMessageToOpenAiMessage(sampleDbMessage);
        expect(sampleApiMessage).toStrictEqual({
          content: sampleDbMessage.content,
          role: sampleDbMessage.role,
        });
      });

      describe("getContentForText()", () => {
        test("Should return content for relevant text", async () => {
          const text = "MongoDB Atlas";

          const chunks = await getContentForText({
            embed,
            text,
            store,
            ipAddress,
            findNearestNeighborsOptions,
          });
          expect(chunks).toBeDefined();
          expect(chunks.length).toBeGreaterThan(0);
        });
        test("Should not return content for irrelevant text", async () => {
          const text =
            "asdlfkjasdlfkjasdlfkjasdlfkjasdlfkjasdlfkjasdlfkjafdshgjfkhfdugytfasfghjkujufgjdfhstgragtyjuikolaf;ldkgsdjfnh;ks'l;addfsghjklafjklsgfjgreaj;agre;jlg;ljewrqjknerqnkjkgn;jwr;lwreg";
          const chunks = await getContentForText({
            embed,
            text,
            store,
            ipAddress,
            findNearestNeighborsOptions: {
              ...findNearestNeighborsOptions,
              minScore: 99,
            },
          });
          expect(chunks).toBeDefined();
          expect(chunks.length).toBe(0);
        });
      });
      describe("generateFurtherReading()", () => {
        // Chunk 1 and 2 are the same page. Chunk 3 is a different page.
        const chunk1 = {
          _id: new ObjectId(),
          url: "https://mongodb.com/docs/realm/sdk/node/",
          text: "blah blah blah",
          tokenCount: 100,
          embedding: [0.1, 0.2, 0.3],
          updated: new Date(),
          sourceName: "realm",
        };
        const chunk2 = {
          _id: new ObjectId(),
          url: "https://mongodb.com/docs/realm/sdk/node/",
          text: "blah blah blah",
          tokenCount: 100,
          embedding: [0.1, 0.2, 0.3],
          updated: new Date(),
          sourceName: "realm",
        };
        const chunk3 = {
          _id: new ObjectId(),
          url: "https://mongodb.com/docs/realm/sdk/node/xyz",
          text: "blah blah blah",
          tokenCount: 100,
          embedding: [0.1, 0.2, 0.3],
          updated: new Date(),
          sourceName: "realm",
        };
        const tck = "?tck=docs_chatbot";
        test("No sources should return empty string", () => {
          const noChunks: EmbeddedContent[] = [];
          const noFurtherReading = generateFurtherReading({
            chunks: noChunks,
          });
          expect(noFurtherReading).toEqual("");
        });
        test("One source should return one link", () => {
          const oneChunk: EmbeddedContent[] = [chunk1];
          const oneFurtherReading = generateFurtherReading({
            chunks: oneChunk,
          });
          const url = oneChunk[0].url;
          const expectedOneFurtherReading = `\n\nFurther Reading:\n\n[${url}](${url}${tck})\n\n`;
          expect(oneFurtherReading).toEqual(expectedOneFurtherReading);
        });
        test("Multiple sources from same page should return one link", () => {
          const twoChunksSamePage: EmbeddedContent[] = [chunk1, chunk2];
          const oneFurtherReadingSamePage = generateFurtherReading({
            chunks: twoChunksSamePage,
          });
          const url = twoChunksSamePage[0].url;
          const expectedOneFurtherReadingSamePage = `\n\nFurther Reading:\n\n[${url}](${url}${tck})\n\n`;
          expect(oneFurtherReadingSamePage).toEqual(
            expectedOneFurtherReadingSamePage
          );
        });
        test("Multiple sources from different pages should return 1 link per page", () => {
          const twoChunksDifferentPage: EmbeddedContent[] = [chunk1, chunk3];
          const multipleFurtherReadingDifferentPage = generateFurtherReading({
            chunks: twoChunksDifferentPage,
          });
          const [url1, url2] = [
            twoChunksDifferentPage[0].url,
            twoChunksDifferentPage[1].url,
          ];
          const expectedMultipleFurtherReadingDifferentPage = `\n\nFurther Reading:\n\n[${url1}](${url1}${tck})\n\n[${url2}](${url2}${tck})\n\n`;
          expect(multipleFurtherReadingDifferentPage).toEqual(
            expectedMultipleFurtherReadingDifferentPage
          );
          // All three sources. Two from the same page. One from a different page.
          const threeChunks: EmbeddedContent[] = [chunk1, chunk2, chunk3];
          const multipleSourcesWithSomePageOverlap = generateFurtherReading({
            chunks: threeChunks,
          });
          const [otherUrl1, otherUrl2] = [
            threeChunks[0].url,
            threeChunks[2].url,
          ];
          const expectedMultipleSourcesWithSomePageOverlap = `\n\nFurther Reading:\n\n[${otherUrl1}](${otherUrl1}${tck})\n\n[${otherUrl2}](${otherUrl2}${tck})\n\n`;
          expect(multipleSourcesWithSomePageOverlap).toEqual(
            expectedMultipleSourcesWithSomePageOverlap
          );
        });
      });
      describe("validateApiConversationFormatting()", () => {
        test("Should validate correctly formatted conversation", () => {
          const correctlyFormattedConversation: ApiConversation = {
            _id: new ObjectId().toHexString(),
            messages: [
              {
                content: "hi",
                role: "assistant",
                createdAt: Date.now(),
                id: new ObjectId().toHexString(),
              },
              {
                content: "hello",
                role: "user",
                createdAt: Date.now(),
                id: new ObjectId().toHexString(),
              },
              {
                content: "bye",
                role: "assistant",
                createdAt: Date.now(),
                id: new ObjectId().toHexString(),
              },
              {
                content: "good bye",
                role: "user",
                createdAt: Date.now(),
                id: new ObjectId().toHexString(),
              },
            ],
            createdAt: Date.now(),
          };
          const validation = validateApiConversationFormatting({
            conversation: correctlyFormattedConversation,
          });
          expect(validation).toBe(true);
        });
        test("Should not validate empty conversation", () => {
          const emptyConversation: ApiConversation = {
            _id: new ObjectId().toHexString(),
            messages: [],
            createdAt: Date.now(),
          };
          const validation = validateApiConversationFormatting({
            conversation: emptyConversation,
          });
          expect(validation).toBe(false);
        });
        test("Should not validate odd number of messages", () => {
          const oddNumberOfMessages: ApiConversation = {
            _id: new ObjectId().toHexString(),
            messages: [
              {
                content: "hi",
                role: "assistant",
                createdAt: Date.now(),
                id: new ObjectId().toHexString(),
              },
              {
                content: "hello",
                role: "user",
                createdAt: Date.now(),
                id: new ObjectId().toHexString(),
              },
              {
                content: "bye",
                role: "assistant",
                createdAt: Date.now(),
                id: new ObjectId().toHexString(),
              },
            ],
            createdAt: Date.now(),
          };
          const validation = validateApiConversationFormatting({
            conversation: oddNumberOfMessages,
          });
          expect(validation).toBe(false);
        });
        test("Should not validate incorrect conversation order", () => {
          const incorrectConversationOrder: ApiConversation = {
            _id: new ObjectId().toHexString(),
            messages: [
              {
                content: "hi",
                role: "assistant",
                createdAt: Date.now(),
                id: new ObjectId().toHexString(),
              },
              {
                content: "bye",
                role: "assistant",
                createdAt: Date.now(),
                id: new ObjectId().toHexString(),
              },
            ],
            createdAt: Date.now(),
          };
          const validation = validateApiConversationFormatting({
            conversation: incorrectConversationOrder,
          });
          expect(validation).toBe(false);
        });
      });
    });
  });

  describe("POST /conversations/:conversationId/messages/:messageId/rating", () => {
    const endpointUrl =
      "/conversations/:conversationId/messages/:messageId/rating";

    let conversation: Conversation;
    let testMsg: Message;
    let testEndpointUrl: string;
    beforeEach(async () => {
      conversation = await conversations.create({ ipAddress });
      testMsg = await conversations.addConversationMessage({
        conversationId: conversation._id,
        content: "hello",
        role: "assistant",
      });
      testEndpointUrl = endpointUrl
        .replace(":conversationId", conversation._id.toHexString())
        .replace(":messageId", String(testMsg.id));
    });

    test("Should return 204 for valid rating", async () => {
      const response = await request(app)
        .post(testEndpointUrl)
        .set("X-Forwarded-For", ipAddress)
        .send({ rating: true });

      expect(response.statusCode).toBe(204);
      expect(response.body).toEqual({});
      assert(conversations);
      const updatedConversation = await conversations.findById({
        _id: conversation._id,
      });
      assert(updatedConversation);
      expect(
        updatedConversation.messages[updatedConversation.messages.length - 1]
          .rating
      ).toBe(true);
    });

    it("Should return 400 for invalid request bodies", async () => {
      const res1 = await request(app)
        .post(testEndpointUrl)
        .send({ rating: "blue" });
      expect(res1.statusCode).toEqual(400);

      const res2 = await request(app)
        .post(testEndpointUrl)
        .send({ ratingz: true });
      expect(res2.statusCode).toEqual(400);
    });
    test("Should return 400 for invalid conversation ID", async () => {
      const response = await request(app)
        .post(
          `/conversations/123/messages/${conversation.messages[0].id}/rating`
        )
        .set("X-FORWARDED-FOR", ipAddress)
        .send({ rating: true });

      expect(response.statusCode).toBe(400);
      expect(response.body).toEqual({
        error: "Invalid conversation ID",
      });
    });
    test("Should return 400 for invalid message ID", async () => {
      const response = await request(app)
        .post(`/conversations/${testMsg.id}/messages/123/rating`)
        .set("X-FORWARDED-FOR", ipAddress)
        .send({ rating: true });

      expect(response.statusCode).toBe(400);
      expect(response.body).toEqual({
        error: "Invalid message ID",
      });
    });
    test("Should return 404 for conversation not in DB", async () => {
      const response = await request(app)
        .post(
          `/conversations/${new ObjectId().toHexString()}/messages/${
            testMsg.id
          }/rating`
        )
        .set("X-FORWARDED-FOR", ipAddress)
        .send({ rating: true });

      expect(response.statusCode).toBe(404);
      expect(response.body).toEqual({
        error: "Conversation not found",
      });
    });
    test("Should return 404 for message not in conversation", async () => {
      const response = await request(app)
        .post(
          `/conversations/${
            conversation._id
          }/messages/${new ObjectId().toHexString()}/rating`
        )
        .set("X-FORWARDED-FOR", ipAddress)
        .send({ rating: true });

      expect(response.statusCode).toBe(404);
      expect(response.body).toEqual({
        error: "Message not found",
      });
    });
    // TODO:(DOCSP-30843) when properly configure IP address capture and validation,
    // this test will need to be refactored.
    describe("IP address validation", () => {
      beforeEach(async () => {
        assert(conversations);

        conversation = await conversations.create({ ipAddress });
        testMsg = await conversations.addConversationMessage({
          conversationId: conversation._id,
          content: "hello",
          role: "assistant",
        });
      });
      test("Should return 403 for different but valid IP address", async () => {
        const differentIpAddress = "192.158.1.38";
        const response = await request(app)
          .post(
            `/conversations/${conversation._id}/messages/${testMsg.id}/rating`
          )
          .set("X-Forwarded-For", differentIpAddress)
          .send({ rating: true });

        expect(response.statusCode).toBe(403);
        expect(response.body).toEqual({
          error: "Invalid IP address for conversation",
        });
      });
    });
  });
});<|MERGE_RESOLUTION|>--- conflicted
+++ resolved
@@ -130,55 +130,9 @@
 
   describe("POST /conversations/:conversationId/messages", () => {
     const endpointUrl = "/conversations/:conversationId/messages";
-<<<<<<< HEAD
     let conversationId: string;
     let testEndpointUrl: string;
 
-=======
-
-    let app: Express;
-
-    let store: EmbeddedContentStore & DatabaseConnection;
-
-    let conversationsMongoDb: MongoDB | undefined;
-    let conversations: ConversationsServiceInterface;
-
-    let defaultRouteConfig: AddMessageToConversationRouteParams;
-
-    beforeAll(async () => {
-      store = await makeDatabaseConnection({
-        connectionUri: MONGODB_CONNECTION_URI,
-        databaseName: MONGODB_DATABASE_NAME,
-      });
-
-      const conversationMessageTestDbName = `convo-msg-test-${Date.now()}`;
-      conversationsMongoDb = new MongoDB(
-        MONGODB_CONNECTION_URI,
-        conversationMessageTestDbName
-      );
-      conversations = new ConversationsService(conversationsMongoDb.db);
-      defaultRouteConfig = {
-        conversations,
-        store,
-        embed,
-        llm,
-        dataStreamer,
-        findNearestNeighborsOptions,
-      };
-
-      app = await makeApp({
-        ...defaultRouteConfig,
-      });
-    });
-
-    afterAll(async () => {
-      await conversationsMongoDb?.db.dropDatabase();
-      await conversationsMongoDb?.close();
-      await store?.close();
-    });
-
-    let _id: string;
->>>>>>> 1dcef28f
     beforeEach(async () => {
       const createConversationRes = await request(app)
         .post("/conversations")
