import { strict as assert } from "assert";
import request from "supertest";
import "dotenv/config";
import {
  MongoDB,
  makeOpenAiEmbedFunc,
  assertEnvVars,
  CORE_ENV_VARS,
  EmbeddedContentStore,
  DatabaseConnection,
  EmbeddedContent,
  makeDatabaseConnection,
  EmbedFunc,
  FindNearestNeighborsOptions,
} from "chat-core";
import {
  conversationConstants,
  Conversation,
  ConversationsService,
  Message,
  ConversationsServiceInterface,
} from "../../services/conversations";
import express, { Express } from "express";
import {
  AddMessageRequestBody,
  addMessagesToDatabase,
  makeAddMessageToConversationRoute,
  convertDbMessageToOpenAiMessage,
  generateFurtherReading,
  validateApiConversationFormatting,
  getContentForText,
  MAX_INPUT_LENGTH,
  AddMessageToConversationRouteParams,
  MAX_MESSAGES_IN_CONVERSATION,
} from "./addMessageToConversation";
import {
  CreateConversationRequest,
  makeCreateConversationRoute,
} from "./createConversation";
import { ApiConversation, ApiMessage } from "./utils";
import { makeOpenAiLlm } from "../../services/llm";
import { makeDataStreamer } from "../../services/dataStreamer";
import { stripIndent } from "common-tags";
import { ObjectId } from "mongodb";
import { makeRateMessageRoute } from "./rateMessage";
import { makeApp } from "../../app";
import validateRequestSchema from "../../middleware/validateRequestSchema";

jest.setTimeout(100000);

// ip address for local host
const ipAddress = "127.0.0.1";

describe("Conversations Router", () => {
  const {
    MONGODB_CONNECTION_URI,
    MONGODB_DATABASE_NAME,
    OPENAI_ENDPOINT,
    OPENAI_API_KEY,
    OPENAI_EMBEDDING_DEPLOYMENT,
    OPENAI_EMBEDDING_MODEL_VERSION,
    OPENAI_CHAT_COMPLETION_DEPLOYMENT,
    VECTOR_SEARCH_INDEX_NAME,
  } = assertEnvVars(CORE_ENV_VARS);

  // set up embeddings service
  const embed = makeOpenAiEmbedFunc({
    apiKey: OPENAI_API_KEY,
    apiVersion: OPENAI_EMBEDDING_MODEL_VERSION,
    baseUrl: OPENAI_ENDPOINT,
    deployment: OPENAI_EMBEDDING_DEPLOYMENT,
  });

  // set up llm service
  const llm = makeOpenAiLlm({
    baseUrl: OPENAI_ENDPOINT,
    deployment: OPENAI_CHAT_COMPLETION_DEPLOYMENT,
    apiKey: OPENAI_API_KEY,
  });
  const dataStreamer = makeDataStreamer();

  const findNearestNeighborsOptions: FindNearestNeighborsOptions = {
    k: 5,
    path: "embedding",
    indexName: VECTOR_SEARCH_INDEX_NAME,
    minScore: 0.9,
  };

  // create route with mock service
  describe("POST /conversations", () => {
    const app = express();
    app.use(express.json()); // for parsing application/json
    const testDbName = `conversations-test-${Date.now()}`;

    let mongodb: MongoDB | undefined;
    let conversations: ConversationsService;
    beforeAll(async () => {
      mongodb = new MongoDB(MONGODB_CONNECTION_URI, testDbName);
      conversations = new ConversationsService(mongodb.db);
      app.post(
        "/conversations",
        makeCreateConversationRoute({ conversations })
      );
    });

    afterAll(async () => {
      await mongodb?.db.dropDatabase();
      await mongodb?.close();
    });

<<<<<<< HEAD
    it("responds 200 and creates a conversation", async () => {
      const before = Date.now();
=======
    it("should respond with 200 and create a conversation", async () => {
>>>>>>> 578b06b9
      const res = await request(app).post("/conversations/").send();
      const conversation: ApiConversation = res.body;
      expect(res.statusCode).toEqual(200);

      expect(conversation.messages).toHaveLength(0);
      const count = await mongodb?.db
        .collection("conversations")
        .countDocuments();
      expect(count).toBe(1);
    });
  });
  describe("POST /conversations/:conversationId/messages", () => {
    const endpointUrl = "/conversations/:conversationId/messages";
    const app = express();
    app.use(express.json()); // for parsing application/json

    let store: EmbeddedContentStore & DatabaseConnection;

    let conversationsMongoDb: MongoDB | undefined;
    let conversations: ConversationsServiceInterface;

    let defaultRouteConfig: AddMessageToConversationRouteParams;

    beforeAll(async () => {
      store = await makeDatabaseConnection({
        connectionUri: MONGODB_CONNECTION_URI,
        databaseName: MONGODB_DATABASE_NAME,
      });

      const conversationMessageTestDbName = `convo-msg-test-${Date.now()}`;
      conversationsMongoDb = new MongoDB(
        MONGODB_CONNECTION_URI,
        conversationMessageTestDbName
      );
      conversations = new ConversationsService(conversationsMongoDb.db);
      defaultRouteConfig = {
        conversations,
        store,
        embed,
        llm,
        dataStreamer,
        findNearestNeighborsOptions,
      };

      app.post(
        endpointUrl,
        validateRequestSchema(AddMessageRequestBody),
        makeAddMessageToConversationRoute(defaultRouteConfig)
      );
      // For set up. Need to create conversation before can add to it.
      app.post(
        "/conversations",
        validateRequestSchema(CreateConversationRequest),
        makeCreateConversationRoute({ conversations })
      );
    });

    afterAll(async () => {
      await conversationsMongoDb?.db.dropDatabase();
      await conversationsMongoDb?.close();
      await store?.close();
    });

    let _id: string;
    let testEndpointUrl: string;
    beforeEach(async () => {
      const createConversationRes = await request(app)
        .post("/conversations")
        .set("X-FORWARDED-FOR", ipAddress)
        .send();
      const res: ApiConversation = createConversationRes.body;
      _id = res._id;
      testEndpointUrl = endpointUrl.replace(":conversationId", _id);
    });

    describe("Awaited response", () => {
      it("should respond with 200, add messages to the conversation, and respond", async () => {
        const requestBody: AddMessageRequestBody = {
          message:
            "how can i use mongodb products to help me build my new mobile app?",
        };
        const res = await request(app)
          .post(testEndpointUrl)
          .set("X-FORWARDED-FOR", ipAddress)
          .send(requestBody);
        const message: ApiMessage = res.body;
        expect(res.statusCode).toEqual(200);
        expect(message.role).toBe("assistant");
        expect(message.content).toContain("Realm");
        const request2Body: AddMessageRequestBody = {
          message: stripIndent`i'm want to learn more about this Realm thing. a few questions:
            can i use realm with javascript?
            where does realm save data? in the cloud?
            `,
        };
        const res2 = await request(app)
          .post(endpointUrl.replace(":conversationId", _id))
          .send(request2Body);
        const message2: ApiMessage = res2.body;
        expect(res2.statusCode).toEqual(200);
        expect(message2.role).toBe("assistant");
        expect(message2.content).toContain("Realm");
        const conversationInDb = await conversationsMongoDb?.db
          .collection<Conversation>("conversations")
          .findOne({
            _id: new ObjectId(_id),
          });
        expect(conversationInDb?.messages).toHaveLength(5); // system, user, assistant, user, assistant
      });

      it("does not accept invalid request bodies", async () => {
        const invalidRequestBody = {
          message:
            "how can i use mongodb products to help me build my new mobile app?",
          invalidField: "invalidField",
        };
        const res = await request(app)
          .post(testEndpointUrl)
          .send(invalidRequestBody);
        expect(res.statusCode).toEqual(400);
      });
    });

    describe("Streamed response", () => {
      it("should respond with a 200 text/event-stream that streams the response", async () => {
        const requestBody = {
          message:
            "how can i use mongodb products to help me build my new mobile app?",
        } satisfies AddMessageRequestBody;
        const res = await request(app)
          .post(endpointUrl.replace(":conversationId", _id) + "?stream=true")
          .send(requestBody);
        expect(res.statusCode).toEqual(200);
        expect(res.header["content-type"]).toBe("text/event-stream");
        expect(res.text).toContain(`data: {"type":"delta","data":"`);
        expect(res.text).toContain(`data: {"type":"finished","data":"`);
      });
    });
<<<<<<< HEAD
    describe("Error handling", () => {
=======

    describe("Error handing", () => {
>>>>>>> 578b06b9
      test("should respond 400 if invalid conversation ID", async () => {
        const notAValidId = "not-a-valid-id";
        const res = await request(app)
          .post(endpointUrl.replace(":conversationId", notAValidId))
          .set("X-FORWARDED-FOR", ipAddress)
          .send({
            message: "hello",
          });
        expect(res.statusCode).toEqual(400);
        expect(res.body).toStrictEqual({
          error: "Invalid conversation ID",
        });
      });
      test("should respond 400 if input is too long", async () => {
        const tooLongMessage = "a".repeat(MAX_INPUT_LENGTH + 1);
        const res = await request(app)
          .post(endpointUrl.replace(":conversationId", _id))
          .set("X-FORWARDED-FOR", ipAddress)
          .send({
            message: tooLongMessage,
          });
        expect(res.statusCode).toEqual(400);
        expect(res.body).toStrictEqual({
          error: "Message too long",
        });
      });
      test("should respond 404 if cannot find conversation for conversation ID in request", async () => {
        const anotherObjectId = new ObjectId().toHexString();
        const res = await request(app)
          .post(endpointUrl.replace(":conversationId", anotherObjectId))
          .set("X-FORWARDED-FOR", ipAddress)
          .send({
            message: "hello",
          });
        expect(res.statusCode).toEqual(404);
        expect(res.body).toStrictEqual({
          error: "Conversation not found",
        });
      });
      test("should return 403 if IP address in request doesn't match IP address in conversation", async () => {
        // TODO: this is done in DOCSP-30843
      });
      test("Should return 400 if number of messages in conversation exceeds limit", async () => {
        const { _id } = await conversations.create({
          ipAddress,
        });
        // Init conversation with max length
        for await (const i of Array(MAX_MESSAGES_IN_CONVERSATION - 1)) {
          const role = i % 2 === 0 ? "assistant" : "user";
          await conversations.addConversationMessage({
            conversationId: _id,
            content: `message ${i}`,
            role,
          });
        }
        const res = await request(app)
          .post(endpointUrl.replace(":conversationId", _id.toString()))
          .set("X-Forwarded-For", ipAddress) // different IP address
          .send({
            message: "hello",
          });
        expect(res.statusCode).toEqual(400);
        expect(res.body).toStrictEqual({
          error:
            `You cannot send more messages to this conversation. ` +
            `Max messages (${MAX_MESSAGES_IN_CONVERSATION}, including system prompt) exceeded. ` +
            `Start a new conversation.`,
        });
      });

      test("should respond 500 if error with embed service", async () => {
        const mockBrokenEmbedFunc: EmbedFunc = jest.fn();
        const app = await makeApp({
          ...defaultRouteConfig,
          embed: mockBrokenEmbedFunc,
        });

        const res = await request(app)
          .post(endpointUrl.replace(":conversationId", _id))
          .set("X-FORWARDED-FOR", ipAddress)
          .send({ message: "hello" });
        expect(res.statusCode).toEqual(500);
        expect(res.body).toStrictEqual({
          error: "Error getting content for text",
        });
      });

      test("Should respond 500 if error with conversation service", async () => {
        const mockBrokenConversationsService: ConversationsServiceInterface = {
          async create() {
            throw new Error("mock error");
          },
          async addConversationMessage() {
            throw new Error("mock error");
          },
          async findById() {
            throw new Error("mock error");
          },
          async rateMessage() {
            throw new Error("mock error");
          },
        };
        const app = await makeApp({
          ...defaultRouteConfig,

          conversations: mockBrokenConversationsService,
        });
        const res = await request(app)
          .post(endpointUrl.replace(":conversationId", _id))
          .set("X-FORWARDED-FOR", ipAddress)
          .send({ message: "hello" });
        expect(res.statusCode).toEqual(500);
        expect(res.body).toStrictEqual({
          error: "Error finding conversation",
        });
      });

      test("should respond 500 if error with content service", async () => {
        const brokenStore: EmbeddedContentStore = {
          loadEmbeddedContent: jest.fn().mockResolvedValue(undefined),
          deleteEmbeddedContent: jest.fn().mockResolvedValue(undefined),
          updateEmbeddedContent: jest.fn().mockResolvedValue(undefined),
          findNearestNeighbors: () => {
            throw new Error("mock error");
          },
        };
        const app = await makeApp({
          ...defaultRouteConfig,
          store: brokenStore,
        });
        const res = await request(app)
          .post(endpointUrl.replace(":conversationId", _id))
          .set("X-FORWARDED-FOR", ipAddress)
          .send({ message: "hello" });
        expect(res.statusCode).toEqual(500);
        expect(res.body).toStrictEqual({
          error: "Error getting content for text",
        });
      });
    });

    describe("Edge cases", () => {
      describe("No vector search content for user message", () => {
        let conversationId: string;
        beforeAll(async () => {
          const { _id } = await conversations.create({
            ipAddress,
          });
          conversationId = _id.toString();
        });

        test("Should respond with 200 and static response", async () => {
          const nonsenseMessage =
            "asdlfkjasdlfk jasdlfkjasdlfk jasdlfkjasdlfjdfhstgra gtyjuikolsdfghjsdghj;sgf;dlfjda; kssdghj;f'afskj ;glskjsfd'aks dsaglfslj; gaflad four score and seven years ago fsdglfsgdj fjlgdfsghjldf lfsgajlhgf";
          const calledEndpoint = endpointUrl.replace(
            ":conversationId",
            conversationId.toString()
          );
          const response = await request(app)
            .post(calledEndpoint)
            .set("X-FORWARDED-FOR", ipAddress)
            .send({ message: nonsenseMessage });
          expect(response.statusCode).toBe(200);

          expect(response.body.content).toEqual(
            conversationConstants.NO_RELEVANT_CONTENT
          );
        });
      });
      describe("LLM not available but vector search is", () => {
        const brokenLLmService = makeOpenAiLlm({
          baseUrl: OPENAI_ENDPOINT,
          deployment: OPENAI_CHAT_COMPLETION_DEPLOYMENT,
          apiKey: "definitelyNotARealApiKey",
        });

        let conversationId: ObjectId,
          conversations: ConversationsServiceInterface,
          app: Express;
        let testMongo: MongoDB;
        beforeEach(async () => {
          const dbName = `test-${Date.now()}`;
          testMongo = new MongoDB(MONGODB_CONNECTION_URI, dbName);
          conversations = new ConversationsService(testMongo.db);
          const { _id } = await conversations.create({
            ipAddress,
          });
          conversationId = _id;
          app = express();
          app.use(express.json());
          app.post(
            endpointUrl,
            makeAddMessageToConversationRoute({
              conversations,
              store,
              embed,
              llm: brokenLLmService,
              dataStreamer,
              findNearestNeighborsOptions,
            })
          );
        });
        afterEach(async () => {
          await testMongo.db.dropDatabase();
          await testMongo.close();
        });
        test("should respond with 200, static message, and vector search results", async () => {
          const messageThatHasSearchResults = "Why use MongoDB?";
          const response = await request(app)
            .post(
              endpointUrl.replace(":conversationId", conversationId.toString())
            )
            .set("X-FORWARDED-FOR", ipAddress)
            .send({ message: messageThatHasSearchResults });
          expect(response.statusCode).toBe(200);
          expect(
            response.body.content.startsWith(
              conversationConstants.LLM_NOT_WORKING
            )
          ).toBe(true);
          const markdownLinkRegex =
            /\[\w+.*\]\(https?:\/\/.*\?tck=docs_chatbot\)/g;
          expect(markdownLinkRegex.test(response.body.content)).toBe(true);
        });
      });
    });
    describe("Utility functions", () => {
      describe("addMessagesToDatabase()", () => {
        let conversationId: ObjectId;
        beforeAll(async () => {
          const { _id } = await conversations.create({
            ipAddress,
          });
          conversationId = _id;
        });
        test("Should add messages to the database", async () => {
          const userMessageContent = "hello";
          const assistantMessageContent = "hi";
          const { userMessage, assistantMessage } = await addMessagesToDatabase(
            {
              conversationId,
              userMessageContent,
              assistantMessageContent,
              conversations,
            }
          );
          expect(userMessage.content).toBe(userMessageContent);
          expect(assistantMessage.content).toBe(assistantMessageContent);
          const conversationInDb = await conversations.findById({
            _id: conversationId,
          });
          expect(
            conversationInDb?.messages.find(
              ({ role, content }) =>
                role === "user" && content === userMessageContent
            )
          ).toBeDefined();
          expect(
            conversationInDb?.messages.find(
              ({ role, content }) =>
                role === "assistant" && content === assistantMessageContent
            )
          ).toBeDefined();
        });
      });
      test("convertDbMessageToOpenAiMessage()", () => {
        const sampleDbMessage: Message = {
          id: new ObjectId(),
          content: "hello",
          role: "user",
          createdAt: new Date(),
          rating: true,
        };

        const sampleApiMessage =
          convertDbMessageToOpenAiMessage(sampleDbMessage);
        expect(sampleApiMessage).toStrictEqual({
          content: sampleDbMessage.content,
          role: sampleDbMessage.role,
        });
      });

      describe("getContentForText()", () => {
        test("Should return content for relevant text", async () => {
          const text = "MongoDB Atlas";

          const chunks = await getContentForText({
            embed,
            text,
            store,
            ipAddress,
            findNearestNeighborsOptions,
          });
          expect(chunks).toBeDefined();
          expect(chunks.length).toBeGreaterThan(0);
        });
        test("Should not return content for irrelevant text", async () => {
          const text =
            "asdlfkjasdlfkjasdlfkjasdlfkjasdlfkjasdlfkjasdlfkjafdshgjfkhfdugytfasfghjkujufgjdfhstgragtyjuikolaf;ldkgsdjfnh;ks'l;addfsghjklafjklsgfjgreaj;agre;jlg;ljewrqjknerqnkjkgn;jwr;lwreg";
          const chunks = await getContentForText({
            embed,
            text,
            store,
            ipAddress,
            findNearestNeighborsOptions: {
              ...findNearestNeighborsOptions,
              minScore: 99,
            },
          });
          expect(chunks).toBeDefined();
          expect(chunks.length).toBe(0);
        });
      });
      describe("generateFurtherReading()", () => {
        // Chunk 1 and 2 are the same page. Chunk 3 is a different page.
        const chunk1 = {
          _id: new ObjectId(),
          url: "https://mongodb.com/docs/realm/sdk/node/",
          text: "blah blah blah",
          tokenCount: 100,
          embedding: [0.1, 0.2, 0.3],
          updated: new Date(),
          sourceName: "realm",
        };
        const chunk2 = {
          _id: new ObjectId(),
          url: "https://mongodb.com/docs/realm/sdk/node/",
          text: "blah blah blah",
          tokenCount: 100,
          embedding: [0.1, 0.2, 0.3],
          updated: new Date(),
          sourceName: "realm",
        };
        const chunk3 = {
          _id: new ObjectId(),
          url: "https://mongodb.com/docs/realm/sdk/node/xyz",
          text: "blah blah blah",
          tokenCount: 100,
          embedding: [0.1, 0.2, 0.3],
          updated: new Date(),
          sourceName: "realm",
        };
        const tck = "?tck=docs_chatbot";
        test("No sources should return empty string", () => {
          const noChunks: EmbeddedContent[] = [];
          const noFurtherReading = generateFurtherReading({
            chunks: noChunks,
          });
          expect(noFurtherReading).toEqual("");
        });
        test("One source should return one link", () => {
          const oneChunk: EmbeddedContent[] = [chunk1];
          const oneFurtherReading = generateFurtherReading({
            chunks: oneChunk,
          });
          const url = oneChunk[0].url;
          const expectedOneFurtherReading = `\n\nFurther Reading:\n\n[${url}](${url}${tck})\n\n`;
          expect(oneFurtherReading).toEqual(expectedOneFurtherReading);
        });
        test("Multiple sources from same page should return one link", () => {
          const twoChunksSamePage: EmbeddedContent[] = [chunk1, chunk2];
          const oneFurtherReadingSamePage = generateFurtherReading({
            chunks: twoChunksSamePage,
          });
          const url = twoChunksSamePage[0].url;
          const expectedOneFurtherReadingSamePage = `\n\nFurther Reading:\n\n[${url}](${url}${tck})\n\n`;
          expect(oneFurtherReadingSamePage).toEqual(
            expectedOneFurtherReadingSamePage
          );
        });
        test("Multiple sources from different pages should return 1 link per page", () => {
          const twoChunksDifferentPage: EmbeddedContent[] = [chunk1, chunk3];
          const multipleFurtherReadingDifferentPage = generateFurtherReading({
            chunks: twoChunksDifferentPage,
          });
          const [url1, url2] = [
            twoChunksDifferentPage[0].url,
            twoChunksDifferentPage[1].url,
          ];
          const expectedMultipleFurtherReadingDifferentPage = `\n\nFurther Reading:\n\n[${url1}](${url1}${tck})\n\n[${url2}](${url2}${tck})\n\n`;
          expect(multipleFurtherReadingDifferentPage).toEqual(
            expectedMultipleFurtherReadingDifferentPage
          );
          // All three sources. Two from the same page. One from a different page.
          const threeChunks: EmbeddedContent[] = [chunk1, chunk2, chunk3];
          const multipleSourcesWithSomePageOverlap = generateFurtherReading({
            chunks: threeChunks,
          });
          const [otherUrl1, otherUrl2] = [
            threeChunks[0].url,
            threeChunks[2].url,
          ];
          const expectedMultipleSourcesWithSomePageOverlap = `\n\nFurther Reading:\n\n[${otherUrl1}](${otherUrl1}${tck})\n\n[${otherUrl2}](${otherUrl2}${tck})\n\n`;
          expect(multipleSourcesWithSomePageOverlap).toEqual(
            expectedMultipleSourcesWithSomePageOverlap
          );
        });
      });
      describe("validateApiConversationFormatting()", () => {
        test("Should validate correctly formatted conversation", () => {
          const correctlyFormattedConversation: ApiConversation = {
            _id: new ObjectId().toHexString(),
            messages: [
              {
                content: "hi",
                role: "assistant",
                createdAt: Date.now(),
                id: new ObjectId().toHexString(),
              },
              {
                content: "hello",
                role: "user",
                createdAt: Date.now(),
                id: new ObjectId().toHexString(),
              },
              {
                content: "bye",
                role: "assistant",
                createdAt: Date.now(),
                id: new ObjectId().toHexString(),
              },
              {
                content: "good bye",
                role: "user",
                createdAt: Date.now(),
                id: new ObjectId().toHexString(),
              },
            ],
            createdAt: Date.now(),
          };
          const validation = validateApiConversationFormatting({
            conversation: correctlyFormattedConversation,
          });
          expect(validation).toBe(true);
        });
        test("Should not validate empty conversation", () => {
          const emptyConversation: ApiConversation = {
            _id: new ObjectId().toHexString(),
            messages: [],
            createdAt: Date.now(),
          };
          const validation = validateApiConversationFormatting({
            conversation: emptyConversation,
          });
          expect(validation).toBe(false);
        });
        test("Should not validate odd number of messages", () => {
          const oddNumberOfMessages: ApiConversation = {
            _id: new ObjectId().toHexString(),
            messages: [
              {
                content: "hi",
                role: "assistant",
                createdAt: Date.now(),
                id: new ObjectId().toHexString(),
              },
              {
                content: "hello",
                role: "user",
                createdAt: Date.now(),
                id: new ObjectId().toHexString(),
              },
              {
                content: "bye",
                role: "assistant",
                createdAt: Date.now(),
                id: new ObjectId().toHexString(),
              },
            ],
            createdAt: Date.now(),
          };
          const validation = validateApiConversationFormatting({
            conversation: oddNumberOfMessages,
          });
          expect(validation).toBe(false);
        });
        test("Should not validate incorrect conversation order", () => {
          const incorrectConversationOrder: ApiConversation = {
            _id: new ObjectId().toHexString(),
            messages: [
              {
                content: "hi",
                role: "assistant",
                createdAt: Date.now(),
                id: new ObjectId().toHexString(),
              },
              {
                content: "bye",
                role: "assistant",
                createdAt: Date.now(),
                id: new ObjectId().toHexString(),
              },
            ],
            createdAt: Date.now(),
          };
          const validation = validateApiConversationFormatting({
            conversation: incorrectConversationOrder,
          });
          expect(validation).toBe(false);
        });
      });
    });
  });
  describe("POST /conversations/:conversationId/messages/:messageId/rating", () => {
    const endpointUrl =
      "/conversations/:conversationId/messages/:messageId/rating";
    const app = express();
    app.use(express.json()); // for parsing application/json
    app.set("trust proxy", true);

    const testDbName = `conversations-test-${Date.now()}`;

    let mongodb: MongoDB;
    let conversations: ConversationsService;
    let conversation: Conversation;
    let testMsg: Message;

    beforeAll(async () => {
      mongodb = new MongoDB(MONGODB_CONNECTION_URI, testDbName);
      conversations = new ConversationsService(mongodb.db);
      app
        .post(endpointUrl, makeRateMessageRoute({ conversations }))
        .set("X-FORWARDED-FOR", ipAddress);
    });

    let conversationId: string;
    let testEndpointUrl: string;
    beforeEach(async () => {
      conversation = await conversations.create({ ipAddress });
      conversationId = conversation._id.toHexString();
      testMsg = await conversations.addConversationMessage({
        conversationId: conversation._id,
        content: "hello",
        role: "assistant",
      });
      testEndpointUrl = endpointUrl
        .replace(":conversationId", conversationId)
        .replace(":messageId", String(testMsg.id));
      console.dir({
        conversationId,
        testMsg,
        testEndpointUrl,
      })
    });

    afterAll(async () => {
      await mongodb?.db.dropDatabase();
      await mongodb?.close();
    });

    test("Should return 204 for valid rating", async () => {
      console.log("testEndpointUrl", testEndpointUrl);
      const response = await request(app)
        .post(testEndpointUrl)
        .set("X-Forwarded-For", ipAddress)
        .send({ rating: true });

      expect(response.statusCode).toBe(204);
      expect(response.body).toEqual({});
      assert(conversations);
      const updatedConversation = await conversations.findById({
        _id: conversation._id,
      });
      assert(updatedConversation);
      expect(
        updatedConversation.messages[updatedConversation.messages.length - 1]
          .rating
      ).toBe(true);
    });

    it("Should return 400 for invalid request bodies", async () => {
      const res1 = await request(app)
        .post(testEndpointUrl)
        .send({ rating: "blue" });
      expect(res1.statusCode).toEqual(400);

      const res2 = await request(app)
        .post(testEndpointUrl)
        .send({ ratingz: true });
      expect(res2.statusCode).toEqual(400);
    });
    test("Should return 400 for invalid conversation ID", async () => {
      const response = await request(app)
        .post(
          `/conversations/123/messages/${conversation.messages[0].id}/rating`
        )
        .set("X-FORWARDED-FOR", ipAddress)
        .send({ rating: true });

      expect(response.statusCode).toBe(400);
      expect(response.body).toEqual({
        error: "Invalid conversation ID",
      });
    });
    test("Should return 400 for invalid message ID", async () => {
      const response = await request(app)
        .post(`/conversations/${testMsg.id}/messages/123/rating`)
        .set("X-FORWARDED-FOR", ipAddress)
        .send({ rating: true });

      expect(response.statusCode).toBe(400);
      expect(response.body).toEqual({
        error: "Invalid message ID",
      });
    });
    test("Should return 404 for conversation not in DB", async () => {
      const response = await request(app)
        .post(
          `/conversations/${new ObjectId().toHexString()}/messages/${
            testMsg.id
          }/rating`
        )
        .set("X-FORWARDED-FOR", ipAddress)
        .send({ rating: true });

      expect(response.statusCode).toBe(404);
      expect(response.body).toEqual({
        error: "Conversation not found",
      });
    });
    test("Should return 404 for message not in conversation", async () => {
      const response = await request(app)
        .post(
          `/conversations/${
            conversation._id
          }/messages/${new ObjectId().toHexString()}/rating`
        )
        .set("X-FORWARDED-FOR", ipAddress)
        .send({ rating: true });

      expect(response.statusCode).toBe(404);
      expect(response.body).toEqual({
        error: "Message not found",
      });
    });
    // TODO:(DOCSP-30843) when properly configure IP address capture and validation,
    // this test will need to be refactored.
    describe("IP address validation", () => {
      beforeEach(async () => {
        assert(conversations);

        conversation = await conversations.create({ ipAddress });
        testMsg = await conversations.addConversationMessage({
          conversationId: conversation._id,
          content: "hello",
          role: "assistant",
        });
      });
      test("Should return 403 for different but valid IP address", async () => {
        const differentIpAddress = "192.158.1.38";
        const response = await request(app)
          .post(
            `/conversations/${conversation._id}/messages/${testMsg.id}/rating`
          )
          .set("X-Forwarded-For", differentIpAddress)
          .send({ rating: true });

        expect(response.statusCode).toBe(403);
        expect(response.body).toEqual({
          error: "Invalid IP address for conversation",
        });
      });
    });
  });
});<|MERGE_RESOLUTION|>--- conflicted
+++ resolved
@@ -108,12 +108,7 @@
       await mongodb?.close();
     });
 
-<<<<<<< HEAD
-    it("responds 200 and creates a conversation", async () => {
-      const before = Date.now();
-=======
     it("should respond with 200 and create a conversation", async () => {
->>>>>>> 578b06b9
       const res = await request(app).post("/conversations/").send();
       const conversation: ApiConversation = res.body;
       expect(res.statusCode).toEqual(200);
@@ -252,12 +247,8 @@
         expect(res.text).toContain(`data: {"type":"finished","data":"`);
       });
     });
-<<<<<<< HEAD
-    describe("Error handling", () => {
-=======
 
     describe("Error handing", () => {
->>>>>>> 578b06b9
       test("should respond 400 if invalid conversation ID", async () => {
         const notAValidId = "not-a-valid-id";
         const res = await request(app)
