import { strict as assert } from "assert";
import request from "supertest";
import "dotenv/config";
import {
  MongoDB,
  makeOpenAiEmbedFunc,
  assertEnvVars,
  CORE_ENV_VARS,
  EmbeddedContentStore,
  DatabaseConnection,
  EmbeddedContent,
  makeDatabaseConnection,
  makeMemoryDbServer,
  DbServer,
  EmbedFunc,
  FindNearestNeighborsOptions,
} from "chat-core";
import {
  conversationConstants,
  Conversation,
  ConversationsService,
  Message,
  ConversationsServiceInterface,
} from "../../services/conversations";
import express, { Express } from "express";
import {
  AddMessageRequestBody,
  addMessagesToDatabase,
  makeAddMessageToConversationRoute,
  convertDbMessageToOpenAiMessage,
  generateFurtherReading,
  validateApiConversationFormatting,
  getContentForText,
  MAX_INPUT_LENGTH,
  AddMessageToConversationRouteParams,
  MAX_MESSAGES_IN_CONVERSATION,
} from "./addMessageToConversation";
import { makeCreateConversationRoute } from "./createConversation";
import { ApiConversation, ApiMessage } from "./utils";
import { makeOpenAiLlm } from "../../services/llm";
import { DataStreamerService } from "../../services/dataStreamer";
import { stripIndent } from "common-tags";
import { ObjectId } from "mongodb";
import { makeRateMessageRoute } from "./rateMessage";
import { makeApp } from "../../app";

jest.setTimeout(100000);

describe("Conversations Router", () => {
  let memoryDbServer: DbServer;

  beforeAll(async () => {
    memoryDbServer = await makeMemoryDbServer();
  });

  afterAll(async () => {
    await memoryDbServer?.stop();
  });

  const {
    MONGODB_CONNECTION_URI,
    MONGODB_DATABASE_NAME,
    OPENAI_ENDPOINT,
    OPENAI_API_KEY,
    OPENAI_EMBEDDING_DEPLOYMENT,
    OPENAI_EMBEDDING_MODEL_VERSION,
    OPENAI_CHAT_COMPLETION_DEPLOYMENT,
    VECTOR_SEARCH_INDEX_NAME,
  } = assertEnvVars(CORE_ENV_VARS);

  // set up embeddings service
  const embed = makeOpenAiEmbedFunc({
    apiKey: OPENAI_API_KEY,
    apiVersion: OPENAI_EMBEDDING_MODEL_VERSION,
    baseUrl: OPENAI_ENDPOINT,
    deployment: OPENAI_EMBEDDING_DEPLOYMENT,
  });

  // set up llm service
  const llm = makeOpenAiLlm({
    baseUrl: OPENAI_ENDPOINT,
    deployment: OPENAI_CHAT_COMPLETION_DEPLOYMENT,
    apiKey: OPENAI_API_KEY,
  });
  // TODO: implement data streaming service
  const dataStreamer = new DataStreamerService();

  const findNearestNeighborsOptions: FindNearestNeighborsOptions = {
    k: 5,
    path: "embedding",
    indexName: VECTOR_SEARCH_INDEX_NAME,
    minScore: 0.9,
  };

  // create route with mock service
  describe("POST /conversations", () => {
    const app = express();
    app.use(express.json()); // for parsing application/json
    const testDbName = `conversations-test-${Date.now()}`;

    let mongodb: MongoDB | undefined;
    let conversations: ConversationsService;
    beforeAll(async () => {
      mongodb = new MongoDB(MONGODB_CONNECTION_URI, testDbName);
      conversations = new ConversationsService(mongodb.db);
      app.post(
        "/conversations",
        makeCreateConversationRoute({ conversations })
      );
    });

    afterAll(async () => {
      await mongodb?.db.dropDatabase();
      await mongodb?.close();
    });

    it("should respond with 200 and create a conversation", async () => {
      const before = Date.now();
      const res = await request(app).post("/conversations/").send();
      const conversation: ApiConversation = res.body;
      expect(res.statusCode).toEqual(200);

<<<<<<< HEAD
      expect(conversation.messages).toHaveLength(0);
      const count = await mongodb.db
=======
      expect(conversation.messages).toHaveLength(1);
      expect(typeof assistantMessage.id).toBe("string");
      expect(assistantMessage.content).toBe(ASSISTANT_PROMPT.content);
      expect(assistantMessage.role).toBe(ASSISTANT_PROMPT.role);
      expect(assistantMessage.rating).toBe(undefined);
      expect(assistantMessage.createdAt).toBeGreaterThan(before);
      const count = await mongodb?.db
>>>>>>> af1b8458
        .collection("conversations")
        .countDocuments();
      expect(count).toBe(1);
    });
  });

  describe("POST /conversations/:conversationId/messages", () => {
    const endpointUrl = "/conversations/:conversationId/messages";
    const app = express();
    app.use(express.json()); // for parsing application/json

    let store: EmbeddedContentStore & DatabaseConnection;

    let conversationsMongoDb: MongoDB | undefined;
    let conversations: ConversationsServiceInterface;

    let defaultRouteConfig: AddMessageToConversationRouteParams;

    beforeAll(async () => {
      store = await makeDatabaseConnection({
        connectionUri: MONGODB_CONNECTION_URI,
        databaseName: MONGODB_DATABASE_NAME,
      });

      const conversationMessageTestDbName = `convo-msg-test-${Date.now()}`;
      conversationsMongoDb = new MongoDB(
        MONGODB_CONNECTION_URI,
        conversationMessageTestDbName
      );
      conversations = new ConversationsService(conversationsMongoDb.db);
      defaultRouteConfig = {
        conversations,
        store,
        embed,
        llm,
        dataStreamer,
        findNearestNeighborsOptions,
      };

      app.post(
        endpointUrl,
        makeAddMessageToConversationRoute(defaultRouteConfig)
      );
      // For set up. Need to create conversation before can add to it.
      app.post(
        "/conversations",
        makeCreateConversationRoute({ conversations })
      );
    });

    afterAll(async () => {
      await conversationsMongoDb?.db.dropDatabase();
      await conversationsMongoDb?.close();
      await store?.close();
    });

    let _id: string;
    beforeEach(async () => {
      const createConversationRes = await request(app)
        .post("/conversations")
        .send();
      const res: ApiConversation = createConversationRes.body;
      _id = res._id;
    });

    describe("Awaited response", () => {
      it("should respond with 200, add messages to the conversation, and respond", async () => {
        const requestBody: AddMessageRequestBody = {
          message:
            "how can i use mongodb products to help me build my new mobile app?",
        };
        const res = await request(app)
          .post(endpointUrl.replace(":conversationId", _id))
          .send(requestBody);
        const message: ApiMessage = res.body;
        expect(res.statusCode).toEqual(200);
        expect(message.role).toBe("assistant");
        expect(message.content).toContain("Realm");
        const request2Body: AddMessageRequestBody = {
          message: stripIndent`i'm want to learn more about this Realm thing. a few questions:
            can i use realm with javascript?
            where does realm save data? in the cloud?
            `,
        };
        const res2 = await request(app)
          .post(endpointUrl.replace(":conversationId", _id))
          .send(request2Body);
        const message2: ApiMessage = res2.body;
        expect(res2.statusCode).toEqual(200);
        expect(message2.role).toBe("assistant");
        expect(message2.content).toContain("Realm");
        const conversationInDb = await conversationsMongoDb?.db
          .collection<Conversation>("conversations")
          .findOne({
            _id: new ObjectId(_id),
          });
        expect(conversationInDb?.messages).toHaveLength(6); // system, assistant, user, assistant, user, assistant
      });
    });

    describe.skip("Streamed response", () => {
      // TODO: (DOCSP-30620) add in when data streamer is implemented
    });
    describe("Error handing", () => {
      test("should respond 400 if invalid conversation ID", async () => {
        const notAValidId = "not-a-valid-id";
        const res = await request(app)
          .post(endpointUrl.replace(":conversationId", notAValidId))
          .send({
            message: "hello",
          });
        expect(res.statusCode).toEqual(400);
        expect(res.body).toStrictEqual({
          error: "Invalid conversation ID",
        });
      });
      test("should respond 400 if input is too long", async () => {
        const tooLongMessage = "a".repeat(MAX_INPUT_LENGTH + 1);
        const res = await request(app)
          .post(endpointUrl.replace(":conversationId", _id))
          .send({
            message: tooLongMessage,
          });
        expect(res.statusCode).toEqual(400);
        expect(res.body).toStrictEqual({
          error: "Message too long",
        });
      });
      test("should respond 404 if cannot find conversation for conversation ID in request", async () => {
        const anotherObjectId = new ObjectId().toHexString();
        const res = await request(app)
          .post(endpointUrl.replace(":conversationId", anotherObjectId))
          .send({
            message: "hello",
          });
        expect(res.statusCode).toEqual(404);
        expect(res.body).toStrictEqual({
          error: "Conversation not found",
        });
      });
      test("should return 403 if IP address in request doesn't match IP address in conversation", async () => {
        // TODO: this is done in DOCSP-30843
      });
      test("Should return 400 if number of messages in conversation exceeds limit", async () => {
        const { _id } = await conversations.create({
          ipAddress: "<NOT CAPTURING IP ADDRESS YET>",
        });
        // Init conversation with max length
        for await (const i of Array(MAX_MESSAGES_IN_CONVERSATION - 1)) {
          const role = i % 2 === 0 ? "assistant" : "user";
          await conversations.addConversationMessage({
            conversationId: _id,
            content: `message ${i}`,
            role,
          });
        }
        const res = await request(app)
          .post(endpointUrl.replace(":conversationId", _id.toString()))
          .send({
            message: "hello",
          });
        expect(res.statusCode).toEqual(400);
        expect(res.body).toStrictEqual({
          error:
            `You cannot send more messages to this conversation. ` +
            `Max messages (${MAX_MESSAGES_IN_CONVERSATION}, including system prompt) exceeded. ` +
            `Start a new conversation.`,
        });
      });

      test("should respond 500 if error with embed service", async () => {
        const mockBrokenEmbedFunc: EmbedFunc = jest.fn();
        const app = await makeApp({
          ...defaultRouteConfig,
          embed: mockBrokenEmbedFunc,
        });

        const res = await request(app)
          .post(endpointUrl.replace(":conversationId", _id))
          .send({ message: "hello" });
        expect(res.statusCode).toEqual(500);
        expect(res.body).toStrictEqual({
          error: "Error getting content for text",
        });
      });

      test("Should respond 500 if error with conversation service", async () => {
        const mockBrokenConversationsService: ConversationsServiceInterface = {
          async create({ ipAddress }) {
            throw new Error("mock error");
          },
          async addConversationMessage({ conversationId, content, role }) {
            throw new Error("mock error");
          },
          async findById({ _id }) {
            throw new Error("mock error");
          },
          async rateMessage({ conversationId, messageId, rating }) {
            throw new Error("mock error");
          },
        };
        const app = await makeApp({
          ...defaultRouteConfig,

          conversations: mockBrokenConversationsService,
        });
        const res = await request(app)
          .post(endpointUrl.replace(":conversationId", _id))
          .send({ message: "hello" });
        expect(res.statusCode).toEqual(500);
        expect(res.body).toStrictEqual({
          error: "Error finding conversation",
        });
      });
      test.skip("Should respond 500 if error with data streaming service", async () => {
        // TODO: (DOCSP-30620) implement with data streaming service
      });
      test("should respond 500 if error with content service", async () => {
        const brokenStore: EmbeddedContentStore = {
          loadEmbeddedContent: jest.fn().mockResolvedValue(undefined),
          deleteEmbeddedContent: jest.fn().mockResolvedValue(undefined),
          updateEmbeddedContent: jest.fn().mockResolvedValue(undefined),
          findNearestNeighbors: () => {
            throw new Error("mock error");
          },
        };
        const app = await makeApp({
          ...defaultRouteConfig,
          store: brokenStore,
        });
        const res = await request(app)
          .post(endpointUrl.replace(":conversationId", _id))
          .send({ message: "hello" });
        expect(res.statusCode).toEqual(500);
        expect(res.body).toStrictEqual({
          error: "Error getting content for text",
        });
      });
    });

    describe("Edge cases", () => {
      describe("No vector search content for user message", () => {
        let conversationId: string;
        beforeAll(async () => {
          const { _id } = await conversations.create({
            ipAddress: "<NOT CAPTURING IP ADDRESS YET>",
          });
          conversationId = _id.toString();
        });

        test("Should respond with 200 and static response", async () => {
          const nonsenseMessage =
            "asdlfkjasdlfkjasdlfkjasdlfkjasdlfkjasdlfjdfhstgragtyjuikol";
          const calledEndpoint = endpointUrl.replace(
            ":conversationId",
            conversationId.toString()
          );
          const response = await request(app)
            .post(calledEndpoint)

            .send({ message: nonsenseMessage });
          expect(response.statusCode).toBe(200);

          expect(response.body.content).toEqual(
            conversationConstants.NO_RELEVANT_CONTENT
          );
        });
      });
      describe("LLM not available but vector search is", () => {
        const brokenLLmService = makeOpenAiLlm({
          baseUrl: OPENAI_ENDPOINT,
          deployment: OPENAI_CHAT_COMPLETION_DEPLOYMENT,
          apiKey: "definitelyNotARealApiKey",
        });

        let conversationId: ObjectId,
          conversations: ConversationsServiceInterface,
          app: Express;
        beforeEach(async () => {
          const dbName = `test-${Date.now()}`;
          memoryDbServer = await makeMemoryDbServer();
          const memoryMongo = new MongoDB(memoryDbServer.connectionUri, dbName);
          conversations = new ConversationsService(memoryMongo.db);
          const { _id } = await conversations.create({
            ipAddress: "<NOT CAPTURING IP ADDRESS YET>",
          });
          conversationId = _id;
          app = express();
          app.use(express.json());
          app.post(
            endpointUrl,
            makeAddMessageToConversationRoute({
              conversations,
              store,
              embed,
              llm: brokenLLmService,
              dataStreamer,
              findNearestNeighborsOptions,
            })
          );
        });
        test("should respond with 200, static message, and vector search results", async () => {
          const messageThatHasSearchResults = "Why use MongoDB?";
          const response = await request(app)
            .post(
              endpointUrl.replace(":conversationId", conversationId.toString())
            )
            .send({ message: messageThatHasSearchResults });
          expect(response.statusCode).toBe(200);
          expect(
            response.body.content.startsWith(
              conversationConstants.LLM_NOT_WORKING
            )
          ).toBe(true);
          const markdownLinkRegex =
            /\[\w+.*\]\(https?:\/\/.*\?tck=docs_chatbot\)/g;
          expect(markdownLinkRegex.test(response.body.content)).toBe(true);
        });
      });
    });
    describe("Utility functions", () => {
      describe("addMessagesToDatabase()", () => {
        let conversationId: ObjectId;
        beforeAll(async () => {
          const { _id } = await conversations.create({
            ipAddress: "someIpAddress",
          });
          conversationId = _id;
        });
        test("Should add messages to the database", async () => {
          const userMessageContent = "hello";
          const assistantMessageContent = "hi";
          const { userMessage, assistantMessage } = await addMessagesToDatabase(
            {
              conversationId,
              userMessageContent,
              assistantMessageContent,
              conversations,
            }
          );
          expect(userMessage.content).toBe(userMessageContent);
          expect(assistantMessage.content).toBe(assistantMessageContent);
          const conversationInDb = await conversations.findById({
            _id: conversationId,
          });
          expect(
            conversationInDb?.messages.find(
              ({ role, content }) =>
                role === "user" && content === userMessageContent
            )
          ).toBeDefined();
          expect(
            conversationInDb?.messages.find(
              ({ role, content }) =>
                role === "assistant" && content === assistantMessageContent
            )
          ).toBeDefined();
        });
      });
      test("convertDbMessageToOpenAiMessage()", () => {
        const sampleDbMessage: Message = {
          id: new ObjectId(),
          content: "hello",
          role: "user",
          createdAt: new Date(),
          rating: true,
        };

        const sampleApiMessage =
          convertDbMessageToOpenAiMessage(sampleDbMessage);
        expect(sampleApiMessage).toStrictEqual({
          content: sampleDbMessage.content,
          role: sampleDbMessage.role,
        });
      });

      describe("getContentForText()", () => {
        const ipAddress = "someIpAddress";
        test("Should return content for relevant text", async () => {
          const text = "MongoDB Atlas";

          const chunks = await getContentForText({
            embed,
            text,
            store,
            ipAddress,
            findNearestNeighborsOptions,
          });
          expect(chunks).toBeDefined();
          expect(chunks.length).toBeGreaterThan(0);
        });
        test("Should not return content for irrelevant text", async () => {
          const text =
            "asdlfkjasdlfkjasdlfkjasdlfkjasdlfkjasdlfkjasdlfkjafdshgjfkhfdugytfasfghjkujufgjdfhstgragtyjuikol";
          const chunks = await getContentForText({
            embed,
            text,
            store,
            ipAddress,
            findNearestNeighborsOptions,
          });
          expect(chunks).toBeDefined();
          expect(chunks.length).toBe(0);
        });
      });
      describe("generateFurtherReading()", () => {
        // Chunk 1 and 2 are the same page. Chunk 3 is a different page.
        const chunk1 = {
          _id: new ObjectId(),
          url: "https://mongodb.com/docs/realm/sdk/node/",
          text: "blah blah blah",
          tokenCount: 100,
          embedding: [0.1, 0.2, 0.3],
          updated: new Date(),
          sourceName: "realm",
        };
        const chunk2 = {
          _id: new ObjectId(),
          url: "https://mongodb.com/docs/realm/sdk/node/",
          text: "blah blah blah",
          tokenCount: 100,
          embedding: [0.1, 0.2, 0.3],
          updated: new Date(),
          sourceName: "realm",
        };
        const chunk3 = {
          _id: new ObjectId(),
          url: "https://mongodb.com/docs/realm/sdk/node/xyz",
          text: "blah blah blah",
          tokenCount: 100,
          embedding: [0.1, 0.2, 0.3],
          updated: new Date(),
          sourceName: "realm",
        };
        const tck = "?tck=docs_chatbot";
        test("No sources should return empty string", () => {
          const noChunks: EmbeddedContent[] = [];
          const noFurtherReading = generateFurtherReading({
            chunks: noChunks,
          });
          expect(noFurtherReading).toEqual("");
        });
        test("One source should return one link", () => {
          const oneChunk: EmbeddedContent[] = [chunk1];
          const oneFurtherReading = generateFurtherReading({
            chunks: oneChunk,
          });
          const url = oneChunk[0].url;
          const expectedOneFurtherReading = `\n\nFurther Reading:\n\n[${url}](${url}${tck})\n\n`;
          expect(oneFurtherReading).toEqual(expectedOneFurtherReading);
        });
        test("Multiple sources from same page should return one link", () => {
          const twoChunksSamePage: EmbeddedContent[] = [chunk1, chunk2];
          const oneFurtherReadingSamePage = generateFurtherReading({
            chunks: twoChunksSamePage,
          });
          const url = twoChunksSamePage[0].url;
          const expectedOneFurtherReadingSamePage = `\n\nFurther Reading:\n\n[${url}](${url}${tck})\n\n`;
          expect(oneFurtherReadingSamePage).toEqual(
            expectedOneFurtherReadingSamePage
          );
        });
        test("Multiple sources from different pages should return 1 link per page", () => {
          const twoChunksDifferentPage: EmbeddedContent[] = [chunk1, chunk3];
          const multipleFurtherReadingDifferentPage = generateFurtherReading({
            chunks: twoChunksDifferentPage,
          });
          const [url1, url2] = [
            twoChunksDifferentPage[0].url,
            twoChunksDifferentPage[1].url,
          ];
          const expectedMultipleFurtherReadingDifferentPage = `\n\nFurther Reading:\n\n[${url1}](${url1}${tck})\n\n[${url2}](${url2}${tck})\n\n`;
          expect(multipleFurtherReadingDifferentPage).toEqual(
            expectedMultipleFurtherReadingDifferentPage
          );
          // All three sources. Two from the same page. One from a different page.
          const threeChunks: EmbeddedContent[] = [chunk1, chunk2, chunk3];
          const multipleSourcesWithSomePageOverlap = generateFurtherReading({
            chunks: threeChunks,
          });
          const [otherUrl1, otherUrl2] = [
            threeChunks[0].url,
            threeChunks[2].url,
          ];
          const expectedMultipleSourcesWithSomePageOverlap = `\n\nFurther Reading:\n\n[${otherUrl1}](${otherUrl1}${tck})\n\n[${otherUrl2}](${otherUrl2}${tck})\n\n`;
          expect(multipleSourcesWithSomePageOverlap).toEqual(
            expectedMultipleSourcesWithSomePageOverlap
          );
        });
      });
      describe("validateApiConversationFormatting()", () => {
        test("Should validate correctly formatted conversation", () => {
          const correctlyFormattedConversation: ApiConversation = {
            _id: new ObjectId().toHexString(),
            messages: [
              {
                content: "hi",
                role: "assistant",
                createdAt: Date.now(),
                id: new ObjectId().toHexString(),
              },
              {
                content: "hello",
                role: "user",
                createdAt: Date.now(),
                id: new ObjectId().toHexString(),
              },
              {
                content: "bye",
                role: "assistant",
                createdAt: Date.now(),
                id: new ObjectId().toHexString(),
              },
              {
                content: "good bye",
                role: "user",
                createdAt: Date.now(),
                id: new ObjectId().toHexString(),
              },
            ],
            createdAt: Date.now(),
          };
          const validation = validateApiConversationFormatting({
            conversation: correctlyFormattedConversation,
          });
          expect(validation).toBe(true);
        });
        test("Should not validate empty conversation", () => {
          const emptyConversation: ApiConversation = {
            _id: new ObjectId().toHexString(),
            messages: [],
            createdAt: Date.now(),
          };
          const validation = validateApiConversationFormatting({
            conversation: emptyConversation,
          });
          expect(validation).toBe(false);
        });
        test("Should not validate odd number of messages", () => {
          const oddNumberOfMessages: ApiConversation = {
            _id: new ObjectId().toHexString(),
            messages: [
              {
                content: "hi",
                role: "assistant",
                createdAt: Date.now(),
                id: new ObjectId().toHexString(),
              },
              {
                content: "hello",
                role: "user",
                createdAt: Date.now(),
                id: new ObjectId().toHexString(),
              },
              {
                content: "bye",
                role: "assistant",
                createdAt: Date.now(),
                id: new ObjectId().toHexString(),
              },
            ],
            createdAt: Date.now(),
          };
          const validation = validateApiConversationFormatting({
            conversation: oddNumberOfMessages,
          });
          expect(validation).toBe(false);
        });
        test("Should not validate incorrect conversation order", () => {
          const incorrectConversationOrder: ApiConversation = {
            _id: new ObjectId().toHexString(),
            messages: [
              {
                content: "hi",
                role: "assistant",
                createdAt: Date.now(),
                id: new ObjectId().toHexString(),
              },
              {
                content: "bye",
                role: "assistant",
                createdAt: Date.now(),
                id: new ObjectId().toHexString(),
              },
            ],
            createdAt: Date.now(),
          };
          const validation = validateApiConversationFormatting({
            conversation: incorrectConversationOrder,
          });
          expect(validation).toBe(false);
        });
      });
    });
  });
  describe("POST /conversations/:conversationId/messages/:messageId/rating", () => {
    const app = express();
    app.use(express.json()); // for parsing application/json

    const testDbName = `conversations-test-${Date.now()}`;
    const ipAddress = "<NOT CAPTURING IP ADDRESS YET>";

    let mongodb: MongoDB;
    let conversations: ConversationsService;
    let conversation: Conversation;
    let testMsg: Message;

    beforeAll(async () => {
      mongodb = new MongoDB(MONGODB_CONNECTION_URI, testDbName);
      conversations = new ConversationsService(mongodb.db);

      app.post(
        "/conversations/:conversationId/messages/:messageId/rating",
        makeRateMessageRoute({ conversations })
      );
      conversation = await conversations.create({ ipAddress });
      testMsg = await conversations.addConversationMessage({
        conversationId: conversation._id,
        content: "hello",
        role: "assistant",
      });
    });

    afterAll(async () => {
      await mongodb?.db.dropDatabase();
      await mongodb?.close();
    });
    test("Should return 204 for valid rating", async () => {
      const response = await request(app)
        .post(
          `/conversations/${conversation._id}/messages/${testMsg.id}/rating`
        )
        .send({ rating: true });

      expect(response.statusCode).toBe(204);
      expect(response.body).toEqual({});
      assert(conversations);
      const updatedConversation = await conversations.findById({
        _id: conversation._id,
      });
      assert(updatedConversation);
      expect(
        updatedConversation.messages[updatedConversation.messages.length - 1]
          .rating
      ).toBe(true);
    });
    test("Should return 400 for invalid conversation ID", async () => {
      const response = await request(app)
        .post(
          `/conversations/123/messages/${conversation.messages[0].id}/rating`
        )
        .send({ rating: true });

      expect(response.statusCode).toBe(400);
      expect(response.body).toEqual({
        error: "Invalid conversation ID",
      });
    });
    test("Should return 400 for invalid message ID", async () => {
      const response = await request(app)
        .post(`/conversations/${testMsg.id}/messages/123/rating`)
        .send({ rating: true });

      expect(response.statusCode).toBe(400);
      expect(response.body).toEqual({
        error: "Invalid message ID",
      });
    });
    test("Should return 404 for conversation not in DB", async () => {
      const response = await request(app)
        .post(
          `/conversations/${new ObjectId().toHexString()}/messages/${
            testMsg.id
          }/rating`
        )
        .send({ rating: true });

      expect(response.statusCode).toBe(404);
      expect(response.body).toEqual({
        error: "Conversation not found",
      });
    });
    test("Should return 404 for message not in conversation", async () => {
      const response = await request(app)
        .post(
          `/conversations/${
            conversation._id
          }/messages/${new ObjectId().toHexString()}/rating`
        )
        .send({ rating: true });

      expect(response.statusCode).toBe(404);
      expect(response.body).toEqual({
        error: "Message not found",
      });
    });

    // TODO:(DOCSP-30843) when properly configure IP address capture and validation,
    // this test will need to be refactored.
    describe("IP address validation", () => {
      beforeEach(async () => {
        const ipAddress = "<NOT CAPTURING IP ADDRESS YET>";
        assert(conversations);
        conversation = await conversations.create({ ipAddress });
        testMsg = await conversations.addConversationMessage({
          conversationId: conversation._id,
          content: "hello",
          role: "assistant",
        });
      });
      describe("IP address validation", () => {
        beforeEach(async () => {
          const ipAddress = "abc.123.xyz.456";
          conversation = await conversations.create({ ipAddress });
          testMsg = await conversations.addConversationMessage({
            conversationId: conversation._id,
            content: "hi",
            role: "user",
          });
        });
        test("Should return 403 for invalid IP address", async () => {
          const response = await request(app)
            .post(
              `/conversations/${conversation._id}/messages/${testMsg.id}/rating`
            )
            .send({ rating: true });

          expect(response.statusCode).toBe(403);
          expect(response.body).toEqual({
            error: "Invalid IP address for conversation",
          });
        });
      });
    });
  });
});<|MERGE_RESOLUTION|>--- conflicted
+++ resolved
@@ -120,18 +120,8 @@
       const conversation: ApiConversation = res.body;
       expect(res.statusCode).toEqual(200);
 
-<<<<<<< HEAD
       expect(conversation.messages).toHaveLength(0);
-      const count = await mongodb.db
-=======
-      expect(conversation.messages).toHaveLength(1);
-      expect(typeof assistantMessage.id).toBe("string");
-      expect(assistantMessage.content).toBe(ASSISTANT_PROMPT.content);
-      expect(assistantMessage.role).toBe(ASSISTANT_PROMPT.role);
-      expect(assistantMessage.rating).toBe(undefined);
-      expect(assistantMessage.createdAt).toBeGreaterThan(before);
       const count = await mongodb?.db
->>>>>>> af1b8458
         .collection("conversations")
         .countDocuments();
       expect(count).toBe(1);
