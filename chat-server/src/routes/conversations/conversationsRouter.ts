import { Request, Router } from "express";
import { EmbedFunc, FindNearestNeighborsOptions } from "chat-core";
import { rateLimit, Options as RateLimitOptions } from "express-rate-limit";
import slowDown, { Options as SlowDownOptions } from "express-slow-down";
import validateRequestSchema from "../../middleware/validateRequestSchema";
<<<<<<< HEAD
import { ChatLlm } from "../../services/ChatLlm";
=======
import { Llm } from "../../services/ChatLlm";
>>>>>>> 43b8a985
import { DataStreamer } from "../../services/dataStreamer";
import { ConversationsService } from "../../services/conversations";
import { EmbeddedContentStore } from "chat-core";
import { RateMessageRequest, makeRateMessageRoute } from "./rateMessage";
import {
  CreateConversationRequest,
  makeCreateConversationRoute,
} from "./createConversation";
import {
  AddMessageRequest,
  makeAddMessageToConversationRoute,
} from "./addMessageToConversation";
import { SearchBooster } from "../../processors/SearchBooster";
import { QueryPreprocessorFunc } from "../../processors/QueryPreprocessorFunc";

export interface ConversationsRateLimitConfig {
  routerRateLimitConfig?: Partial<RateLimitOptions>;
  addMessageRateLimitConfig?: Partial<RateLimitOptions>;
  routerSlowDownConfig?: Partial<SlowDownOptions>;
  addMessageSlowDownConfig?: Partial<SlowDownOptions>;
}

export interface ConversationsRouterParams {
<<<<<<< HEAD
  llm: ChatLlm;
=======
  llm: Llm;
>>>>>>> 43b8a985
  embed: EmbedFunc;
  dataStreamer: DataStreamer;
  store: EmbeddedContentStore;
  conversations: ConversationsService;
  findNearestNeighborsOptions?: Partial<FindNearestNeighborsOptions>;
  searchBoosters?: SearchBooster[];
  userQueryPreprocessor?: QueryPreprocessorFunc;
  maxChunkContextTokens?: number;
  rateLimitConfig?: ConversationsRateLimitConfig;
}

export const rateLimitResponse = {
  error: "Too many requests, please try again later.",
};

function keyGenerator(request: Request) {
  if (!request.ip) {
    throw new Error("Request IP is not defined");
  }

  return request.ip;
}
export function makeConversationsRouter({
  llm,
  embed,
  dataStreamer,
  store,
  conversations,
  findNearestNeighborsOptions,
  searchBoosters,
  userQueryPreprocessor,
  maxChunkContextTokens,
  rateLimitConfig,
}: ConversationsRouterParams) {
  const conversationsRouter = Router();

  /**
    Global rate limit the requests to the conversationsRouter.
   */
  const globalRateLimit = rateLimit({
    windowMs: 5 * 60 * 1000,
    max: 5000,
    standardHeaders: "draft-7", // draft-6: RateLimit-* headers; draft-7: combined RateLimit header
    legacyHeaders: true, // X-RateLimit-* headers
    message: rateLimitResponse,
    keyGenerator,
    ...(rateLimitConfig?.routerRateLimitConfig ?? {}),
  });
  conversationsRouter.use(globalRateLimit);
  /**
    Slow down the response to the conversationsRouter after certain number
    of requests in the time window.
   */
  const globalSlowDown = slowDown({
    windowMs: 60 * 1000,
    delayAfter: 20,
    delayMs: 500,
    keyGenerator,
    ...(rateLimitConfig?.routerSlowDownConfig ?? {}),
  });
  conversationsRouter.use(globalSlowDown);

  /**
   * Create new conversation.
   */
  conversationsRouter.post(
    "/",
    validateRequestSchema(CreateConversationRequest),
    makeCreateConversationRoute({ conversations })
  );

  /**
    Rate limit the requests to the addMessageToConversationRoute.
    Rate limit should be more restrictive than global rate limiter to limit expensive requests to the LLM.
   */
  const addMessageRateLimit = rateLimit({
    windowMs: 5 * 60 * 1000,
    max: 2500,
    standardHeaders: "draft-7", // draft-6: RateLimit-* headers; draft-7: combined RateLimit header
    legacyHeaders: true, // X-RateLimit-* headers
    message: rateLimitResponse,
    keyGenerator,
    ...(rateLimitConfig?.addMessageRateLimitConfig ?? {}),
  });
  /**
    Slow down the response to the addMessageToConversationRoute after certain number
    of requests in the time window. Rate limit should be more restrictive than global slow down
    to limit expensive requests to the LLM.
   */
  const addMessageSlowDown = slowDown({
    windowMs: 60 * 1000,
    delayAfter: 10,
    delayMs: 1500,
    keyGenerator,
    ...(rateLimitConfig?.addMessageSlowDownConfig ?? {}),
  });
  /**
   * Create a new message from the user and get response from the LLM.
   */
  conversationsRouter.post(
    "/:conversationId/messages",
    addMessageRateLimit,
    addMessageSlowDown,
    validateRequestSchema(AddMessageRequest),
    makeAddMessageToConversationRoute({
      store,
      conversations,
      llm,
      dataStreamer,
      embed,
      findNearestNeighborsOptions,
      searchBoosters,
      userQueryPreprocessor,
      maxChunkContextTokens,
    })
  );

  /**
   * Rate a message.
   */
  conversationsRouter.post(
    "/:conversationId/messages/:messageId/rating",
    validateRequestSchema(RateMessageRequest),
    makeRateMessageRoute({ conversations })
  );

  return conversationsRouter;
}<|MERGE_RESOLUTION|>--- conflicted
+++ resolved
@@ -3,11 +3,7 @@
 import { rateLimit, Options as RateLimitOptions } from "express-rate-limit";
 import slowDown, { Options as SlowDownOptions } from "express-slow-down";
 import validateRequestSchema from "../../middleware/validateRequestSchema";
-<<<<<<< HEAD
 import { ChatLlm } from "../../services/ChatLlm";
-=======
-import { Llm } from "../../services/ChatLlm";
->>>>>>> 43b8a985
 import { DataStreamer } from "../../services/dataStreamer";
 import { ConversationsService } from "../../services/conversations";
 import { EmbeddedContentStore } from "chat-core";
@@ -31,11 +27,7 @@
 }
 
 export interface ConversationsRouterParams {
-<<<<<<< HEAD
   llm: ChatLlm;
-=======
-  llm: Llm;
->>>>>>> 43b8a985
   embed: EmbedFunc;
   dataStreamer: DataStreamer;
   store: EmbeddedContentStore;
