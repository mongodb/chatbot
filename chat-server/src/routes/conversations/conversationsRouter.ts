--- conflicted
+++ resolved
@@ -143,10 +143,7 @@
     ...(rateLimitConfig?.addMessageSlowDownConfig ?? {}),
   });
 
-<<<<<<< HEAD
-  // Create a new message from the user and get response from the LLM.
-=======
-  /**
+  /*
     Create a new message from the user and get response from the LLM.
    */
   const addMessageToConversationRoute = makeAddMessageToConversationRoute({
@@ -157,7 +154,6 @@
     maxChunkContextTokens,
     findContent,
   });
->>>>>>> 5a60a155
   conversationsRouter.post(
     "/:conversationId/messages",
     addMessageRateLimit,
