import request from "supertest";
import "dotenv/config";
import { Db, MongoClient } from "mongodb-rag-core";
import { Conversation } from "../../services/conversations";
import { Express } from "express";
import { ApiConversation } from "./utils";
import { DEFAULT_API_PREFIX } from "../../app";
import { makeTestApp } from "../../test/testHelpers";

describe("POST /conversations", () => {
  let mongodb: Db;
  let mongoClient: MongoClient;
  let app: Express;
  let origin: string;

  beforeAll(async () => {
<<<<<<< HEAD
    ({ mongodb, app, mongoClient } = await makeTestApp());
=======
    ({ mongodb, app, origin } = await makeTestApp());
>>>>>>> eb13f4bc
  });
  afterAll(async () => {
    await mongodb.dropDatabase();
    await mongoClient.close();
  });

<<<<<<< HEAD
  it("should respond with 200 and create a conversation", async () => {
    const res = await request(app)
      .post(DEFAULT_API_PREFIX + "/conversations")
=======
  it("should respond 200 and create a conversation", async () => {
    const res = await request(app)
      .post(CONVERSATIONS_API_V1_PREFIX)
      .set("Origin", origin)
>>>>>>> eb13f4bc
      .send();
    const conversation: ApiConversation = res.body;
    expect(res.statusCode).toEqual(200);

    expect(conversation.messages).toHaveLength(0);
    const count = await mongodb
      .collection<Conversation>("conversations")
      .countDocuments();
    expect(count).toBe(1);
  });

  it("should respond 400 if the Origin header is missing", async () => {
    const res = await request(app).post(CONVERSATIONS_API_V1_PREFIX).send();
    expect(res.statusCode).toEqual(400);
  });
});<|MERGE_RESOLUTION|>--- conflicted
+++ resolved
@@ -7,6 +7,8 @@
 import { DEFAULT_API_PREFIX } from "../../app";
 import { makeTestApp } from "../../test/testHelpers";
 
+const CONVERSATIONS_API_V1_PREFIX = DEFAULT_API_PREFIX + "/conversations";
+
 describe("POST /conversations", () => {
   let mongodb: Db;
   let mongoClient: MongoClient;
@@ -14,27 +16,17 @@
   let origin: string;
 
   beforeAll(async () => {
-<<<<<<< HEAD
-    ({ mongodb, app, mongoClient } = await makeTestApp());
-=======
-    ({ mongodb, app, origin } = await makeTestApp());
->>>>>>> eb13f4bc
+    ({ mongodb, app, mongoClient, origin } = await makeTestApp());
   });
   afterAll(async () => {
     await mongodb.dropDatabase();
     await mongoClient.close();
   });
 
-<<<<<<< HEAD
-  it("should respond with 200 and create a conversation", async () => {
-    const res = await request(app)
-      .post(DEFAULT_API_PREFIX + "/conversations")
-=======
   it("should respond 200 and create a conversation", async () => {
     const res = await request(app)
       .post(CONVERSATIONS_API_V1_PREFIX)
       .set("Origin", origin)
->>>>>>> eb13f4bc
       .send();
     const conversation: ApiConversation = res.body;
     expect(res.statusCode).toEqual(200);
