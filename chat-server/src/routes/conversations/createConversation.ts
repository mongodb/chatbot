import {
  NextFunction,
  Response as ExpressResponse,
  Request as ExpressRequest,
} from "express";
import { z } from "zod";
import { ConversationsService } from "../../services/conversations";
import {
  ApiConversation,
  convertConversationFromDbToApi,
  isValidIp,
} from "./utils";
import { getRequestId, logRequest, sendErrorResponse } from "../../utils";
import { SomeExpressRequest } from "../../middleware/validateRequestSchema";

export type CreateConversationRequest = z.infer<
  typeof CreateConversationRequest
>;
export const CreateConversationRequest = SomeExpressRequest.extend({
  headers: z.object({
    "req-id": z.string(),
  }),
  ip: z.string(),
  origin: z.string(),
});

export interface CreateConversationRouteParams {
  conversations: ConversationsService;
}

export function makeCreateConversationRoute({
  conversations,
}: CreateConversationRouteParams) {
  return async (
    req: ExpressRequest,
    res: ExpressResponse<ApiConversation>,
    next: NextFunction
  ) => {
    const reqId = getRequestId(req);
    try {
      const {
        ip,
        origin: requestOrigin,
      } = req;

      if (!isValidIp(ip)) {
        return sendErrorResponse({
          reqId,
          res,
          httpStatus: 400,
          errorMessage: `Invalid IP address ${ip}`,
        });
      }
      logRequest({
        reqId,
        message: `Creating conversation for IP address: ${ip}`,
      });

      const conversationInDb = await conversations.create({
<<<<<<< HEAD
        ipAddress: ip ?? "::1",
=======
        ipAddress: ip,
        requestOrigin,
>>>>>>> eb13f4bc
      });

      const responseConversation =
        convertConversationFromDbToApi(conversationInDb);
      res.status(200).json(responseConversation);
      logRequest({
        reqId,
        message: `Responding with conversation ${conversationInDb._id.toString()}`,
      });
    } catch (err) {
      next(err);
    }
  };
}<|MERGE_RESOLUTION|>--- conflicted
+++ resolved
@@ -38,10 +38,7 @@
   ) => {
     const reqId = getRequestId(req);
     try {
-      const {
-        ip,
-        origin: requestOrigin,
-      } = req;
+      const { ip, origin: requestOrigin } = req;
 
       if (!isValidIp(ip)) {
         return sendErrorResponse({
@@ -57,12 +54,8 @@
       });
 
       const conversationInDb = await conversations.create({
-<<<<<<< HEAD
-        ipAddress: ip ?? "::1",
-=======
-        ipAddress: ip,
+        ipAddress: ip as string,
         requestOrigin,
->>>>>>> eb13f4bc
       });
 
       const responseConversation =
