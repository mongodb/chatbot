import { isIP } from "net";
import { Address6 } from "ip-address";
import { Conversation, Message } from "../../services/conversations";
<<<<<<< HEAD
import { z } from "zod";

export type ApiMessage = z.infer<typeof ApiMessage>;
export const ApiMessage = z.object({
  id: z.string(),
  role: z.string(),
  content: z.string(),
  rating: z.boolean().optional(),
  createdAt: z.number(),
});

export type ApiConversation = z.infer<typeof ApiConversation>;
export const ApiConversation = z.object({
  _id: z.string(),
  messages: z.array(ApiMessage),
  createdAt: z.number(),
});
=======
export interface ApiMessage {
  id: string;
  role: string;
  content: string;
  rating?: boolean;
  createdAt: number;
}
export interface ApiConversation {
  _id: string;
  messages: ApiMessage[];
  createdAt: number;
}
>>>>>>> be0a5eba

export function convertMessageFromDbToApi(message: Message): ApiMessage {
  return {
    id: message.id.toString(),
    role: message.role,
    content: message.content,
    rating: message.rating,
    createdAt: message.createdAt.getTime(),
  };
}
export function convertConversationFromDbToApi(
  conversation: Conversation
): ApiConversation {
  conversation.messages.shift(); // Remove the system prompt
  return {
    _id: conversation._id.toString(),
    messages: conversation.messages.map(convertMessageFromDbToApi),
    createdAt: conversation.createdAt.getTime(),
  };
}

export function isValidIp(ip: string) {
  return isIP(ip) > 0;
}

export function areEquivalentIpAddresses(ip1: string, ip2: string) {
  if (Address6.isValid(ip1)) {
    ip1 = new Address6(ip1).to4().correctForm();
  }
  if (Address6.isValid(ip2)) {
    ip2 = new Address6(ip2).to4().correctForm();
  }
  return ip1 === ip2;
}<|MERGE_RESOLUTION|>--- conflicted
+++ resolved
@@ -1,7 +1,6 @@
 import { isIP } from "net";
 import { Address6 } from "ip-address";
 import { Conversation, Message } from "../../services/conversations";
-<<<<<<< HEAD
 import { z } from "zod";
 
 export type ApiMessage = z.infer<typeof ApiMessage>;
@@ -19,20 +18,6 @@
   messages: z.array(ApiMessage),
   createdAt: z.number(),
 });
-=======
-export interface ApiMessage {
-  id: string;
-  role: string;
-  content: string;
-  rating?: boolean;
-  createdAt: number;
-}
-export interface ApiConversation {
-  _id: string;
-  messages: ApiMessage[];
-  createdAt: number;
-}
->>>>>>> be0a5eba
 
 export function convertMessageFromDbToApi(message: Message): ApiMessage {
   return {
