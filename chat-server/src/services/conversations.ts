import { OpenAiChatMessage, OpenAiMessageRole, SystemPrompt } from "./ChatLlm";
import { ObjectId, Db } from "mongodb-rag-core";
import { References } from "mongodb-rag-core";

export type Message = {
  /**
    Unique identifier for the message.
   */
  id: ObjectId;

  /**
    The role of the message in the conversation.
   */
  role: OpenAiMessageRole;

  /**
    Message that occurs in the conversation.
   */
  content: string;

  /**
    The date the message was created.
   */
  createdAt: Date;
};

export type SystemMessage = Message & {
  role: "system";
};

export type AssistantMessage = Message & {
  role: "assistant";

  /**
    Set to `true` if the user liked the response, `false` if the user didn't
    like the response. No value if user didn't rate the response. Note that only
    messages with `role: "assistant"` can be rated.
   */
  rating?: boolean;

  /**
    Further reading links for the message.
   */
  references: References;
};

export type UserMessage = Message & {
  role: "user";

  /**
    The preprocessed content of the message that is sent to vector search.
   */
  preprocessedContent?: string;

  /**
    Whether preprocessor suggested not to answer based on the input.
   */
  rejectQuery?: boolean;

  /**
    The vector representation of the message content.
   */
  embedding: number[];
};

/**
  Message in the {@link Conversation} as stored in the database.
 */
export type SomeMessage = UserMessage | AssistantMessage | SystemMessage;

/**
  Conversation between the user and the chatbot as stored in the database.
 */
export interface Conversation {
  _id: ObjectId;
  /** Messages in the conversation. */
  messages: Message[];
  /** The IP address of the user performing the conversation. */
  ipAddress: string;
  /** The date the conversation was created. */
  createdAt: Date;
  /** The hostname that the request originated from. */
  requestOrigin?: string;
}
export interface CreateConversationParams {
  ipAddress: string;
  requestOrigin?: string;
}


export type AddSystemMessageParams = Omit<SystemMessage, "id" | "createdAt"> & {
  conversationId: ObjectId;
};

export type AddUserMessageParams = Omit<UserMessage, "id" | "createdAt"> & {
  conversationId: ObjectId;
  requestOrigin: string;
}

export type AddAssistantMessageParams = Omit<AssistantMessage, "id" | "createdAt"> & {
  conversationId: ObjectId;
};

export type AddConversationMessageParams = AddSystemMessageParams | AddUserMessageParams | AddAssistantMessageParams;

export interface FindByIdParams {
  _id: ObjectId;
}
export interface RateMessageParams {
  conversationId: ObjectId;
  messageId: ObjectId;
  rating: boolean;
}
/**
  Service for managing {@link Conversation}s.
 */
export interface ConversationsService {
  create: (params: CreateConversationParams) => Promise<Conversation>;
  addConversationMessage: (
    params: AddConversationMessageParams
  ) => Promise<Message>;
  findById: ({ _id }: FindByIdParams) => Promise<Conversation | null>;
  rateMessage: ({
    conversationId,
    messageId,
    rating,
  }: RateMessageParams) => Promise<boolean>;
}

/**
 OSS_TODO: make these configurable from the entry point. though i think these messages are reasonable defaults
 */
export const conversationConstants = {
  NO_RELEVANT_CONTENT: `Unfortunately, I do not know how to respond to your message.

Please try to rephrase your message. Adding more details can help me respond with a relevant answer.`,
  LLM_NOT_WORKING: `Unfortunately, my chat functionality is not working at the moment,
so I cannot respond to your message. Please try again later.

However, here are some links that might provide some helpful information for your message:`,
};

/**
  Create {@link ConversationsService} that uses MongoDB as a data store.
 */
export function makeMongoDbConversationsService(
  database: Db,
  systemPrompt: SystemPrompt
): ConversationsService {
  const conversationsCollection =
    database.collection<Conversation>("conversations");
  return {
    async create({ ipAddress, requestOrigin }: CreateConversationParams) {
      const newConversation = {
        _id: new ObjectId(),
        ipAddress,
        messages: [createMessageFromOpenAIChatMessage(systemPrompt)],
        createdAt: new Date(),
        requestOrigin,
      };
      const insertResult = await conversationsCollection.insertOne(
        newConversation
      );

      if (
        !insertResult.acknowledged ||
        insertResult.insertedId !== newConversation._id
      ) {
        throw new Error("Failed to insert conversation");
      }
      return newConversation;
    },

    async addConversationMessage(params: AddConversationMessageParams) {
      const newMessage = createMessage(params);
      const updateResult = await conversationsCollection.updateOne(
        {
          _id: params.conversationId,
        },
        {
          $push: {
            messages: newMessage,
          },
        }
      );
      if (!updateResult.acknowledged || updateResult.matchedCount === 0) {
        throw new Error("Failed to insert message");
      }
      return newMessage;
    },

    async findById({ _id }: FindByIdParams) {
      const conversation = await conversationsCollection.findOne({ _id });
      return conversation;
    },

    async rateMessage({
      conversationId,
      messageId,
      rating,
    }: RateMessageParams) {
      const updateResult = await conversationsCollection.updateOne(
        {
          _id: conversationId,
        },
        {
          $set: {
            "messages.$[message].rating": rating,
          },
        },
        {
          arrayFilters: [
            { "message.id": messageId, "message.role": "assistant" },
          ],
        }
      );
      if (!updateResult.acknowledged || updateResult.matchedCount === 0) {
        throw new Error("Failed to rate message");
      }
      return true;
    },
  };
}

<<<<<<< HEAD
/**
  Create a {@link Message} object from the {@link OpenAiChatMessage} object.
 */
=======
export function createMessage(
  messageParams: AddConversationMessageParams
) {
  return {
    id: new ObjectId(),
    createdAt: new Date(),
    ...messageParams,
  } satisfies SomeMessage;
}

>>>>>>> eb13f4bc
export function createMessageFromOpenAIChatMessage({
  role,
  content,
  embedding,
}: OpenAiChatMessage): SomeMessage {
  const message: Message = {
    id: new ObjectId(),
    role,
    content,
    createdAt: new Date(),
  };
  // Avoid MongoDB inserting null for undefineds
  if (role === "user" && embedding !== undefined) {
    (message as UserMessage).embedding = embedding;
  }
  return message as SomeMessage;
}<|MERGE_RESOLUTION|>--- conflicted
+++ resolved
@@ -87,7 +87,6 @@
   requestOrigin?: string;
 }
 
-
 export type AddSystemMessageParams = Omit<SystemMessage, "id" | "createdAt"> & {
   conversationId: ObjectId;
 };
@@ -95,13 +94,19 @@
 export type AddUserMessageParams = Omit<UserMessage, "id" | "createdAt"> & {
   conversationId: ObjectId;
   requestOrigin: string;
-}
-
-export type AddAssistantMessageParams = Omit<AssistantMessage, "id" | "createdAt"> & {
-  conversationId: ObjectId;
-};
-
-export type AddConversationMessageParams = AddSystemMessageParams | AddUserMessageParams | AddAssistantMessageParams;
+};
+
+export type AddAssistantMessageParams = Omit<
+  AssistantMessage,
+  "id" | "createdAt"
+> & {
+  conversationId: ObjectId;
+};
+
+export type AddConversationMessageParams =
+  | AddSystemMessageParams
+  | AddUserMessageParams
+  | AddAssistantMessageParams;
 
 export interface FindByIdParams {
   _id: ObjectId;
@@ -222,14 +227,7 @@
   };
 }
 
-<<<<<<< HEAD
-/**
-  Create a {@link Message} object from the {@link OpenAiChatMessage} object.
- */
-=======
-export function createMessage(
-  messageParams: AddConversationMessageParams
-) {
+export function createMessage(messageParams: AddConversationMessageParams) {
   return {
     id: new ObjectId(),
     createdAt: new Date(),
@@ -237,7 +235,9 @@
   } satisfies SomeMessage;
 }
 
->>>>>>> eb13f4bc
+/**
+  Create a {@link Message} object from the {@link OpenAiChatMessage} object.
+ */
 export function createMessageFromOpenAIChatMessage({
   role,
   content,
