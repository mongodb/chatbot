--- conflicted
+++ resolved
@@ -104,57 +104,6 @@
       `First message must be system prompt: ${JSON.stringify(SYSTEM_PROMPT)}`
     );
   }
-<<<<<<< HEAD
-  private prepConversationForLlm({
-    messages,
-    chunks,
-  }: LlmAnswerQuestionParams) {
-    this.validateConversation(messages);
-    const lastMessage = messages.at(-1);
-    if (!lastMessage) {
-      throw new Error("No last message");
-    }
-    const newestMessageForLlm = GENERATE_USER_PROMPT({
-      question: lastMessage.content,
-      chunks,
-    });
-    return [...messages.slice(0, -1), newestMessageForLlm];
-  }
-
-  // TODO: consider adding additional validation that messages follow the pattern
-  // system, assistant, user, assistant, user, etc.
-  // Are there any other things which we should validate here?
-  private validateConversation(messages: OpenAiChatMessage[]) {
-    // Messages should never be empty
-    if (messages.length === 0) {
-      throw new Error("No messages provided");
-    }
-    // First message should always be the system prompt
-    const firstMessage = messages[0];
-    if (
-      firstMessage.content !== SYSTEM_PROMPT.content ||
-      firstMessage.role !== SYSTEM_PROMPT.role
-    ) {
-      throw new Error(
-        `First message must be system prompt: ${JSON.stringify(SYSTEM_PROMPT)}`
-      );
-    }
-    // Second message should always be from the user
-    const secondMessage = messages[1];
-    if (secondMessage.role !== "user") {
-      throw new Error(`Second message must be a user message`);
-    }
-    if (messages.length >= 3) {
-      const secondToLastMessage = messages.at(-2);
-      const lastMessage = messages.at(-1);
-      if (!secondToLastMessage || !lastMessage) {
-        throw new Error(`Second to last and last message must exist`);
-      }
-      if (secondToLastMessage.role === lastMessage.role) {
-        throw new Error(`Messages must alternate roles`);
-      }
-    }
-=======
   const secondToLastMessage = messages[messages.length - 2];
   if (secondToLastMessage.role !== "assistant") {
     throw new Error(`Second to last message must be assistant message`);
@@ -162,6 +111,5 @@
   const lastMessage = messages[messages.length - 1];
   if (lastMessage.role !== "user") {
     throw new Error(`Last message must be user message`);
->>>>>>> af1b8458
   }
 }