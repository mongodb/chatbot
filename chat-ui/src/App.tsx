--- conflicted
+++ resolved
@@ -1,10 +1,7 @@
+import "./fonts.module.css";
+import styles from "./App.module.css"
 import LeafyGreenProvider from "@leafygreen-ui/leafygreen-provider";
 import { Chatbot } from "./Chatbot";
-<<<<<<< HEAD
-import styles from "./App.module.css"
-import "./fonts.module.css";
-=======
-import styles from "./App.module.css";
 import { Overline, Link } from "@leafygreen-ui/typography";
 
 function GitCommitLink() {
@@ -35,22 +32,11 @@
     </Overline>
   );
 }
->>>>>>> 64dbd0dc
 
 function App() {
   return (
     <div className={styles.app_background}>
-<<<<<<< HEAD
-      <div
-        style={{
-          maxWidth: "775px",
-          minWidth: "315px",
-          width: "100%",
-        }}
-      >
-=======
       <div className={styles.main_content}>
->>>>>>> 64dbd0dc
         <Chatbot />
       </div>
       <GitCommitLink />
