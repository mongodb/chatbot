import { useState, useRef } from "react";
import { useConversation, Conversation } from "./useConversation";
import Banner from "@leafygreen-ui/banner";
import Modal, { ModalProps } from "@leafygreen-ui/modal";
import { ParagraphSkeleton } from "@leafygreen-ui/skeleton-loader";
import {
  Body,
  Link,
  Error as ErrorText,
  InlineCode,
} from "@leafygreen-ui/typography";
import { LeafyGreenChatProvider } from "@lg-chat/leafygreen-chat-provider";
import { ChatWindow } from "@lg-chat/chat-window";
import { Avatar } from "@lg-chat/avatar";
import {
  InputBar,
  SuggestedPrompt,
  SuggestedPrompts,
<<<<<<< HEAD
} from "@lg-chat/input-bar";
=======
  CharacterCount,
} from "./InputBar";
>>>>>>> 4052af9d
import {
  Message,
  MessageContent as LGChatMessageContent,
  MessageContentProps,
<<<<<<< HEAD

=======
>>>>>>> 4052af9d
} from "@lg-chat/message";
import { MessageFeed } from "@lg-chat/message-feed";
import { MessageRatingProps } from "@lg-chat/message-rating";
import { Role } from "./services/conversations";
import { palette } from "@leafygreen-ui/palette";
import { css } from "@emotion/css";
import { type StylesProps } from "./utils";
import LeafyGreenProvider, {
  useDarkModeContext,
} from "@leafygreen-ui/leafygreen-provider";

const styles = {
  info_box: css`
    display: flex;
    flex-direction: column;
    gap: 8px;
    padding-left: 8px;
  `,
  chatbot_container: css`
    display: flex;
    flex-direction: column;
    gap: 0.5rem;

    & * {
      box-sizing: border-box;
    }
  }`,
  chatbot_input_area: css`
    position: relative;
    width: 100%;
    display: flex;
    flex-direction: column;
    gap: 0.5rem;
    margin-top: 1rem;
    padding-left: 32px;
    padding-right: 32px;
    padding-top: 0.5rem;
    padding-bottom: 1rem;
<<<<<<< HEAD
=======
  `,
  chatbot_input_error_border: css`
    > div {
      > div {
        border-color: ${palette.red.base} !important;
        border-width: 2px !important;
      }
    }
>>>>>>> 4052af9d
  `,
  conversation_id_info: css`
    display: flex;
    flex-direction: row;
    justify-content: center;
  `,
  modal_container: ({ darkMode }: StylesProps) => css`
    z-index: 100;

    & * {
      box-sizing: border-box;
    }

    & div[role="dialog"] {
      padding: 0;
      background: ${darkMode ? palette.black : palette.gray.light3};

      > button {
        top: 14px;
      }
    }

    @media screen and (max-width: 1024px) {
      & div[role="dialog"] {
        width: 100%;
      }

      & > div {
        padding: 32px 18px;
      }
    }
  `,
  chat_window: css`
    border-radius: 24px;
  `,
  message_feed: css`
    & > div {
      box-sizing: border-box;
    }
  `,
  message_content: css`
    width: 100%;
    background: red;
  `,
<<<<<<< HEAD
=======
  message_rating: css`
    margin-top: 1rem;
  `,
>>>>>>> 4052af9d
  // This is a hacky fix for weird white-space issues in LG Chat.
  markdown_container: css`
    display: flex;
    overflow-wrap: anywhere;
    flex-direction: column;

    & * {
      line-height: 28px;
    }

    & li {
      white-space: normal;
      margin-top: -1.5rem;
    }
  `,
  // End hacky fix
  markdown_ul: css`
    overflow-wrap: anywhere;
<<<<<<< HEAD
=======
    margin-bottom: -1.5rem; /* For some reason uls all have extra space at the end - really not sure why...*/
>>>>>>> 4052af9d
  `,
  loading_skeleton: css`
    margin-bottom: 16px;
    width: 100%;

    & > div {
      width: 100%;
    }
  `,
  verify_information: css`
    text-align: center;
  `,
  powered_by_footer: css`
    display: flex;
    flex-direction: row;
    color: ${palette.gray.dark2};
    justify-content: flex-end;
    padding-right: 24px;
  `,
};

const MAX_INPUT_CHARACTERS = 300;

function isSender(role: Role) {
  return role === "user";
}

function getAvatarVariantForRole(role: Role) {
  const avatarVariant = (
    {
      user: "user",
      assistant: "mongo",
    } as const
  )[role];
  return avatarVariant;
}

const MessageContent = (props: MessageContentProps) => (
  <LGChatMessageContent className={styles.message_content} {...props} />
);

export type ChatbotProps = {
  serverBaseUrl?: string;
  shouldStream?: boolean;
  darkMode?: boolean;
  suggestedPrompts?: string[];
};

export function Chatbot(props: ChatbotProps) {
  const conversation = useConversation({
    serverBaseUrl: props.serverBaseUrl,
    shouldStream: props.shouldStream,
  });
  const { contextDarkMode = false } = useDarkModeContext();
  const darkMode = props.darkMode ?? contextDarkMode;
  const [modalOpen, setModalOpen] = useState(false);
  const [awaitingReply, setAwaitingReply] = useState(false);
  const inputBarRef = useRef<HTMLFormElement>(null);

  async function openModal() {
    if (modalOpen) {
      return;
    }
    setModalOpen(true);
    if (!conversation.conversationId) {
      await conversation.createConversation();
    }
  }

  function closeModal() {
    setModalOpen(false);
  }

  const [inputData, setInputData] = useState({
    text: "",
    error: "",
  });
  const inputText = inputData.text;
  const inputTextError = inputData.error;
  function setInputText(text: string) {
    const isValid = text.length <= MAX_INPUT_CHARACTERS;
    setInputData({
      text,
      error: isValid
        ? ""
        : `Input must be less than ${MAX_INPUT_CHARACTERS} characters`,
    });
  }

  const handleSubmit = async (text: string) => {
    if (!conversation.conversationId) {
      console.error(`Cannot addMessage without a conversationId`);
      return;
    }
    if (inputData.error) {
      console.error(`Cannot addMessage with invalid input text`);
      return;
    }
    // Don't let users submit a message that is empty or only whitespace
    if (text.replace(/\s/g, "").length === 0) return;
    // Don't let users submit a message if we're already waiting for a reply
    if (awaitingReply) return;
    try {
      setInputText("");
      setAwaitingReply(true);
      openModal();
      await conversation.addMessage("user", text);
    } catch (e) {
      console.error(e);
    } finally {
      setAwaitingReply(false);
    }
  };

  const showSuggestedPrompts =
    (props.suggestedPrompts ?? []).length > 0 &&
    inputText.length === 0 &&
    conversation.messages.length === 0 &&
    !awaitingReply;

<<<<<<< HEAD
=======
  const [initialInputFocused, setInitialInputFocused] = useState(false);
  const showInitialInputErrorState = inputTextError !== "" && !modalOpen;

>>>>>>> 4052af9d
  return (
    <LeafyGreenProvider darkMode={darkMode}>
      <div className={styles.chatbot_container}>
        <div className={styles.chatbot_input_area}>
          <InputBar
            key={"initialInput"}
            hasError={showInitialInputErrorState}
            badgeText={(initialInputFocused || inputText.length > 0) ? undefined : "Experimental"}
            dropdownFooterSlot={
              <div className={styles.powered_by_footer}>
                <Body>
                  Powered by Atlas Vector Search.{" "}
                  <Link
                    href="https://www.mongodb.com/products/platform/atlas-vector-search"
                    hideExternalIcon
                  >
                    Learn More.
                  </Link>
                </Body>
              </div>
            }
            textareaProps={{
              value: !modalOpen ? inputText : "",
              onChange: (e) => {
                if (!modalOpen) setInputText(e.target.value);
              },
              placeholder: conversation.error
                ? "Something went wrong. Try reloading the page and starting a new conversation."
                : awaitingReply
                ? "MongoDB AI is answering..."
                : "Ask MongoDB AI a Question",
            }}
            onMessageSend={async (messageContent) => {
              if (!modalOpen && conversation.messages.length > 0) {
                openModal();
                return;
              }
              const canSubmit =
                inputTextError.length === 0 && !conversation.error;
              if (canSubmit) {
                await handleSubmit(messageContent);
              }
            }}
            onClick={async () => {
              if (conversation.messages.length > 0) {
                openModal();
              }
              if (!conversation.conversationId) {
                await conversation.createConversation();
              }
            }}
<<<<<<< HEAD
          >
            {showSuggestedPrompts ? (
              <SuggestedPrompts label="SUGGESTED AI PROMPTS">
                {props.suggestedPrompts?.map(suggestedPrompt => (
=======
            onFocus={() => {
              setInitialInputFocused(true);
            }}
            onBlur={() => {
              setInitialInputFocused(false);
            }}
          >
            {showSuggestedPrompts ? (
              <SuggestedPrompts label="SUGGESTED AI PROMPTS">
                {props.suggestedPrompts?.map((suggestedPrompt) => (
>>>>>>> 4052af9d
                  <SuggestedPrompt
                    key={suggestedPrompt}
                    onClick={async () => {
                      await handleSubmit(suggestedPrompt);
                    }}
                  >
                    {suggestedPrompt}
                  </SuggestedPrompt>
                )) ?? null}
              </SuggestedPrompts>
            ) : undefined}
          </InputBar>

<<<<<<< HEAD
          {inputTextError ? <ErrorText>{inputTextError}</ErrorText> : null}

          <Disclosure tabIndex={0} darkMode={darkMode} />
=======
          <div className={styles.info_box}>
            {showInitialInputErrorState ? (
              <ErrorText>{inputTextError}</ErrorText>
            ) : null}
            <LegalDisclosure />
          </div>
>>>>>>> 4052af9d
        </div>
        <ChatbotModal
          inputBarRef={inputBarRef}
          active={modalOpen}
          conversation={conversation}
          inputText={inputText}
          setInputText={setInputText}
          inputTextError={inputTextError}
          handleSubmit={handleSubmit}
          awaitingReply={awaitingReply}
          open={modalOpen}
          shouldClose={() => {
            closeModal();
            return true;
          }}
          darkMode={darkMode}
        />
      </div>
    </LeafyGreenProvider>
  );
}

function LoadingSkeleton() {
  return <ParagraphSkeleton className={styles.loading_skeleton} />;
}

type ChatbotModalProps = {
  inputBarRef: React.RefObject<HTMLFormElement>;
  active: boolean;
  conversation: Conversation;
  inputText: string;
  setInputText: (text: string) => void;
  inputTextError: string;
  handleSubmit: (text: string) => Promise<void>;
  awaitingReply: boolean;
  open: boolean;
  shouldClose: ModalProps["shouldClose"];
  darkMode?: boolean;
};

function ChatbotModal({
  open,
  shouldClose,
  inputBarRef,
  active,
  conversation,
  inputText,
  setInputText,
  inputTextError,
  handleSubmit,
  awaitingReply,
  darkMode,
}: ChatbotModalProps) {
  const isEmptyConversation = conversation.messages.length === 0;

  // TODO - Work with LG Chat to make InputBar focusable.
  //
  // Focus the input bar when the modal opens. This lets the user start
  // typing another message while the previous message is still being
  // processed.
  // const focusInputBar = useCallback(() => {
  //   const textarea = inputBarRef.current?.getElementsByTagName("textarea")[0];
  //   if (textarea) {
  //     textarea.focus();
  //   }
  // }, [inputBarRef]);

  // useEffect(() => {
  //   if (open) {
  //     focusInputBar();
  //   }
  // }, [open, focusInputBar]);

  const ActiveInputBarId = "active-input-bar";

  return (
    <Modal
      className={styles.modal_container({ darkMode })}
      open={open}
      size="large"
      initialFocus={`#${ActiveInputBarId}`}
      shouldClose={shouldClose}
    >
      <LeafyGreenChatProvider>
        <ChatWindow
          className={styles.chat_window}
          badgeText="Experimental"
          title="MongoDB AI"
          darkMode={darkMode}
        >
          {!isEmptyConversation ? (
            <MessageFeed darkMode={darkMode} className={styles.message_feed}>
              {conversation.messages.map((message) => {
                const showLoadingSkeleton = conversation.isStreamingMessage
                  ? message.id === conversation.streamingMessage?.id &&
                    conversation.streamingMessage?.content === ""
                  : false;
                return (
                  <Message
                    darkMode={darkMode}
                    baseFontSize={13}
                    key={message.id}
                    isSender={isSender(message.role)}
                    componentOverrides={{ MessageContent }}
                    messageRatingProps={
                      message.role === "assistant"
                        ? {
<<<<<<< HEAD
=======
                            className: styles.message_rating,
>>>>>>> 4052af9d
                            description: "Was this response helpful?",
                            onChange: (e) => {
                              const value = e.target
                                .value as MessageRatingProps["value"];
                              if (!value) {
                                return;
                              }
                              conversation.rateMessage(
                                message.id,
                                value === "liked" ? true : false
                              );
                            },
                            value:
                              message.rating === undefined
                                ? undefined
                                : message.rating
                                ? "liked"
                                : "disliked",
                          }
                        : undefined
                    }
                    avatar={
                      <Avatar
                        darkMode={darkMode}
                        variant={getAvatarVariantForRole(message.role)}
                      />
                    }
                    sourceType={showLoadingSkeleton ? undefined : "markdown"}
                    markdownProps={{
                      className: styles.markdown_container,
                      components: {
                        a: ({ children, href }) => {
                          return (
                            <Link hideExternalIcon href={href}>
                              {children}
                            </Link>
                          );
                        },
                        p: ({ children, ...props }) => {
                          return <Body {...props}>{children}</Body>;
                        },
                        ol: ({ children, ordered, ...props }) => {
                          return (
                            <Body as="ol" {...props}>
                              {children}
                            </Body>
                          );
                        },
                        ul: ({ children, ordered, ...props }) => {
                          return (
                            <Body
                              className={styles.markdown_ul}
                              as="ul"
                              {...props}
                            >
                              {children}
                            </Body>
                          );
                        },
                        li: ({ children, ordered, node, ...props }) => {
                          return (
                            <Body as="li" {...props}>
                              {children}
                            </Body>
                          );
                        },
                      },
                    }}
                  >
                    {showLoadingSkeleton && message.role === "assistant"
                      ? ((<LoadingSkeleton />) as unknown as string)
                      : message.content}
                  </Message>
                );
              })}
            </MessageFeed>
          ) : null}
<<<<<<< HEAD
          <div className={styles.chatbot_input}>
=======
          <div className={styles.chatbot_input_area}>
>>>>>>> 4052af9d
            {conversation.error ? (
              <ErrorBanner darkMode={darkMode} message={conversation.error} />
            ) : null}

            {!conversation.error ? (
              <>
                <InputBar
<<<<<<< HEAD
=======
                  hasError={inputTextError !== ""}
                  shouldRenderGradient={!inputTextError}
>>>>>>> 4052af9d
                  darkMode={darkMode}
                  ref={inputBarRef}
                  disabled={active && Boolean(conversation.error?.length)}
                  disableSend={awaitingReply}
                  onMessageSend={(messageContent) => {
                    const canSubmit =
                      inputTextError.length === 0 && !conversation.error;
                    if (canSubmit) {
                      handleSubmit(messageContent);
                    }
                  }}
                  textareaProps={{
                    id: ActiveInputBarId,
                    value: inputText,
                    onChange: (e) => {
                      setInputText(e.target.value);
                    },
                    placeholder: conversation.error
                      ? "Something went wrong. Try reloading the page and starting a new conversation."
                      : awaitingReply
                      ? "MongoDB AI is answering..."
                      : "Ask MongoDB AI a Question",
                  }}
                />
<<<<<<< HEAD
                {inputTextError ? (
                  <ErrorText>{inputTextError}</ErrorText>
                ) : null}
              </>
            ) : null}

            <Body className={styles.verify_information}>
              This is an experimental generative AI chatbot. All information
              should be verified prior to use.
            </Body>

=======

                <div
                  className={css`
                    display: flex;
                    justify-content: space-between;
                  `}
                >
                  <Body baseFontSize={13} className={styles.verify_information}>
                    This is an experimental generative AI chatbot. All
                    information should be verified prior to use.
                  </Body>
                  <CharacterCount
                    darkMode={darkMode}
                    current={inputText.length}
                    max={MAX_INPUT_CHARACTERS}
                  />
                </div>
              </>
            ) : null}

>>>>>>> 4052af9d
            <ConversationIdInfo conversation={conversation} />
          </div>
        </ChatWindow>
      </LeafyGreenChatProvider>
    </Modal>
  );
}

function LegalDisclosure() {
  const TermsOfUse = () => (
    <Link hideExternalIcon href={"https://www.mongodb.com/legal/terms-of-use"}>
      Terms of Use
    </Link>
  );
  const AcceptableUsePolicy = () => (
    <Link hideExternalIcon href={"https://www.mongodb.com/legal/acceptable-use-policy"}>
      Acceptable Use Policy
    </Link>
  );

  return (
    <Body>
      This is a generative AI chatbot. By interacting with it, you agree to
      MongoDB's <TermsOfUse /> and <AcceptableUsePolicy />.
    </Body>
  );
}

type ErrorBannerProps = {
  message?: string;
  darkMode?: boolean;
};

function ErrorBanner({
  message = "Something went wrong.",
  darkMode = false,
}: ErrorBannerProps) {
  return (
    <Banner darkMode={darkMode} variant="danger">
      {message}
      <br />
      Reload the page to start a new conversation.
    </Banner>
  );
}

function ConversationIdInfo({ conversation }: { conversation: Conversation }) {
  return import.meta.env.VITE_QA === "true" ? (
    <div className={styles.conversation_id_info}>
      <Body>
        Conversation ID: <InlineCode>{conversation.conversationId}</InlineCode>
      </Body>
    </div>
  ) : null;
}<|MERGE_RESOLUTION|>--- conflicted
+++ resolved
@@ -16,20 +16,12 @@
   InputBar,
   SuggestedPrompt,
   SuggestedPrompts,
-<<<<<<< HEAD
-} from "@lg-chat/input-bar";
-=======
   CharacterCount,
 } from "./InputBar";
->>>>>>> 4052af9d
 import {
   Message,
   MessageContent as LGChatMessageContent,
   MessageContentProps,
-<<<<<<< HEAD
-
-=======
->>>>>>> 4052af9d
 } from "@lg-chat/message";
 import { MessageFeed } from "@lg-chat/message-feed";
 import { MessageRatingProps } from "@lg-chat/message-rating";
@@ -68,8 +60,6 @@
     padding-right: 32px;
     padding-top: 0.5rem;
     padding-bottom: 1rem;
-<<<<<<< HEAD
-=======
   `,
   chatbot_input_error_border: css`
     > div {
@@ -78,7 +68,6 @@
         border-width: 2px !important;
       }
     }
->>>>>>> 4052af9d
   `,
   conversation_id_info: css`
     display: flex;
@@ -123,12 +112,9 @@
     width: 100%;
     background: red;
   `,
-<<<<<<< HEAD
-=======
   message_rating: css`
     margin-top: 1rem;
   `,
->>>>>>> 4052af9d
   // This is a hacky fix for weird white-space issues in LG Chat.
   markdown_container: css`
     display: flex;
@@ -147,10 +133,7 @@
   // End hacky fix
   markdown_ul: css`
     overflow-wrap: anywhere;
-<<<<<<< HEAD
-=======
     margin-bottom: -1.5rem; /* For some reason uls all have extra space at the end - really not sure why...*/
->>>>>>> 4052af9d
   `,
   loading_skeleton: css`
     margin-bottom: 16px;
@@ -271,12 +254,9 @@
     conversation.messages.length === 0 &&
     !awaitingReply;
 
-<<<<<<< HEAD
-=======
   const [initialInputFocused, setInitialInputFocused] = useState(false);
   const showInitialInputErrorState = inputTextError !== "" && !modalOpen;
 
->>>>>>> 4052af9d
   return (
     <LeafyGreenProvider darkMode={darkMode}>
       <div className={styles.chatbot_container}>
@@ -328,12 +308,6 @@
                 await conversation.createConversation();
               }
             }}
-<<<<<<< HEAD
-          >
-            {showSuggestedPrompts ? (
-              <SuggestedPrompts label="SUGGESTED AI PROMPTS">
-                {props.suggestedPrompts?.map(suggestedPrompt => (
-=======
             onFocus={() => {
               setInitialInputFocused(true);
             }}
@@ -344,7 +318,6 @@
             {showSuggestedPrompts ? (
               <SuggestedPrompts label="SUGGESTED AI PROMPTS">
                 {props.suggestedPrompts?.map((suggestedPrompt) => (
->>>>>>> 4052af9d
                   <SuggestedPrompt
                     key={suggestedPrompt}
                     onClick={async () => {
@@ -358,18 +331,12 @@
             ) : undefined}
           </InputBar>
 
-<<<<<<< HEAD
-          {inputTextError ? <ErrorText>{inputTextError}</ErrorText> : null}
-
-          <Disclosure tabIndex={0} darkMode={darkMode} />
-=======
           <div className={styles.info_box}>
             {showInitialInputErrorState ? (
               <ErrorText>{inputTextError}</ErrorText>
             ) : null}
             <LegalDisclosure />
           </div>
->>>>>>> 4052af9d
         </div>
         <ChatbotModal
           inputBarRef={inputBarRef}
@@ -477,10 +444,7 @@
                     messageRatingProps={
                       message.role === "assistant"
                         ? {
-<<<<<<< HEAD
-=======
                             className: styles.message_rating,
->>>>>>> 4052af9d
                             description: "Was this response helpful?",
                             onChange: (e) => {
                               const value = e.target
@@ -558,11 +522,7 @@
               })}
             </MessageFeed>
           ) : null}
-<<<<<<< HEAD
-          <div className={styles.chatbot_input}>
-=======
           <div className={styles.chatbot_input_area}>
->>>>>>> 4052af9d
             {conversation.error ? (
               <ErrorBanner darkMode={darkMode} message={conversation.error} />
             ) : null}
@@ -570,11 +530,8 @@
             {!conversation.error ? (
               <>
                 <InputBar
-<<<<<<< HEAD
-=======
                   hasError={inputTextError !== ""}
                   shouldRenderGradient={!inputTextError}
->>>>>>> 4052af9d
                   darkMode={darkMode}
                   ref={inputBarRef}
                   disabled={active && Boolean(conversation.error?.length)}
@@ -599,19 +556,6 @@
                       : "Ask MongoDB AI a Question",
                   }}
                 />
-<<<<<<< HEAD
-                {inputTextError ? (
-                  <ErrorText>{inputTextError}</ErrorText>
-                ) : null}
-              </>
-            ) : null}
-
-            <Body className={styles.verify_information}>
-              This is an experimental generative AI chatbot. All information
-              should be verified prior to use.
-            </Body>
-
-=======
 
                 <div
                   className={css`
@@ -632,7 +576,6 @@
               </>
             ) : null}
 
->>>>>>> 4052af9d
             <ConversationIdInfo conversation={conversation} />
           </div>
         </ChatWindow>
