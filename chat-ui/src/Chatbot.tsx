import styles from "./Chatbot.module.css";
import { useState, useRef } from "react";
import Badge from "@leafygreen-ui/badge";
import Banner from "@leafygreen-ui/banner";
// import Card from "@leafygreen-ui/card";
import Box from "@leafygreen-ui/box";
import { Subtitle, Body, Link } from "@leafygreen-ui/typography";
import useConversation, { Conversation } from "./useConversation";
import { CSSTransition } from "react-transition-group";
import { useClickAway } from "@uidotdev/usehooks";
import ChatInput from "./ChatInput";
import SuggestedPrompts from "./SuggestedPrompts";
import { Overline } from "@leafygreen-ui/typography";
import MessageList from "./MessageList";
import Message from "./Message";
import { ParagraphSkeleton } from "@leafygreen-ui/skeleton-loader";
import IconButton from "@leafygreen-ui/icon-button";
import Icon from "@leafygreen-ui/icon";

function Disclosure() {
  return (
    <div className={styles.disclosure}>
      <Badge variant="blue">Experimental</Badge>
      <Body color={"#FFFFFF"}>
        By interacting with this chatbot, you agree to MongoDB's{" "}
        <Link href="#TODO">Terms & Conditions</Link>
      </Body>
    </div>
  );
}

type CTACardProps = {
  active: boolean;
  cardRef: React.RefObject<HTMLDivElement>;
  conversation: Conversation;
  inputText: string;
  activate: () => void;
  deactivate: () => void;
  setInputText: (text: string) => void;
  inputTextError: string;
  streamingMessage?: string;
  handleSubmit: (text: string) => Promise<void>;
  awaitingReply: boolean;
};

function CTACard({
  active,
  cardRef,
  conversation,
  inputText,
  activate,
  deactivate,
  setInputText,
  inputTextError,
  streamingMessage,
  handleSubmit,
  awaitingReply,
}: CTACardProps) {
  const isEmptyConversation = conversation.messages.length === 0;
  const showSuggestedPrompts = inputText.length === 0;
  const showExperimentalBanner = inputText.length > 0;

  const inputRef = useRef<HTMLInputElement>(null);

  return (
    // TODO: Make this work with <Card>. For some reason, <Card>
    // does not accept a ref prop even though it wraps <Box>, which
    // takes the ref just fine.
    <Box ref={cardRef} className={styles.card}>
      {active && !isEmptyConversation ? (
        <>
          <div className={styles.card_content_title}>
            <Subtitle>MongoDB AI</Subtitle>
            <Badge variant="blue">Experimental</Badge>

            <IconButton
              className={styles.card_content_title__right}
              aria-label="Close the chatbot window"
              active={false}
              onClick={() => deactivate()}
            >
              <Icon glyph="X" />
            </IconButton>
          </div>
          <MessageList>
            {conversation.messages.map((message) => (
              <Message
                key={message.id}
                message={message}
                rateMessage={conversation.rateMessage}
              />
            ))}
            {awaitingReply &&
              (streamingMessage ? (
                <Message
                  message={{
                    id: "streaming-message",
                    role: "assistant",
                    content: streamingMessage,
                    createdAt: String(Date.now()),
                  }}
                  rateMessage={conversation.rateMessage}
                  hideRating={true}
                />
              ) : (
                <Message role="assistant">
                  <ParagraphSkeleton />
                </Message>
              ))}
          </MessageList>
          <Banner className={styles.lg_banner} variant="warning">
            This is an experimental AI chatbot. All information should be
            verified prior to use.
          </Banner>
        </>
      ) : null}

      <ChatInput
        ref={inputRef}
        key="wizard-input"
        showSubmitButton={active && inputText.length > 0}
        placeholder={
          awaitingReply
            ? "MongoDB AI is answering..."
            : "Ask MongoDB AI a Question"
        }
        state={inputTextError ? "error" : "none"}
        errorMessage={inputTextError}
        canSubmit={inputTextError.length === 0}
        onFocus={() => {
          if (!active) {
            activate();
          }
        }}
        onButtonClick={() => {
          activate();
        }}
        value={inputText}
        onChange={(e) => {
          setInputText(e.target.value);
        }}
        loading={awaitingReply}
        handleSubmit={() => {
          handleSubmit(inputText);
        }}
      />

      {active && isEmptyConversation ? (
        !conversation.error ? (
          <div className={styles.card_content}>
            <div className={styles.chat}>
              {showSuggestedPrompts ? (
                <SuggestedPrompts
                  onPromptSelected={async (text) => {
                    await handleSubmit(text);
                  }}
                />
              ) : null}

              {showExperimentalBanner ? (
                <div className={styles.basic_banner}>
                  <Overline>ASK MONGODB AI</Overline>
                  <Badge variant="blue">Experimental</Badge>
                </div>
              ) : null}
            </div>
          </div>
        ) : (
          <Banner className={styles.lg_banner} variant="danger">
            Something went wrong. Try reloading the page and starting a new
            conversation.
          </Banner>
        )
      ) : null}
    </Box>
  );
}

export default function Chatbot() {
  const conversation = useConversation();
  const [active, setActive] = useState(false);
  const [awaitingReply, setAwaitingReply] = useState(false);

  function activate() {
    if (active) {
      return;
    }
    setActive(true);
    if (!conversation.conversationId) {
      handleCreateConversation();
    }
  }

  function deactivate() {
    if(active) {
      setActive(false);
    }
  }

  async function handleCreateConversation() {
    try {
      await conversation.createConversation();
    } catch (e) {
      const errorMessage =
        typeof e === "string"
          ? e
          : e instanceof Error
          ? e.message
          : "Failed to create conversation.";
      conversation.endConversationWithError(errorMessage);
    }
  }

  const [inputData, setInputData] = useState({
    text: "",
    error: "",
  });
  const inputText = inputData.text;
  const inputTextError = inputData.error;
  function setInputText(text: string) {
    const isValid = text.length <= 300;
    setInputData({
      text,
      error: isValid ? "" : "Input must be less than 300 characters",
    });
  }

  const handleSubmit = async (text: string) => {
    if (!conversation.conversationId) {
      console.error(`Cannot addMessage without a conversationId`);
      return;
    }
    if (inputData.error) {
      console.error(`Cannot addMessage with invalid input text`);
      return;
    }
    if (awaitingReply) return;
    try {
      setInputText("");
      setAwaitingReply(true);
      await conversation.addMessage("user", text);
    } catch (e) {
      console.error(e);
    } finally {
      setAwaitingReply(false);
    }
    // setAwaitingReply(true);
    // setTimeout(() => {
    //   setAwaitingReply(false);
    //   conversation.addMessage(
    //     "assistant",
    //     "This is a test response.\n\nHere's some code you could run if you're brave enough:\n\n```javascript\nfunction hello() {\n  console.log('hello, world!');\n}\n\nhello()\n```\n"
    //   );
    // }, 4000);
    // setTimeout(() => {
    //   conversation.addMessage(
    //     "system",
    //     `#### There was a problem sending your message.\n\n#### Try asking your question again or reloading the page.`
    //   );
    // }, 300);
  };

  const cardBoundingBoxRef = useClickAway(() => {
    setActive(false);
  });

  const cardRef = useRef<HTMLDivElement>(null);

  return (
<<<<<<< HEAD
    <div className={styles.chatbot_container} ref={cardBoundingBoxRef}>
      <>
        <CSSTransition
          nodeRef={cardRef}
          in={active}
          timeout={{
            enter: 250,
            exit: 200,
          }}
          classNames={{
            enterActive: styles["card-enter"],
            enterDone: styles["card-enter-active"],
            exitActive: styles["card-exit"],
            exitDone: styles["card-exit-active"],
          }}
        >
          <CTACard
            cardRef={cardRef}
            conversation={conversation}
            active={active}
            activate={activate}
            inputText={inputText}
            setInputText={setInputText}
            inputTextError={inputTextError}
            streamingMessage={conversation.streamingMessage}
            handleSubmit={handleSubmit}
            awaitingReply={awaitingReply}
          />
        </CSSTransition>
        {!active ? <Disclosure /> : null}
      </>
    </div>
=======
    <CSSTransition
      nodeRef={cardBoundingBoxRef}
      in={active}
      timeout={{
        enter: 250,
        exit: 200,
      }}
      classNames={{
        enterActive: styles["chatbot_container-enter"],
        enterDone: styles["chatbot_container-enter-active"],
        exitActive: styles["chatbot_container-exit"],
        exitDone: styles["chatbot_container-exit-active"],
      }}
    >
      <div className={styles.chatbot_container} ref={cardBoundingBoxRef}>
        <>
          <CSSTransition
            nodeRef={cardRef}
            in={active}
            timeout={{
              enter: 250,
              exit: 200,
            }}
            classNames={{
              enterActive: styles["card-enter"],
              enterDone: styles["card-enter-active"],
              exitActive: styles["card-exit"],
              exitDone: styles["card-exit-active"],
            }}
          >
            <CTACard
              cardRef={cardRef}
              conversation={conversation}
              active={active}
              activate={activate}
              deactivate={deactivate}
              inputText={inputText}
              setInputText={setInputText}
              inputTextError={inputTextError}
              handleSubmit={handleSubmit}
              awaitingReply={awaitingReply}
            />
          </CSSTransition>
          {!active ? <Disclosure /> : null}
        </>
      </div>
    </CSSTransition>
>>>>>>> 66080a7e
  );
}<|MERGE_RESOLUTION|>--- conflicted
+++ resolved
@@ -267,40 +267,6 @@
   const cardRef = useRef<HTMLDivElement>(null);
 
   return (
-<<<<<<< HEAD
-    <div className={styles.chatbot_container} ref={cardBoundingBoxRef}>
-      <>
-        <CSSTransition
-          nodeRef={cardRef}
-          in={active}
-          timeout={{
-            enter: 250,
-            exit: 200,
-          }}
-          classNames={{
-            enterActive: styles["card-enter"],
-            enterDone: styles["card-enter-active"],
-            exitActive: styles["card-exit"],
-            exitDone: styles["card-exit-active"],
-          }}
-        >
-          <CTACard
-            cardRef={cardRef}
-            conversation={conversation}
-            active={active}
-            activate={activate}
-            inputText={inputText}
-            setInputText={setInputText}
-            inputTextError={inputTextError}
-            streamingMessage={conversation.streamingMessage}
-            handleSubmit={handleSubmit}
-            awaitingReply={awaitingReply}
-          />
-        </CSSTransition>
-        {!active ? <Disclosure /> : null}
-      </>
-    </div>
-=======
     <CSSTransition
       nodeRef={cardBoundingBoxRef}
       in={active}
@@ -348,6 +314,5 @@
         </>
       </div>
     </CSSTransition>
->>>>>>> 66080a7e
   );
 }