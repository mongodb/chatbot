/* eslint-disable react-refresh/only-export-components */
<<<<<<< HEAD

export { Chatbot as default, type ChatbotProps } from "./Chatbot";
export { DocsChatbot } from "./DocsChatbot";
export { DevCenterChatbot } from "./DevCenterChatbot";
=======
export { Chatbot as default, type ChatbotProps } from "./Chatbot";
// Pre-defined Chatbot use cases
export { DocsChatbot } from "./DocsChatbot";
export { DevCenterChatbot } from "./DevCenterChatbot";
// Building blocks for a custom Chatbot UI
>>>>>>> eb13f4bc
export {
  useConversation,
  type ConversationState,
  type Conversation,
} from "./useConversation.tsx";
export { useChatbot } from "./useChatbot.tsx";
export { useChatbotContext } from "./useChatbotContext.tsx";
export { InputBarTrigger, type InputBarTriggerProps } from "./InputBarTrigger.tsx";
export { FloatingActionButtonTrigger } from "./FloatingActionButtonTrigger.tsx";
export { ModalView, type ModalViewProps } from "./ModalView.tsx";
export { type DarkModeProps, type ChatbotViewProps } from "./ChatbotView.tsx";
export { type Role, type MessageData } from "./services/conversations.ts";<|MERGE_RESOLUTION|>--- conflicted
+++ resolved
@@ -1,16 +1,9 @@
 /* eslint-disable react-refresh/only-export-components */
-<<<<<<< HEAD
-
-export { Chatbot as default, type ChatbotProps } from "./Chatbot";
-export { DocsChatbot } from "./DocsChatbot";
-export { DevCenterChatbot } from "./DevCenterChatbot";
-=======
 export { Chatbot as default, type ChatbotProps } from "./Chatbot";
 // Pre-defined Chatbot use cases
 export { DocsChatbot } from "./DocsChatbot";
 export { DevCenterChatbot } from "./DevCenterChatbot";
 // Building blocks for a custom Chatbot UI
->>>>>>> eb13f4bc
 export {
   useConversation,
   type ConversationState,
@@ -18,7 +11,10 @@
 } from "./useConversation.tsx";
 export { useChatbot } from "./useChatbot.tsx";
 export { useChatbotContext } from "./useChatbotContext.tsx";
-export { InputBarTrigger, type InputBarTriggerProps } from "./InputBarTrigger.tsx";
+export {
+  InputBarTrigger,
+  type InputBarTriggerProps,
+} from "./InputBarTrigger.tsx";
 export { FloatingActionButtonTrigger } from "./FloatingActionButtonTrigger.tsx";
 export { ModalView, type ModalViewProps } from "./ModalView.tsx";
 export { type DarkModeProps, type ChatbotViewProps } from "./ChatbotView.tsx";
