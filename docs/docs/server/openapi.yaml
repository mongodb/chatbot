--- conflicted
+++ resolved
@@ -146,17 +146,10 @@
   /conversations/{conversationId}/messages/{messageId}/comment:
     post:
       operationId: commentMessage
-<<<<<<< HEAD
       summary: Add comment to assistant message
       description: |
         Add a comment to an assistant message that clarifies a thumbs up/down rating.
 
-=======
-      summary: Add comment to an assistant message
-      description: |
-        Add a comment to an assistant message that clarifies a thumbs up/down rating.
-        
->>>>>>> 58cd2a9d
         You can only rate an an assistant message that has a thumbs up/down rating. You can only rate a message once. The server returns a `400` error response if the message is not from the assistant, is not rated, or has already been rated.
       parameters:
         - $ref: "#/components/parameters/conversationId"
@@ -298,7 +291,6 @@
         data:
           description: Piece of content
           type: string
-
     StreamEventReferences:
       description: References to include with the answer.
       type: object
@@ -324,35 +316,6 @@
         comment:
           type: string
           description: |
-<<<<<<< HEAD
-=======
-            List of references to external resources that are relevant
-            to the message. For example, if the message is a response to
-            a user's question about how to connect, the list of
-            references could include links to the documentation, dev
-            center articles, or a video lesson on MongoDB University.
-          items:
-            type: object
-            required: [title, url]
-            properties:
-              title:
-                type: string
-                description: |
-                  Title of the reference. This is what shows up in
-                  rendered links. For example, "How to connect to
-                  MongoDB Atlas".
-              url:
-                type: string
-                format: uri
-                description: |
-                  URL to the reference. For example, "https://mongodb.com/docs/atlas/getting-started?tck=docs_chat".
-    MessageComment:
-      type: object
-      properties:
-        comment:
-          type: string
-          description: |
->>>>>>> 58cd2a9d
             Comment from the user clarifying why they liked or disliked
             the message.
     MessageRating:
