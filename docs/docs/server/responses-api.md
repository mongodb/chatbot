--- conflicted
+++ resolved
@@ -207,6 +207,10 @@
 const result = await streamText({
   model,
   prompt: "What is MongoDB?",
+  headers: {
+    "User-Agent": "<User Agent>", // Required - if not provided or allowed the request will fail
+    "X-Request-Origin": "<Request Origin>", //  Required
+  },
   // system: "Don't use this!! Prefer providerOptions",
   // Use the providerOptions!!
   providerOptions: {
@@ -314,73 +318,6 @@
 });
 ```
 
-<<<<<<< HEAD
-=======
-### Combine Custom Tools with Custom Instructions
-
-You can use custom instructions to give the model additional context about how to use custom tools. To do this, use both the `instructions` and `tools` parameters on the request to the Responses API:
-
-```ts
-import { OpenAI } from "openai";
-
-const openai = new OpenAI({
-  baseURL: "https://knowledge.mongodb.com/api/v1",
-  apiKey: "mongodb-api-key",
-  defaultHeaders: {
-    "User-Agent": "<User Agent>", // Required - if not provided or allowed the request will fail
-    "X-Request-Origin": "<Request Origin>", //  Required
-  },
-});
-
-const tools =  [{
-  type: "function",
-  name: "mongosh-query",
-  description: "Write a Mongosh query",
-  parameters: {
-    type: "object",
-    properties: {
-      mongosh_query: { type: "string" },
-    },
-    required: ["query"],
-  },
-}];
-
-const stream = await openai.responses.create({
-  model: "mongodb-chat-latest",
-  stream: true,
-  input: [
-    {
-      role: "user",
-      content: "how to aggregate data in movies collection?",
-    },
-  ],
-  tools,
-  // Instructions guiding tool usage
-  instructions: `## ${tools[0].name} usage
-
-If you use the '${tools[0].name}' tool,
-always format the output as follows:
-db.<collection-name>.<operation>(...args)
-
-### Cursor-Returning Operations
-
-For cursor-returning operations like .find() and .aggregate(),
-postfix the query with the appropriate method
-to convert it to the data from the database,
-like .toArray() or .explain().
-Ex: db.<collection-name>.<find|aggregate>(...args).toArray()
-
-## Limiting Queries
-
-Unless explicitly told otherwise by the user, limit queries to at most 10 documents.
-Ex:
-- { $limit: 10} for .aggregate()
-- .limit(10) for .find()
-
-...more instructions...`
-});
-```
->>>>>>> db6e52a6
 
 ## Conversation Management
 
