--- conflicted
+++ resolved
@@ -1,85 +1,18 @@
 # Build stage
-<<<<<<< HEAD
 FROM node:18
 
-# # Install Playwright with dependencies
+# Install Playwright with dependencies
 RUN npx playwright install chromium --with-deps
-=======
-FROM ghcr.io/puppeteer/puppeteer:latest
-
-# Tell Puppeteer to skip installing Chrome. We'll be using the installed package.
-# ENV PUPPETEER_EXECUTABLE_PATH=/usr/bin/chromium-browser
->>>>>>> 0f19c196
 
 WORKDIR /bin
 COPY . ./
 RUN npm install lerna
-<<<<<<< HEAD
-=======
-# RUN npm install puppeteer
->>>>>>> 0f19c196
 RUN npm run bootstrap -- --scope='{mongodb-rag-core,mongodb-rag-ingest,ingest-mongodb-public}'
 RUN npm run build -- --scope='{mongodb-rag-core,mongodb-rag-ingest,ingest-mongodb-public}'
 
 # Add git for GitDataSource
-<<<<<<< HEAD
 RUN apt-get update && apt-get install -y git
 
 ENV NODE_ENV=production
 
-WORKDIR /bin/packages/ingest-mongodb-public
-=======
-RUN apt-get install --no-cache git
-
-ENV NODE_ENV=production
-
-WORKDIR /bin/packages/ingest-mongodb-public
-
-# FROM node:
-
-# WORKDIR /bin
-# COPY . ./
-
-# RUN apk add --no-cache \
-#       chromium \
-#       nss \
-#       freetype \
-#       harfbuzz \
-#       ca-certificates \
-#       ttf-freefont \
-#       nodejs \
-#       wget \
-#       bash \
-#       libstdc++ \
-#       udev \
-#       ttf-opensans \
-#       playwright
-
-# # If running Docker >= 1.13.0 use docker run's --init arg to reap zombie processes, otherwise
-# # uncomment the following lines to have `dumb-init` as PID 1
-# # ADD https://github.com/Yelp/dumb-init/releases/download/v1.2.2/dumb-init_1.2.2_x86_64 /usr/local/bin/dumb-init
-# # RUN chmod +x /usr/local/bin/dumb-init
-# # ENTRYPOINT ["dumb-init", "--"]
-
-# # Uncomment to skip the Chrome for Testing download when installing puppeteer. If you do,
-# # you'll need to launch puppeteer with:
-# #     browser.launch({executablePath: 'google-chrome-stable'})
-# # ENV PUPPETEER_SKIP_DOWNLOAD true
-
-# # Install puppeteer so it's available in the container.
-# RUN npm init -y && \
-#     npm i puppeteer && \
-#     npm install lerna && \
-#     npm run bootstrap -- --scope='{mongodb-rag-core,mongodb-rag-ingest,ingest-mongodb-public}' && \
-#     npm run build -- --scope='{mongodb-rag-core,mongodb-rag-ingest,ingest-mongodb-public}'
-
-# # Install Playwright with dependencies
-# # RUN npx playwright install --with-deps
-
-# # Add git for GitDataSource
-# RUN apk add --no-cache git
-
-# ENV NODE_ENV=production
-
-# WORKDIR /bin/packages/ingest-mongodb-public
->>>>>>> 0f19c196
+WORKDIR /bin/packages/ingest-mongodb-public