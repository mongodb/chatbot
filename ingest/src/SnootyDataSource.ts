import { createInterface } from "readline";
import { Page, PageFormat } from "chat-core";
import fetch from "node-fetch";
import { DataSource } from "./DataSource";
import { snootyAstToMd, getTitleFromSnootyAst } from "./snootyAstToMd";
import { ProjectBase } from "./ProjectBase";
import {
  getTitleFromSnootyOpenApiSpecAst,
  snootyAstToOpenApiSpec,
} from "./snootyAstToOpenApiSpec";

// These types are what's in the snooty manifest jsonl file.
export type SnootyManifestEntry = {
  type: "page" | "timestamp" | "metadata" | "asset";
  data: unknown;
};

/**
  Represents a page entry in a Snooty manifest file.
 */
export type SnootyPageEntry = SnootyManifestEntry & {
  type: "page";
  data: SnootyPageData;
};

/**
  A node in the Snooty AST.
 */
export type SnootyNode = {
  type: string;
  children?: (SnootyNode | SnootyTextNode)[];
  options?: Record<string, unknown>;
  [key: string]: unknown;
};

/**
  A Snooty AST node with a text value.
 */
export type SnootyTextNode = SnootyNode & {
  type: "text";
  children: never;
  value: string;
};

/**
  A page in the Snooty manifest.
 */
export type SnootyPageData = {
  page_id: string;
  ast: SnootyNode;
  tags?: string[];
};

export type SnootyProjectConfig = ProjectBase & {
  type: "snooty";

  /**
    Git branch name for the current (search indexed) version of the site.
    @example "v4.10"
   */
  currentBranch: string;

  // TODO: we don't need the following config option yet, but we will when we
  // implement versions in the chatbot.
  // /**
  //  * Additional non-current branches to index
  //  * @example ["master", "v4.11"]
  //  */
  // additionalBranches?: string[];

  /**
    The base URL of pages within the project site.
   */
  baseUrl: string;
};

export type MakeSnootyDataSourceArgs = {
  /**
    The data source name.
   */
  name: string;

  /**
    The configuration for the Snooty project.
   */
  project: SnootyProjectConfig;

  /**
    The base URL for Snooty Data API requests.
   */
  snootyDataApiBaseUrl: string;
};

export const makeSnootyDataSource = async ({
  name: sourceName,
  project,
  snootyDataApiBaseUrl,
}: MakeSnootyDataSourceArgs): Promise<
  DataSource & {
    _baseUrl: string;
    _currentBranch: string;
    _snootyProjectName: string;
  }
> => {
  const {
    baseUrl,
    currentBranch,
    name: snootyProjectName,
    tags,
    productName,
  } = project;
  return {
    // Additional members for testing purposes
    _baseUrl: baseUrl,
    _currentBranch: currentBranch,
    _snootyProjectName: snootyProjectName,
    name: sourceName,
    async fetchPages() {
      // TODO: The manifest can be quite large (>100MB) so this could stand to
      // be re-architected to use AsyncGenerators and update page-by-page. For
      // now we can just accept the memory cost.
      const getBranchDocumentsUrl = new URL(
        `projects/${snootyProjectName}/${currentBranch}/documents`,
        snootyDataApiBaseUrl
      );
      const { body } = await fetch(getBranchDocumentsUrl);
      if (body === null) {
        return [];
      }
      const stream = createInterface(body);
      const linePromises: Promise<void>[] = [];
      const pages: Page[] = [];
      await new Promise<void>((resolve, reject) => {
        stream.on("line", async (line) => {
          const entry = JSON.parse(line) as SnootyManifestEntry;
          switch (entry.type) {
            case "page":
              return linePromises.push(
                (async () => {
                  const page = await handlePage(
                    (entry as SnootyPageEntry).data,
                    { sourceName, baseUrl, tags: tags ?? [], productName }
                  );
                  pages.push(page);
                })()
              );
            case "asset":
              // Nothing to do with assets (images...) for now
              return;
            case "metadata":
              // Nothing to do with metadata document for now
              return;
            case "timestamp":
              // Nothing to do with timestamp document for now
              return;
            default:
              return reject(
                new Error(
                  `unexpected entry type from '${getBranchDocumentsUrl}': ${
                    (entry as Record<string, unknown>).type as string
                  }`
                )
              );
          }
        });
        stream.on("close", () => {
          resolve();
        });
      });
      await Promise.allSettled(linePromises);
      return pages;
    },
  };
};

/**
  Branch with site
 */
export interface Branch {
  /**
    Name of git branch
    @example "master"
   */
  gitBranchName: string;

  /**
    Whether or not the branch is active.
    @example true
   */
  active: boolean;

  /**
    Base URL of the site
    @example "https://mongodb.com/docs/kotlin/coroutine/upcoming"
   */
  fullUrl: string;

  /**
    Whether this is the 'current, active branch' (rather than a previous or
    upcoming version).
   */
  isStableBranch: boolean;
}

export interface SnootyProject {
  /**
    Snooty repo name
    @example "docs-kotlin"
   */
  repoName: string;
  /**
    Snooty project name
    @example "kotlin"
   */
  project: string;
  /**
    Branches of repo that correspond to a site
   */
  branches: Branch[];
}

export const handlePage = async (
  page: SnootyPageData,
  {
    sourceName,
    baseUrl,
    tags = [],
    productName,
  }: {
    sourceName: string;
    baseUrl: string;
    tags: string[];
    productName?: string;
  }
): Promise<Page> => {
  // Strip first three path segments - according to Snooty team, they'll always
  // be ${property}/docsworker-xlarge/${branch}
  const pagePath = page.page_id
    .split("/")
    .slice(3)
    .filter((segment, i) => {
      // Remove `index` if it's the only segment, as that would create broken links.
      // `index` in subdirectories is fine - Snooty has special case handling for
      // `/index` only.
      return i !== 0 || segment !== "index";
    })
    .join("/");

  let body = "";
  let title: string | undefined;
  let format: PageFormat;
  if (page.ast.options?.template === "openapi") {
    format = "openapi-yaml";
    body = await snootyAstToOpenApiSpec(page.ast);
    title = getTitleFromSnootyOpenApiSpecAst(page.ast);
    tags.push("openapi");
  } else {
    format = "md";
    body = snootyAstToMd(page.ast, { baseUrl });
    title = getTitleFromSnootyAst(page.ast);
  }

  return {
    url: new URL(pagePath, baseUrl.replace(/\/?$/, "/")).href.replace(
      /\/?$/, // Add trailing slash
      "/"
    ),
    sourceName,
<<<<<<< HEAD
    title,
    body,
    format,
    tags,
=======
    title: getTitleFromSnootyAst(page.ast),
    body: snootyAstToMd(page.ast, { baseUrl }),
    format: "md",
    metadata: {
      tags,
      productName,
    },
>>>>>>> 6e4402b1
  };
};<|MERGE_RESOLUTION|>--- conflicted
+++ resolved
@@ -266,12 +266,6 @@
       "/"
     ),
     sourceName,
-<<<<<<< HEAD
-    title,
-    body,
-    format,
-    tags,
-=======
     title: getTitleFromSnootyAst(page.ast),
     body: snootyAstToMd(page.ast, { baseUrl }),
     format: "md",
@@ -279,6 +273,5 @@
       tags,
       productName,
     },
->>>>>>> 6e4402b1
   };
 };