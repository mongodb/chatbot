--- conflicted
+++ resolved
@@ -245,7 +245,42 @@
 
 This is some text`);
   });
-<<<<<<< HEAD
+  it("can add arbitrary page metadata", async () => {
+    const pageWithMetadata: Page = {
+      ...page,
+      body: "FOO",
+      metadata: {
+        ...page.metadata,
+        arbitrary: "metadata",
+      },
+    };
+    const chunks = await chunkPage(pageWithMetadata, {
+      transform: standardChunkFrontMatterUpdater,
+    });
+    expect(chunks).toHaveLength(1);
+    expect(chunks[0]).toStrictEqual({
+      chunkIndex: 0,
+      sourceName: "test-source",
+      metadata: {
+        pageTitle: "Test Page",
+        hasCodeBlock: false,
+        tags: ["a", "b"],
+        arbitrary: "metadata",
+      },
+      text: `---
+tags:
+  - a
+  - b
+arbitrary: metadata
+pageTitle: Test Page
+hasCodeBlock: false
+---
+
+FOO`,
+      tokenCount: 36,
+      url: "test",
+    });
+  });
 });
 
 describe("chunkRedocOpenApiSpecYaml()", () => {
@@ -282,42 +317,5 @@
     description: Find a single document that matches a query.
     x-codeSamples:`;
     expect(chunks[0].text).toContain(chunkTextExpected2);
-=======
-  it("can add arbitrary page metadata", async () => {
-    const pageWithMetadata: Page = {
-      ...page,
-      body: "FOO",
-      metadata: {
-        ...page.metadata,
-        arbitrary: "metadata",
-      },
-    };
-    const chunks = await chunkPage(pageWithMetadata, {
-      transform: standardChunkFrontMatterUpdater,
-    });
-    expect(chunks).toHaveLength(1);
-    expect(chunks[0]).toStrictEqual({
-      chunkIndex: 0,
-      sourceName: "test-source",
-      metadata: {
-        pageTitle: "Test Page",
-        hasCodeBlock: false,
-        tags: ["a", "b"],
-        arbitrary: "metadata",
-      },
-      text: `---
-tags:
-  - a
-  - b
-arbitrary: metadata
-pageTitle: Test Page
-hasCodeBlock: false
----
-
-FOO`,
-      tokenCount: 36,
-      url: "test",
-    });
->>>>>>> 6e4402b1
   });
 });