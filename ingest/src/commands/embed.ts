import { CommandModule } from "yargs";
import {
  makeMongoDbEmbeddedContentStore,
  makeMongoDbPageStore,
  assertEnvVars,
  makeOpenAiEmbedFunc,
  EmbeddedContentStore,
  PageStore,
} from "chat-core";
import { INGEST_ENV_VARS } from "../IngestEnvVars";
<<<<<<< HEAD
import { AzureKeyCredential, OpenAIClient } from "@azure/openai";
=======
import { updateEmbeddedContent } from "../embed/updateEmbeddedContent";
import { standardChunkFrontMatterUpdater } from "../embed/ChunkTransformer";
>>>>>>> f8cdd3ca

type EmbeddedContentCommandArgs = {
  since: string;
  source?: string | string[];
};

const commandModule: CommandModule<unknown, EmbeddedContentCommandArgs> = {
  command: "embed",
  builder(args) {
    return args
      .string("since")
      .option("source", {
        string: true,
        description:
          "A source name to load. If unspecified, loads all sources.",
      })
      .demandOption("since");
  },
  async handler({ since, source }) {
    if (isNaN(Date.parse(since))) {
      throw new Error(
        `The value for 'since' (${since}) must be a valid JavaScript date string.`
      );
    }
    const { MONGODB_CONNECTION_URI, MONGODB_DATABASE_NAME } =
      assertEnvVars(INGEST_ENV_VARS);

    const embeddedContentStore = makeMongoDbEmbeddedContentStore({
      connectionUri: MONGODB_CONNECTION_URI,
      databaseName: MONGODB_DATABASE_NAME,
    });
    const pagesStore = makeMongoDbPageStore({
      connectionUri: MONGODB_CONNECTION_URI,
      databaseName: MONGODB_DATABASE_NAME,
    });

    try {
      await doEmbedCommand({
        pageStore: pagesStore,
        embeddedContentStore: embeddedContentStore,
        since: new Date(since),
        source,
      });
    } finally {
      // wrap in try/finally to ensure that we try to close 2nd store even if
      // first one fails
      try {
        await pagesStore.close();
      } finally {
        await embeddedContentStore.close();
      }
    }
  },
  describe: "Update embedded content data from pages",
};

export default commandModule;

export const doEmbedCommand = async ({
  pageStore,
  embeddedContentStore,
  since,
  source,
}: {
  since: Date;
  pageStore: PageStore;
  embeddedContentStore: EmbeddedContentStore;
  source?: string | string[];
}) => {
  const { OPENAI_ENDPOINT, OPENAI_API_KEY, OPENAI_EMBEDDING_DEPLOYMENT } =
    assertEnvVars(INGEST_ENV_VARS);

  const openAiClient = new OpenAIClient(
    OPENAI_ENDPOINT,
    new AzureKeyCredential(OPENAI_API_KEY)
  );

  const embed = makeOpenAiEmbedFunc({
    openAiClient,
    deployment: OPENAI_EMBEDDING_DEPLOYMENT,
    backoffOptions: {
      numOfAttempts: 25,
      startingDelay: 1000,
    },
  });

  const sourceNames =
    source === undefined
      ? undefined
      : Array.isArray(source)
      ? source
      : [source];

  await updateEmbeddedContent({
    since,
    sourceNames,
    pageStore,
    embeddedContentStore,
    embed,
    chunkOptions: {
      transform: standardChunkFrontMatterUpdater,
    },
  });
};<|MERGE_RESOLUTION|>--- conflicted
+++ resolved
@@ -8,12 +8,9 @@
   PageStore,
 } from "chat-core";
 import { INGEST_ENV_VARS } from "../IngestEnvVars";
-<<<<<<< HEAD
 import { AzureKeyCredential, OpenAIClient } from "@azure/openai";
-=======
 import { updateEmbeddedContent } from "../embed/updateEmbeddedContent";
 import { standardChunkFrontMatterUpdater } from "../embed/ChunkTransformer";
->>>>>>> f8cdd3ca
 
 type EmbeddedContentCommandArgs = {
   since: string;
