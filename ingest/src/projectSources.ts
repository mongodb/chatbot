--- conflicted
+++ resolved
@@ -4,19 +4,16 @@
 import { DataSource } from "./DataSource";
 import { makeDevCenterDataSource } from "./DevCenterDataSource";
 import { prepareSnootySources } from "./SnootyProjectsInfo";
-<<<<<<< HEAD
 import { makeGitDataSource } from "./GitDataSource";
 import {
   HandleHtmlPageFuncOptions,
   handleHtmlDocument,
 } from "./handleHtmlDocument";
-=======
 import { makeAcquitRequireMdOnGithubDataSource } from "./AcquitRequireMdOnGithubDataSource";
 import {
   MakeMdOnGithubDataSourceParams,
   makeMdOnGithubDataSource,
 } from "./MdOnGithubDataSource";
->>>>>>> 7daed63d
 
 /**
   Async constructor for specific data sources -- parameters baked in.
@@ -249,17 +246,16 @@
   });
 };
 
-<<<<<<< HEAD
 const jvmDriversVersion = "4.10";
 const jvmDriversHtmlToRemove = (domDoc: Document) => [
-  ...domDoc.querySelectorAll("head"),
-  ...domDoc.querySelectorAll("script"),
-  ...domDoc.querySelectorAll("noscript"),
-  ...domDoc.querySelectorAll(".sidebar"),
-  ...domDoc.querySelectorAll(".edit-link"),
-  ...domDoc.querySelectorAll(".toc"),
-  ...domDoc.querySelectorAll(".nav-items"),
-  ...domDoc.querySelectorAll(".bc"),
+  ...Array.from(domDoc.querySelectorAll("head")),
+  ...Array.from(domDoc.querySelectorAll("script")),
+  ...Array.from(domDoc.querySelectorAll("noscript")),
+  ...Array.from(domDoc.querySelectorAll(".sidebar")),
+  ...Array.from(domDoc.querySelectorAll(".edit-link")),
+  ...Array.from(domDoc.querySelectorAll(".toc")),
+  ...Array.from(domDoc.querySelectorAll(".nav-items")),
+  ...Array.from(domDoc.querySelectorAll(".bc")),
 ];
 const jvmDriversExtractTitle = (domDoc: Document) => {
   const title = domDoc.querySelector("title");
@@ -347,10 +343,10 @@
   pathToPageUrl: (pathInRepo: string) =>
     `https://mongoc.org${pathInRepo}`.replace(/index\.html$/, ""),
   removeElements: (domDoc: Document) => [
-    ...domDoc.querySelectorAll("head"),
-    ...domDoc.querySelectorAll('[role="navigation"]'),
-    ...domDoc.querySelectorAll('[role="search"]'),
-    ...domDoc.querySelectorAll(".sphinxsidebar"),
+    ...Array.from(domDoc.querySelectorAll("head")),
+    ...Array.from(domDoc.querySelectorAll('[role="navigation"]')),
+    ...Array.from(domDoc.querySelectorAll('[role="search"]')),
+    ...Array.from(domDoc.querySelectorAll(".sphinxsidebar")),
   ],
   postProcessMarkdown: async (markdown: string) => markdown.replaceAll("¶", ""),
 };
@@ -381,7 +377,6 @@
       }),
   });
 };
-=======
 const mongooseSourceConstructor = async () => {
   const repoUrl = "https://github.com/Automattic/mongoose";
   const testFileLoaderOptions = {
@@ -494,7 +489,6 @@
   return await makeMdOnGithubDataSource(practicalAggregationsConfig);
 };
 
->>>>>>> 7daed63d
 /**
   The constructors for the sources used by the docs chatbot.
  */
@@ -506,14 +500,11 @@
     }),
   () => makeDevCenterDataSource(devCenterProjectConfig),
   pyMongoSourceConstructor,
-<<<<<<< HEAD
-  javaReactiveStreamsSourceConstructor,
-  scalaSourceConstructor,
-  libmongocSourceConstructor,
-=======
   mongooseSourceConstructor,
   cppSourceConstructor,
   mongoDbCorpDataSource,
   practicalAggregationsDataSource,
->>>>>>> 7daed63d
+  javaReactiveStreamsSourceConstructor,
+  scalaSourceConstructor,
+  libmongocSourceConstructor,
 ];