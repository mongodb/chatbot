--- conflicted
+++ resolved
@@ -8,11 +8,7 @@
   | "DeepSeek"
   | "Alibaba Cloud";
 
-<<<<<<< HEAD
-export type ModelProvider = "braintrust" | "azure_openai" | "gcp_vertex_ai";
-=======
 export type ModelProvider = "braintrust" | "gcp_vertex_ai";
->>>>>>> 6c2c59f8
 
 export interface ModelConfig {
   /**
@@ -59,7 +55,6 @@
 }
 
 /**
-<<<<<<< HEAD
   List of available LLMs, both officially sanctioned by MongoDB
   and not-officially authorized for internal use.
 
@@ -67,9 +62,6 @@
 
   1. The hyperscalers are authorized (AWS, GCP, Azure)
   2. Assume all other model providers are unauthorized unless you explicitly know otherwise.
-=======
-  List of available LLMs.
->>>>>>> 6c2c59f8
  */
 const allModels: ModelConfig[] = [
   {
@@ -179,7 +171,6 @@
     developer: "Meta",
     maxConcurrency: 1,
     provider: "braintrust",
-<<<<<<< HEAD
     authorized: true,
   },
   {
@@ -188,8 +179,6 @@
     developer: "Meta",
     maxConcurrency: 5,
     provider: "braintrust",
-=======
->>>>>>> 6c2c59f8
     authorized: true,
   },
   {
