--- conflicted
+++ resolved
@@ -8,13 +8,8 @@
   openAiClient: OpenAI,
   llmOptions: LlmOptions,
   name_postfix?: string
-<<<<<<< HEAD
-) => NlPromptResponseEvalScorer = (llmOptions, name_postfix) =>
-  async function ({ input, output, expected, metadata: _metadata }) {
-=======
 ) => NlPromptResponseEvalScorer = (openAiClient, llmOptions, name_postfix) =>
   async function ({ input, output, expected }) {
->>>>>>> 28264001
     const { response } = output;
     const { reference } = expected;
     const name = `ReferenceAlignment${name_postfix ? `_${name_postfix}` : ""}`;
@@ -72,13 +67,8 @@
   openAiClient: OpenAI,
   llmOptions: LlmOptions,
   name_postfix?: string
-<<<<<<< HEAD
-) => NlPromptResponseEvalScorer = (llmOptions, name_postfix) =>
-  async function ({ input, output, expected, metadata: _metadata }) {
-=======
 ) => NlPromptResponseEvalScorer = (openAiClient, llmOptions, name_postfix) =>
   async function ({ input, output, expected }) {
->>>>>>> 28264001
     const { response } = output;
     const { reference } = expected;
     const name = `AnswerCorrectness${name_postfix ? `_${name_postfix}` : ""}`;
