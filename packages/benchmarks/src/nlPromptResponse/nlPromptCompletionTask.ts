--- conflicted
+++ resolved
@@ -4,31 +4,19 @@
 import { LanguageModel, generateText, CoreMessage } from "ai";
 
 interface MakeNlPromptCompletionTaskParams {
-<<<<<<< HEAD
   llmOptions: Omit<LlmOptions, "openAiClient" | "model">;
   languageModel: LanguageModel;
   initialMessages?: CoreMessage[];
-=======
-  openAiClient: OpenAI;
-  llmOptions: LlmOptions;
-  initialMessages?: OpenAI.Chat.ChatCompletionMessageParam[];
->>>>>>> 28264001
 }
 
 export function makeNlPromptCompletionTask({
-  openAiClient,
   llmOptions,
   languageModel,
   initialMessages,
 }: MakeNlPromptCompletionTaskParams): NlPromptResponseEvalTask {
   return async function (input) {
     const { ...llmConfig } = llmOptions;
-<<<<<<< HEAD
     const { text } = await generateText({
-      // ...llmConfig,
-=======
-    const res = await openAiClient.chat.completions.create({
->>>>>>> 28264001
       messages: [...(initialMessages ?? []), ...input.messages],
       model: languageModel,
       temperature: llmConfig.temperature ?? undefined,
