import { LlmOptions } from "mongodb-rag-core/executeCode";

<<<<<<< HEAD
=======
export const makeSampleLlm = () => {
  const { BRAINTRUST_API_KEY, BRAINTRUST_ENDPOINT } =
    assertEnvVars(BRAINTRUST_ENV_VARS);
  return new OpenAI({
    apiKey: BRAINTRUST_API_KEY,
    baseURL: BRAINTRUST_ENDPOINT,
  });
};

>>>>>>> 28264001
export const makeSampleLlmOptions = () => {
  return {
    model: "gpt-4o",
    temperature: 0,
    openAiClient: {} as any,
  } satisfies LlmOptions;
};<|MERGE_RESOLUTION|>--- conflicted
+++ resolved
@@ -1,21 +1,8 @@
 import { LlmOptions } from "mongodb-rag-core/executeCode";
 
-<<<<<<< HEAD
-=======
-export const makeSampleLlm = () => {
-  const { BRAINTRUST_API_KEY, BRAINTRUST_ENDPOINT } =
-    assertEnvVars(BRAINTRUST_ENV_VARS);
-  return new OpenAI({
-    apiKey: BRAINTRUST_API_KEY,
-    baseURL: BRAINTRUST_ENDPOINT,
-  });
-};
-
->>>>>>> 28264001
 export const makeSampleLlmOptions = () => {
   return {
     model: "gpt-4o",
     temperature: 0,
-    openAiClient: {} as any,
   } satisfies LlmOptions;
 };