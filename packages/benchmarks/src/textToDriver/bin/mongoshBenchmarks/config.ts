--- conflicted
+++ resolved
@@ -58,32 +58,6 @@
 
 export const MAX_CONCURRENT_MODELS = 2;
 
-<<<<<<< HEAD
-export const MODELS: ModelConfig[] = (
-  [
-    // benchmark models
-    "gpt-4o-mini",
-    "gpt-4o",
-    "o3-mini",
-    "claude-35-haiku",
-    "claude-37-sonnet",
-    "llama-3.3-70b",
-    "gemini-2-flash",
-    "nova-pro-v1:0",
-    "mistral-large-2",
-    "gpt-4.1-nano",
-    "gpt-4.1-mini",
-    "gpt-4.1",
-    "gemini-2.5-flash-preview-05-20",
-  ] satisfies (typeof models)[number]["label"][]
-).map((label) => {
-  const model = models.find((m) => m.label === label);
-  assert(model, `Model ${label} not found`);
-  return model;
-});
-
-=======
->>>>>>> 8279c4e0
 export function makeLlmOptions(
   model: ModelConfig
 ): Omit<LlmOptions, "openAiClient"> {
