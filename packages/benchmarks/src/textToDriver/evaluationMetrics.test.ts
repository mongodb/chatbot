--- conflicted
+++ resolved
@@ -81,11 +81,7 @@
       expected,
       metadata,
     });
-<<<<<<< HEAD
-    // We're expecting score 0 here because the fuzzy matcher is failing
-=======
     // We're expecting score 0 here because CorrectOutputFuzzy is failing
->>>>>>> efee4aec
     // due to the structure of expected.result
     expect(result).toMatchObject([
       {
