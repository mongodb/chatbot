--- conflicted
+++ resolved
@@ -180,10 +180,6 @@
       dataset: datasetName,
     }).fetchedData()
   ).map((d) => TextToDriverEvalCaseSchema.parse(d));
-<<<<<<< HEAD
-  // TODO: get tags...
-=======
->>>>>>> efee4aec
 
   return dataset;
 }