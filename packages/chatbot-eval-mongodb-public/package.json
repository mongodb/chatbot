{
  "name": "chatbot-eval-mongodb-public",
  "version": "0.0.0",
  "description": "CLI app for evaluating MongoDB AI chatbot.",
  "author": "",
  "license": "Apache-2.0",
  "keywords": [],
  "engines": {
    "node": ">=18",
    "npm": ">=8"
  },
  "scripts": {
    "clean": "rm -rf build",
    "build": "tsc -b",
    "watch": "tsc -b -w",
    "release": "release-it",
    "lint": "eslint ./src --ext ts --report-unused-disable-directives",
    "generate:conversations": "../mongodb-chatbot-eval/build/main.js generate --name conversations --config ./build/eval.config.js",
    "generate:faqConversations": "../mongodb-chatbot-eval/build/main.js generate --name faqConversations --config ./build/eval.config.js",
    "report:conversationQualityRun": "../mongodb-chatbot-eval/build/main.js report --name conversationQualityRun --config ./build/eval.config.js",
    "report:conversationFaithfulnessRun": "../mongodb-chatbot-eval/build/main.js report --name conversationFaithfulnessRun --config ./build/eval.config.js",
    "report:conversationRetrievalScoreAvg": "../mongodb-chatbot-eval/build/main.js report --name conversationRetrievalScoreAvg --config ./build/eval.config.js",
    "eval:conversationQuality": "../mongodb-chatbot-eval/build/main.js evaluate --name conversationQuality --config ./build/eval.config.js",
    "eval:conversationFaithfulness": "../mongodb-chatbot-eval/build/main.js evaluate --name conversationFaithfulness --config ./build/eval.config.js",
    "pipeline:conversationQualityCheck": "node ./build/pipelines/conversationQualityCheck.js",
    "pipeline:faqConversationQualityCheck": "node ./build/pipelines/faqConversationQualityCheck.js"
  },
  "devDependencies": {
    "@babel/preset-typescript": "^7",
    "@babel/types": "^7.22.5",
    "@types/jest": "^29.5.2",
    "@types/node": "^12",
    "@types/node-fetch": "^2.6.4",
    "@typescript-eslint/eslint-plugin": "^5",
    "@typescript-eslint/parser": "^5",
    "eslint": "^8",
    "eslint-config-prettier": "^8",
    "eslint-plugin-jsdoc": "^46.4.5",
    "eslint-plugin-prettier": "^4",
    "eslint-plugin-tsdoc": "^0.2.14",
    "jest": "^29.5.0",
    "prettier": "^2",
    "release-it": "^16.1.5",
    "ts-jest": "^29.1.0",
    "typescript": "^5"
  },
  "dependencies": {
    "@azure/openai": "^1.0.0-beta.11",
    "chatbot-server-mongodb-public": "*",
    "dotenv": "^16",
    "llamaindex": "^0.1.21",
<<<<<<< HEAD
    "mongodb-chatbot-eval": "*",
=======
    "mongodb-chatbot-evaluation": "*",
>>>>>>> 85e92e0b
    "mongodb-chatbot-server": "*",
    "mongodb-rag-core": "*"
  }
}<|MERGE_RESOLUTION|>--- conflicted
+++ resolved
@@ -49,11 +49,7 @@
     "chatbot-server-mongodb-public": "*",
     "dotenv": "^16",
     "llamaindex": "^0.1.21",
-<<<<<<< HEAD
-    "mongodb-chatbot-eval": "*",
-=======
     "mongodb-chatbot-evaluation": "*",
->>>>>>> 85e92e0b
     "mongodb-chatbot-server": "*",
     "mongodb-rag-core": "*"
   }
