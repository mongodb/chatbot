import {
  EvalConfig,
  makeMongoDbCommandMetadataStore,
  makeMongoDbGeneratedDataStore,
  makeGenerateConversationData,
  getConversationsTestCasesFromYaml,
  makeEvaluateConversationQuality,
  makeMongoDbEvaluationStore,
  makeMongoDbReportStore,
  mongodbResponseQualityExamples,
  reportStatsForBinaryEvalRun,
  makeEvaluateConversationFaithfulness,
<<<<<<< HEAD
  evaluateConversationAverageRetrievalScore,
  reportAverageScore,
} from "mongodb-chatbot-eval";
=======
} from "mongodb-chatbot-evaluation";
>>>>>>> 79a0b220
import { makeMongoDbConversationsService } from "mongodb-chatbot-server";
import "dotenv/config";
import fs from "fs";
import path from "path";
import { MongoClient, assertEnvVars } from "mongodb-rag-core";
import { envVars } from "./envVars";

export default async () => {
  const {
    MONGODB_DATABASE_NAME,
    MONGODB_CONNECTION_URI,
    CONVERSATIONS_SERVER_BASE_URL,
    OPENAI_CHAT_COMPLETION_DEPLOYMENT,
    OPENAI_ENDPOINT,
    OPENAI_API_KEY,
    OPENAI_GPT_4_CHAT_COMPLETION_DEPLOYMENT,
  } = assertEnvVars(envVars);

  const { OpenAIClient, AzureKeyCredential } = await import("@azure/openai");
  const { OpenAI: LlamaIndexOpenAiLlm } = await import("llamaindex");
  const miscTestCases = getConversationsTestCasesFromYaml(
    fs.readFileSync(
      path.resolve(__dirname, "..", "testCases", "conversations.yml"),
      "utf8"
    )
  );
  const faqTestCases = getConversationsTestCasesFromYaml(
    fs.readFileSync(
      path.resolve(__dirname, "..", "testCases", "faq_conversations.yml"),
      "utf8"
    )
  );

  const storeDbOptions = {
    connectionUri: MONGODB_CONNECTION_URI,
    databaseName: MONGODB_DATABASE_NAME,
  };

  const mongodb = new MongoClient(MONGODB_CONNECTION_URI);
  await mongodb.connect();

  const db = mongodb.db(MONGODB_DATABASE_NAME);
  const conversations = makeMongoDbConversationsService(db);

  const evalConfig = {
    metadataStore: makeMongoDbCommandMetadataStore(storeDbOptions),
    generatedDataStore: makeMongoDbGeneratedDataStore(storeDbOptions),
    evaluationStore: makeMongoDbEvaluationStore(storeDbOptions),
    reportStore: makeMongoDbReportStore(storeDbOptions),

    commands: {
      generate: {
        conversations: {
          type: "conversation",
          testCases: [...miscTestCases, ...faqTestCases],
          generator: makeGenerateConversationData({
            conversations,
            httpHeaders: {
              Origin: "Testing",
            },
            apiBaseUrl: CONVERSATIONS_SERVER_BASE_URL,
          }),
        },
        faqConversations: {
          type: "conversation",
          testCases: faqTestCases,
          generator: makeGenerateConversationData({
            conversations,
            httpHeaders: {
              Origin: "Testing",
            },
            apiBaseUrl: CONVERSATIONS_SERVER_BASE_URL,
          }),
        },
      },
      evaluate: {
        conversationQuality: {
          evaluator: makeEvaluateConversationQuality({
            deploymentName: OPENAI_CHAT_COMPLETION_DEPLOYMENT,
            openAiClient: new OpenAIClient(
              OPENAI_ENDPOINT,
              new AzureKeyCredential(OPENAI_API_KEY)
            ),
            fewShotExamples: mongodbResponseQualityExamples,
          }),
        },
        conversationFaithfulness: {
          evaluator: makeEvaluateConversationFaithfulness({
            llamaIndexLlm: new LlamaIndexOpenAiLlm({
              azure: {
                apiKey: OPENAI_API_KEY,
                endpoint: OPENAI_ENDPOINT,
                deploymentName: OPENAI_GPT_4_CHAT_COMPLETION_DEPLOYMENT,
              },
            }),
          }),
        },
<<<<<<< HEAD
        conversationRetrievalScore: {
          evaluator: evaluateConversationAverageRetrievalScore,
        },
=======
>>>>>>> 79a0b220
      },
      report: {
        conversationQualityRun: {
          reporter: reportStatsForBinaryEvalRun,
        },
        conversationFaithfulnessRun: {
          reporter: reportStatsForBinaryEvalRun,
<<<<<<< HEAD
        },
        conversationRetrievalScoreAvg: {
          reporter: reportAverageScore,
        },
        faqConversationQualityRun: {
          reporter: reportStatsForBinaryEvalRun,
        },
        faqConversationFaithfulnessRun: {
          reporter: reportStatsForBinaryEvalRun,
        },
        faqConversationRetrievalScoreAvg: {
          reporter: reportAverageScore,
=======
>>>>>>> 79a0b220
        },
      },
    },
    async afterAll() {
      await mongodb.close();
    },
  } satisfies EvalConfig;
  return evalConfig;
};<|MERGE_RESOLUTION|>--- conflicted
+++ resolved
@@ -10,13 +10,9 @@
   mongodbResponseQualityExamples,
   reportStatsForBinaryEvalRun,
   makeEvaluateConversationFaithfulness,
-<<<<<<< HEAD
   evaluateConversationAverageRetrievalScore,
   reportAverageScore,
-} from "mongodb-chatbot-eval";
-=======
 } from "mongodb-chatbot-evaluation";
->>>>>>> 79a0b220
 import { makeMongoDbConversationsService } from "mongodb-chatbot-server";
 import "dotenv/config";
 import fs from "fs";
@@ -114,12 +110,9 @@
             }),
           }),
         },
-<<<<<<< HEAD
         conversationRetrievalScore: {
           evaluator: evaluateConversationAverageRetrievalScore,
         },
-=======
->>>>>>> 79a0b220
       },
       report: {
         conversationQualityRun: {
@@ -127,7 +120,6 @@
         },
         conversationFaithfulnessRun: {
           reporter: reportStatsForBinaryEvalRun,
-<<<<<<< HEAD
         },
         conversationRetrievalScoreAvg: {
           reporter: reportAverageScore,
@@ -140,8 +132,6 @@
         },
         faqConversationRetrievalScoreAvg: {
           reporter: reportAverageScore,
-=======
->>>>>>> 79a0b220
         },
       },
     },
