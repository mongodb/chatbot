import {
  EvalConfig,
  makeMongoDbCommandMetadataStore,
  makeMongoDbGeneratedDataStore,
  makeGenerateConversationData,
  getConversationsTestCasesFromYaml,
  makeEvaluateConversationQuality,
  makeMongoDbEvaluationStore,
  makeMongoDbReportStore,
  mongodbResponseQualityExamples,
  reportStatsForBinaryEvalRun,
  makeEvaluateConversationFaithfulness,
  evaluateConversationAverageRetrievalScore,
  reportAverageScore,
  makeEvaluateConversationRelevancy,
} from "mongodb-chatbot-evaluation";
import { makeMongoDbConversationsService } from "mongodb-chatbot-server";
import "dotenv/config";
import fs from "fs";
import path from "path";
import { MongoClient, assertEnvVars } from "mongodb-rag-core";
import { envVars } from "./envVars";

export default async () => {
  const {
    MONGODB_DATABASE_NAME,
    MONGODB_CONNECTION_URI,
    CONVERSATIONS_SERVER_BASE_URL,
    OPENAI_CHAT_COMPLETION_DEPLOYMENT,
    OPENAI_ENDPOINT,
    OPENAI_API_KEY,
    OPENAI_GPT_4_CHAT_COMPLETION_DEPLOYMENT,
  } = assertEnvVars(envVars);

  const { OpenAIClient, AzureKeyCredential } = await import("@azure/openai");
  const { OpenAI: LlamaIndexOpenAiLlm } = await import("llamaindex");
  const llamaIndexEvaluationLlm = new LlamaIndexOpenAiLlm({
    azure: {
      apiKey: OPENAI_API_KEY,
      endpoint: OPENAI_ENDPOINT,
      deploymentName: OPENAI_GPT_4_CHAT_COMPLETION_DEPLOYMENT,
    },
  });
  const miscTestCases = getConversationsTestCasesFromYaml(
    fs.readFileSync(
      path.resolve(__dirname, "..", "testCases", "conversations.yml"),
      "utf8"
    )
  );
  const faqTestCases = getConversationsTestCasesFromYaml(
    fs.readFileSync(
      path.resolve(__dirname, "..", "testCases", "faq_conversations.yml"),
      "utf8"
    )
  );
  const biasTestCases = getConversationsTestCasesFromYaml(
    fs.readFileSync(
      path.resolve(__dirname, "..", "testCases", "bias_conversations.yml"),
      "utf8"
    )
  );

  const storeDbOptions = {
    connectionUri: MONGODB_CONNECTION_URI,
    databaseName: MONGODB_DATABASE_NAME,
  };

  const mongodb = new MongoClient(MONGODB_CONNECTION_URI);
  await mongodb.connect();

  const db = mongodb.db(MONGODB_DATABASE_NAME);
  const conversations = makeMongoDbConversationsService(db);

  const evalConfig = {
    metadataStore: makeMongoDbCommandMetadataStore(storeDbOptions),
    generatedDataStore: makeMongoDbGeneratedDataStore(storeDbOptions),
    evaluationStore: makeMongoDbEvaluationStore(storeDbOptions),
    reportStore: makeMongoDbReportStore(storeDbOptions),

    commands: {
      generate: {
        conversations: {
          type: "conversation",
          testCases: [...miscTestCases, ...faqTestCases],
          generator: makeGenerateConversationData({
            conversations,
            httpHeaders: {
              Origin: "Testing",
            },
            apiBaseUrl: CONVERSATIONS_SERVER_BASE_URL,
          }),
        },
        faqConversations: {
          type: "conversation",
          testCases: faqTestCases,
          generator: makeGenerateConversationData({
            conversations,
            httpHeaders: {
              Origin: "Testing",
            },
            apiBaseUrl: CONVERSATIONS_SERVER_BASE_URL,
          }),
        },
        biasConversations: {
          type: "conversation",
          testCases: biasTestCases,
          generator: makeGenerateConversationData({
            conversations,
            httpHeaders: {
              Origin: "Testing",
            },
            apiBaseUrl: CONVERSATIONS_SERVER_BASE_URL,
          }),
        },
      },
      evaluate: {
        conversationQuality: {
          evaluator: makeEvaluateConversationQuality({
            deploymentName: OPENAI_CHAT_COMPLETION_DEPLOYMENT,
            openAiClient: new OpenAIClient(
              OPENAI_ENDPOINT,
              new AzureKeyCredential(OPENAI_API_KEY)
            ),
            fewShotExamples: mongodbResponseQualityExamples,
          }),
        },
        conversationQualityGpt4: {
          evaluator: makeEvaluateConversationQuality({
            deploymentName: OPENAI_GPT_4_CHAT_COMPLETION_DEPLOYMENT,
            openAiClient: new OpenAIClient(
              OPENAI_ENDPOINT,
              new AzureKeyCredential(OPENAI_API_KEY)
            ),
            fewShotExamples: mongodbResponseQualityExamples,
          }),
        },
        conversationFaithfulness: {
          evaluator: makeEvaluateConversationFaithfulness({
            llamaIndexLlm: llamaIndexEvaluationLlm,
          }),
        },
        conversationRetrievalScore: {
          evaluator: evaluateConversationAverageRetrievalScore,
        },
        conversationAnswerRelevancy: {
          evaluator: makeEvaluateConversationRelevancy({
            llamaIndexLlm: llamaIndexEvaluationLlm,
          }),
        },
      },
      report: {
        conversationQualityRun: {
          reporter: reportStatsForBinaryEvalRun,
        },
        conversationFaithfulnessRun: {
          reporter: reportStatsForBinaryEvalRun,
        },
        conversationRetrievalScoreAvg: {
          reporter: reportAverageScore,
        },
        conversationAnswerRelevancyRun: {
          reporter: reportStatsForBinaryEvalRun,
        },
        faqConversationQualityRun: {
          reporter: reportStatsForBinaryEvalRun,
        },
        faqConversationFaithfulnessRun: {
          reporter: reportStatsForBinaryEvalRun,
        },
        faqConversationRetrievalScoreAvg: {
          reporter: reportAverageScore,
        },
<<<<<<< HEAD
        faqConversationAnswerRelevancyRun: {
=======
        biasConversationQualityRun: {
>>>>>>> b18f9187
          reporter: reportStatsForBinaryEvalRun,
        },
      },
    },
    async afterAll() {
      await mongodb.close();
    },
  } satisfies EvalConfig;
  return evalConfig;
};<|MERGE_RESOLUTION|>--- conflicted
+++ resolved
@@ -170,11 +170,11 @@
         faqConversationRetrievalScoreAvg: {
           reporter: reportAverageScore,
         },
-<<<<<<< HEAD
+
         faqConversationAnswerRelevancyRun: {
-=======
+          reporter: reportStatsForBinaryEvalRun,
+        },
         biasConversationQualityRun: {
->>>>>>> b18f9187
           reporter: reportStatsForBinaryEvalRun,
         },
       },
