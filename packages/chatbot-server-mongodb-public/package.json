--- conflicted
+++ resolved
@@ -22,7 +22,8 @@
     "lint:fix": "npm run lint -- --fix && prettier ./src --check --write",
     "start": "pm2-runtime ./build/index.js",
     "test": "jest --forceExit",
-    "release": "release-it"
+    "release": "release-it",
+    "evaluate": "braintrust eval"
   },
   "dependencies": {
     "common-tags": "^1.8.2",
@@ -31,11 +32,8 @@
     "express": "^4.18.2",
     "mongodb-chatbot-evaluation": "*",
     "mongodb-chatbot-server": "*",
-<<<<<<< HEAD
     "mongodb-chatbot-verified-answers": "*",
-=======
     "mongodb-rag-core": "*",
->>>>>>> 50f9e5d9
     "pm2": "^5.3.0",
     "zod": "^3.23.8",
     "zod-to-json-schema": "^3.23.2"
@@ -53,7 +51,7 @@
     "@typescript-eslint/parser": "^5.58.0",
     "autoevals": "^0.0.92",
     "babel-jest": "^29.5.0",
-    "braintrust": "^0.0.160",
+    "braintrust": "^0.0.167",
     "eslint": "^8.38.0",
     "eslint-config-prettier": "^8.8.0",
     "eslint-plugin-jest": "^27.2.1",
