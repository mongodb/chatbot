--- conflicted
+++ resolved
@@ -95,12 +95,12 @@
   databaseName: MONGODB_DATABASE_NAME,
 });
 
-<<<<<<< HEAD
 export const verifiedAnswerConfig = {
   embeddingModel: OPENAI_EMBEDDING_DEPLOYMENT,
   findNearestNeighborsOptions: {
     minScore: 0.96,
-=======
+  },
+};
 export const retrievalConfig = {
   model: OPENAI_EMBEDDING_DEPLOYMENT,
   findNearestNeighborsOptions: {
@@ -108,7 +108,6 @@
     path: "embedding",
     indexName: VECTOR_SEARCH_INDEX_NAME,
     minScore: 0.9,
->>>>>>> ab9596d5
   },
 };
 
