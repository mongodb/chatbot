--- conflicted
+++ resolved
@@ -19,10 +19,7 @@
   defaultCreateConversationCustomData,
   defaultAddMessageToConversationCustomData,
   makeVerifiedAnswerGenerateResponse,
-<<<<<<< HEAD
   addMessageToConversationVerifiedAnswerStream,
-=======
->>>>>>> c77e6bd1
 } from "mongodb-chatbot-server";
 import cookieParser from "cookie-parser";
 import { blockGetRequests } from "./middleware/blockGetRequests";
@@ -57,14 +54,10 @@
 import { useSegmentIds } from "./middleware/useSegmentIds";
 import { makeSearchTool } from "./tools/search";
 import { makeMongoDbInputGuardrail } from "./processors/mongoDbInputGuardrail";
-<<<<<<< HEAD
 import {
   addMessageToConversationStream,
   makeGenerateResponseWithSearchTool,
 } from "./processors/generateResponseWithSearchTool";
-=======
-import { makeGenerateResponseWithSearchTool } from "./processors/generateResponseWithSearchTool";
->>>>>>> c77e6bd1
 import { makeBraintrustLogger } from "mongodb-rag-core/braintrust";
 import { makeMongoDbScrubbedMessageStore } from "./tracing/scrubbedMessages/MongoDbScrubbedMessageStore";
 import { MessageAnalysis } from "./tracing/scrubbedMessages/analyzeMessage";
@@ -205,7 +198,6 @@
   })
 );
 export const mongodb = new MongoClient(MONGODB_CONNECTION_URI);
-<<<<<<< HEAD
 
 export const conversations = makeMongoDbConversationsService(
   mongodb.db(MONGODB_DATABASE_NAME)
@@ -221,23 +213,6 @@
   model: guardrailLanguageModel,
 });
 
-=======
-
-export const conversations = makeMongoDbConversationsService(
-  mongodb.db(MONGODB_DATABASE_NAME)
-);
-const azureOpenAi = createAzure({
-  apiKey: OPENAI_API_KEY,
-  resourceName: process.env.OPENAI_RESOURCE_NAME,
-});
-const languageModel = wrapAISDKModel(azureOpenAi("gpt-4.1"));
-
-const guardrailLanguageModel = wrapAISDKModel(azureOpenAi("gpt-4.1-mini"));
-const inputGuardrail = makeMongoDbInputGuardrail({
-  model: guardrailLanguageModel,
-});
-
->>>>>>> c77e6bd1
 export const generateResponse = wrapTraced(
   makeVerifiedAnswerGenerateResponse({
     findVerifiedAnswer,
@@ -270,10 +245,7 @@
         searchTool: makeSearchTool(findContent),
         toolChoice: "auto",
         maxSteps: 5,
-<<<<<<< HEAD
         stream: addMessageToConversationStream,
-=======
->>>>>>> c77e6bd1
       }),
       { name: "GenerateResponseWithSearchTool" }
     ),
