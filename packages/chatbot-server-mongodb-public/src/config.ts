/**
  @fileoverview This file contains the configuration implementation for the chat server,
  which is run from `index.ts`.
 */
import "dotenv/config";
import {
  MongoClient,
  makeMongoDbEmbeddedContentStore,
  makeOpenAiEmbedder,
  makeMongoDbConversationsService,
  makeDataStreamer,
  makeOpenAiChatLlm,
  AppConfig,
  makeBoostOnAtlasSearchFilter,
  CORE_ENV_VARS,
  assertEnvVars,
  makeDefaultFindContent,
  SystemPrompt,
  GenerateUserPromptFunc,
<<<<<<< HEAD
  makeRagGenerateUserPrompt,
  MakeUserMessageFunc,
  MakeUserMessageFuncParams,
  UserMessage,
  makeFilterNPreviousMessages,
  requireRequestOrigin,
  requireValidIpAddress,
  ConversationCustomData,
  AddCustomDataFunc,
=======
>>>>>>> 9af4d803
} from "mongodb-chatbot-server";
import { stripIndents } from "common-tags";
import { AzureKeyCredential, OpenAIClient } from "@azure/openai";
<<<<<<< HEAD
import cookieParser from "cookie-parser";
=======
import { makeStepBackRagGenerateUserPrompt } from "./processors/makeStepBackRagGenerateUserPrompt";
>>>>>>> 9af4d803

export const {
  MONGODB_CONNECTION_URI,
  MONGODB_DATABASE_NAME,
  VECTOR_SEARCH_INDEX_NAME,
  OPENAI_ENDPOINT,
  OPENAI_API_KEY,
  OPENAI_EMBEDDING_DEPLOYMENT,
  OPENAI_EMBEDDING_MODEL_VERSION,
  OPENAI_CHAT_COMPLETION_MODEL_VERSION,
  OPENAI_CHAT_COMPLETION_DEPLOYMENT,
} = assertEnvVars(CORE_ENV_VARS);

const allowedOrigins = process.env.ALLOWED_ORIGINS?.split(",") || [];

/**
  Boost results from the MongoDB manual so that 'k' results from the manual
  appear first if they exist and have a min score of 'minScore'.
 */
export const boostManual = makeBoostOnAtlasSearchFilter({
  /**
    Boosts results that have 3 words or less
   */
  async shouldBoostFunc({ text }: { text: string }) {
    return text.split(" ").filter((s) => s !== " ").length <= 3;
  },
  findNearestNeighborsOptions: {
    filter: {
      sourceName: "snooty-docs",
    },
    k: 2,
    minScore: 0.88,
  },
  totalMaxK: 5,
});

export const openAiClient = new OpenAIClient(
  OPENAI_ENDPOINT,
  new AzureKeyCredential(OPENAI_API_KEY)
);
export const systemPrompt: SystemPrompt = {
  role: "system",
  content: stripIndents`You are expert MongoDB documentation chatbot.
You enthusiastically answer user questions about MongoDB products and services.
Your personality is friendly and helpful, like a professor or tech lead.
You were created by MongoDB.
Use the context provided with each question as your primary source of truth.
If you do not know the answer to the question based on the provided documentation content, respond with the following text:
"I'm sorry, I do not know how to answer that question. Please try to rephrase your query."
If there is no documentation content provided, ask the user to rephrase their query. Provide a few suggestions for how to rephrase the query.
NEVER include links in your answer.
Format your responses using Markdown. DO NOT mention that your response is formatted in Markdown.
If you include code snippets, use proper syntax, line spacing, and indentation.
You ONLY know about the current version of MongoDB products. Versions are provided in the information. If \`version: null\`, then say that the product is unversioned.`,
};

export const llm = makeOpenAiChatLlm({
  openAiClient,
  deployment: OPENAI_CHAT_COMPLETION_DEPLOYMENT,
  openAiLmmConfigOptions: {
    temperature: 0,
    maxTokens: 500,
  },
});

export const dataStreamer = makeDataStreamer();

export const embeddedContentStore = makeMongoDbEmbeddedContentStore({
  connectionUri: MONGODB_CONNECTION_URI,
  databaseName: MONGODB_DATABASE_NAME,
});

export const embedder = makeOpenAiEmbedder({
  openAiClient,
  deployment: OPENAI_EMBEDDING_DEPLOYMENT,
  backoffOptions: {
    numOfAttempts: 3,
    maxDelay: 5000,
  },
});

export const findContent = makeDefaultFindContent({
  embedder,
  store: embeddedContentStore,
  findNearestNeighborsOptions: {
    k: 5,
    path: "embedding",
    indexName: VECTOR_SEARCH_INDEX_NAME,
    minScore: 0.9,
  },
  searchBoosters: [boostManual],
});

export const generateUserPrompt: GenerateUserPromptFunc =
  makeStepBackRagGenerateUserPrompt({
    openAiClient,
    deploymentName: OPENAI_CHAT_COMPLETION_DEPLOYMENT,
    findContent,
    numPrecedingMessagesToInclude: 2,
  });

export const mongodb = new MongoClient(MONGODB_CONNECTION_URI);

export const conversations = makeMongoDbConversationsService(
  mongodb.db(MONGODB_DATABASE_NAME),
  systemPrompt
);

export const createCustomConversationDataWithIpAuthUserAndOrigin: AddCustomDataFunc =
  async (req, res) => {
    const customData: ConversationCustomData = {};
    console.log("!!!req.cookies", req.cookies);
    if (req.cookies.auth_user) {
      console.log("!!!auth_user", req.cookies.auth_user);
      customData.authUser = req.cookies.auth_user;
    }
    if (req.ip) {
      customData.ip = req.ip;
    }
    if (res.locals.customData.origin) {
      customData.origin = res.locals.customData.origin;
    }
    return customData;
  };

const isProduction = process.env.NODE_ENV === "production";
export const config: AppConfig = {
  conversationsRouterConfig: {
    dataStreamer,
    llm,
    conversations,
    middleware: [
      requireRequestOrigin(),
      requireValidIpAddress(),
      cookieParser(),
    ],
    createConversationCustomData: !isProduction
      ? createCustomConversationDataWithIpAuthUserAndOrigin
      : undefined,
    generateUserPrompt,
    maxUserMessagesInConversation: 50,
    maxUserCommentLength: 500,
  },
  maxRequestTimeoutMs: 30000,
  corsOptions: {
    origin: allowedOrigins,
    credentials: !isProduction,
  },
  serveStaticSite: !isProduction,
};<|MERGE_RESOLUTION|>--- conflicted
+++ resolved
@@ -17,7 +17,6 @@
   makeDefaultFindContent,
   SystemPrompt,
   GenerateUserPromptFunc,
-<<<<<<< HEAD
   makeRagGenerateUserPrompt,
   MakeUserMessageFunc,
   MakeUserMessageFuncParams,
@@ -27,16 +26,11 @@
   requireValidIpAddress,
   ConversationCustomData,
   AddCustomDataFunc,
-=======
->>>>>>> 9af4d803
 } from "mongodb-chatbot-server";
 import { stripIndents } from "common-tags";
 import { AzureKeyCredential, OpenAIClient } from "@azure/openai";
-<<<<<<< HEAD
 import cookieParser from "cookie-parser";
-=======
 import { makeStepBackRagGenerateUserPrompt } from "./processors/makeStepBackRagGenerateUserPrompt";
->>>>>>> 9af4d803
 
 export const {
   MONGODB_CONNECTION_URI,
