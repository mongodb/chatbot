--- conflicted
+++ resolved
@@ -18,15 +18,12 @@
   FilterPreviousMessages,
   makeDefaultFindVerifiedAnswer,
   makeVerifiedAnswerGenerateResponse,
-<<<<<<< HEAD
   addDefaultCustomData,
   ConversationsRouterLocals,
   ContentRouterLocals,
-=======
   addMessageToConversationVerifiedAnswerStream,
   responsesVerifiedAnswerStream,
   type MakeVerifiedAnswerGenerateResponseParams,
->>>>>>> a34a5822
 } from "mongodb-chatbot-server";
 import cookieParser from "cookie-parser";
 import { blockGetRequests } from "./middleware/blockGetRequests";
@@ -39,12 +36,11 @@
 import { redactConnectionUri } from "./middleware/redactConnectionUri";
 import path from "path";
 import express from "express";
-<<<<<<< HEAD
-import { logger, makeMongoDbSearchResultsStore } from "mongodb-rag-core";
+import {
+  makeMongoDbPageStore,
+  makeMongoDbSearchResultsStore, logger,
+} from "mongodb-rag-core";
 import { createAzure } from "mongodb-rag-core/aiSdk";
-=======
-import { makeMongoDbPageStore, logger } from "mongodb-rag-core";
->>>>>>> a34a5822
 import {
   wrapOpenAI,
   wrapTraced,
@@ -74,13 +70,9 @@
 import { makeBraintrustLogger } from "mongodb-rag-core/braintrust";
 import { makeMongoDbScrubbedMessageStore } from "./tracing/scrubbedMessages/MongoDbScrubbedMessageStore";
 import { MessageAnalysis } from "./tracing/scrubbedMessages/analyzeMessage";
-<<<<<<< HEAD
 import { makeFindContentWithMongoDbMetadata } from "./processors/findContentWithMongoDbMetadata";
-=======
-import { createAzure } from "mongodb-rag-core/aiSdk";
 import { makeFetchPageTool } from "./tools/fetchPage";
 import { makeCorsOptions } from "./corsOptions";
->>>>>>> a34a5822
 
 export const {
   MONGODB_CONNECTION_URI,
