--- conflicted
+++ resolved
@@ -20,11 +20,8 @@
   defaultAddMessageToConversationCustomData,
   makeVerifiedAnswerGenerateResponse,
   addMessageToConversationVerifiedAnswerStream,
-<<<<<<< HEAD
-=======
   responsesVerifiedAnswerStream,
   type MakeVerifiedAnswerGenerateResponseParams,
->>>>>>> d21f8b39
 } from "mongodb-chatbot-server";
 import cookieParser from "cookie-parser";
 import { blockGetRequests } from "./middleware/blockGetRequests";
@@ -226,11 +223,6 @@
   }
 );
 
-<<<<<<< HEAD
-export const makeGenerateResponse = (
-  streamConfig: GenerateResponseWithSearchToolParams["stream"]
-) =>
-=======
 interface MakeGenerateResponseParams {
   responseWithSearchToolStream: GenerateResponseWithSearchToolParams["stream"];
   verifiedAnswerStream: MakeVerifiedAnswerGenerateResponseParams["stream"];
@@ -240,7 +232,6 @@
   responseWithSearchToolStream,
   verifiedAnswerStream,
 }: MakeGenerateResponseParams) =>
->>>>>>> d21f8b39
   wrapTraced(
     makeVerifiedAnswerGenerateResponse({
       findVerifiedAnswer,
@@ -250,19 +241,11 @@
           references: verifiedAnswer.references.map(addReferenceSourceType),
         };
       },
-<<<<<<< HEAD
-      stream: addMessageToConversationVerifiedAnswerStream,
+      stream: verifiedAnswerStream,
       onNoVerifiedAnswerFound: wrapTraced(
         makeGenerateResponseWithSearchTool({
           languageModel,
           makeSystemPrompt: makeMongoDbAssistantSystemPrompt,
-=======
-      stream: verifiedAnswerStream,
-      onNoVerifiedAnswerFound: wrapTraced(
-        makeGenerateResponseWithSearchTool({
-          languageModel,
-          systemMessage: systemPrompt,
->>>>>>> d21f8b39
           makeReferenceLinks: makeMongoDbReferences,
           inputGuardrail,
           llmRefusalMessage:
@@ -281,11 +264,7 @@
           searchTool: makeSearchTool(findContent),
           toolChoice: "auto",
           maxSteps: 5,
-<<<<<<< HEAD
-          stream: streamConfig,
-=======
           stream: responseWithSearchToolStream,
->>>>>>> d21f8b39
         }),
         { name: "generateResponseWithSearchTool" }
       ),
@@ -412,14 +391,10 @@
       scrubbedMessageStore,
       braintrustLogger,
     }),
-<<<<<<< HEAD
-    generateResponse: makeGenerateResponse(addMessageToConversationStream),
-=======
     generateResponse: makeGenerateResponse({
       responseWithSearchToolStream: addMessageToConversationStream,
       verifiedAnswerStream: addMessageToConversationVerifiedAnswerStream,
     }),
->>>>>>> d21f8b39
     maxUserMessagesInConversation: 50,
     maxUserCommentLength: 500,
     conversations,
@@ -429,14 +404,10 @@
   responsesRouterConfig: {
     createResponse: {
       conversations,
-<<<<<<< HEAD
-      generateResponse: makeGenerateResponse(responsesApiStream),
-=======
       generateResponse: makeGenerateResponse({
         responseWithSearchToolStream: responsesApiStream,
         verifiedAnswerStream: responsesVerifiedAnswerStream,
       }),
->>>>>>> d21f8b39
       supportedModels: ["mongodb-chat-latest"],
       maxOutputTokens: 4000,
       maxUserMessagesInConversation: 6,
