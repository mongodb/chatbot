--- conflicted
+++ resolved
@@ -50,19 +50,10 @@
   makeRateMessageUpdateTrace,
 } from "./tracing/routesUpdateTraceHandlers";
 import { useSegmentIds } from "./middleware/useSegmentIds";
-<<<<<<< HEAD
 import { makeBraintrustLogger } from "mongodb-rag-core/braintrust";
-
-export const braintrustLogger = makeBraintrustLogger({
-  apiKey: process.env.BRAINTRUST_TRACING_API_KEY,
-  projectName: process.env.BRAINTRUST_CHATBOT_TRACING_PROJECT_NAME,
-});
-
-=======
 import { makeMongoDbScrubbedMessageStore } from "./tracing/scrubbedMessages/MongoDbScrubbedMessageStore";
 import { MessageAnalysis } from "./tracing/scrubbedMessages/analyzeMessage";
 import { createAzure } from "mongodb-rag-core/aiSdk";
->>>>>>> 215a533b
 export const {
   MONGODB_CONNECTION_URI,
   MONGODB_DATABASE_NAME,
@@ -93,6 +84,11 @@
   SLACK_COMMENT_CONVERSATION_ID,
   SEGMENT_WRITE_KEY,
 } = process.env;
+
+export const braintrustLogger = makeBraintrustLogger({
+  apiKey: process.env.BRAINTRUST_TRACING_API_KEY,
+  projectName: process.env.BRAINTRUST_CHATBOT_TRACING_PROJECT_NAME,
+});
 
 const allowedOrigins = process.env.ALLOWED_ORIGINS?.split(",") || [];
 
@@ -308,24 +304,18 @@
           percentToJudge: isProduction ? 0.1 : 1,
         },
         segment: segmentConfig,
-<<<<<<< HEAD
         braintrustLogger,
-=======
         embeddingModelName: OPENAI_RETRIEVAL_EMBEDDING_DEPLOYMENT,
         scrubbedMessageStore,
         analyzerModel: wrapAISDKModel(
           azure(OPENAI_ANALYZER_CHAT_COMPLETION_DEPLOYMENT)
         ),
->>>>>>> 215a533b
       }),
     rateMessageUpdateTrace: makeRateMessageUpdateTrace({
       llmAsAJudge: llmAsAJudgeConfig,
       segment: segmentConfig,
-<<<<<<< HEAD
+      scrubbedMessageStore,
       braintrustLogger,
-=======
-      scrubbedMessageStore,
->>>>>>> 215a533b
     }),
     commentMessageUpdateTrace: makeCommentMessageUpdateTrace({
       openAiClient,
@@ -346,11 +336,8 @@
             }
           : undefined,
       segment: segmentConfig,
-<<<<<<< HEAD
+      scrubbedMessageStore,
       braintrustLogger,
-=======
-      scrubbedMessageStore,
->>>>>>> 215a533b
     }),
     generateUserPrompt,
     systemPrompt,
