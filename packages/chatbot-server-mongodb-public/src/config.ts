/**
  @fileoverview This file contains the configuration implementation for the chat server,
  which is run from `index.ts`.
 */
import "dotenv/config";
import {
  makeMongoDbEmbeddedContentStore,
  makeMongoDbVerifiedAnswerStore,
  makeOpenAiEmbedder,
  makeMongoDbConversationsService,
  AppConfig,
  CORE_ENV_VARS,
  assertEnvVars,
  makeDefaultFindContent,
  requireValidIpAddress,
  requireRequestOrigin,
  AddCustomDataFunc,
  FilterPreviousMessages,
  makeDefaultFindVerifiedAnswer,
  defaultCreateConversationCustomData,
  defaultAddMessageToConversationCustomData,
  makeVerifiedAnswerGenerateResponse,
  addMessageToConversationVerifiedAnswerStream,
  responsesVerifiedAnswerStream,
  type MakeVerifiedAnswerGenerateResponseParams,
} from "mongodb-chatbot-server";
import cookieParser from "cookie-parser";
import { blockGetRequests } from "./middleware/blockGetRequests";
import { getRequestId, logRequest } from "./utils";
import { systemPrompt } from "./systemPrompt";
import {
  addReferenceSourceType,
  makeMongoDbReferences,
} from "./processors/makeMongoDbReferences";
import { redactConnectionUri } from "./middleware/redactConnectionUri";
import path from "path";
import express from "express";
import { makeMongoDbPageStore, logger } from "mongodb-rag-core";
import {
  wrapOpenAI,
  wrapTraced,
  wrapAISDKModel,
} from "mongodb-rag-core/braintrust";
import { AzureOpenAI } from "mongodb-rag-core/openai";
import { MongoClient } from "mongodb-rag-core/mongodb";
import {
  AZURE_OPENAI_ENV_VARS,
  PREPROCESSOR_ENV_VARS,
  TRACING_ENV_VARS,
} from "./EnvVars";
import {
  makeAddMessageToConversationUpdateTrace,
  makeCommentMessageUpdateTrace,
  makeRateMessageUpdateTrace,
} from "./tracing/routesUpdateTraceHandlers";
import { useSegmentIds } from "./middleware/useSegmentIds";
import { makeSearchTool } from "./tools/search";
import { makeMongoDbInputGuardrail } from "./processors/mongoDbInputGuardrail";
<<<<<<< HEAD
import { makeGenerateResponseWithTools } from "./processors/generateResponseWithTools";
=======
import {
  responsesApiStream,
  addMessageToConversationStream,
  makeGenerateResponseWithSearchTool,
  type GenerateResponseWithSearchToolParams,
} from "./processors/generateResponseWithSearchTool";
>>>>>>> d45aa389
import { makeBraintrustLogger } from "mongodb-rag-core/braintrust";
import { makeMongoDbScrubbedMessageStore } from "./tracing/scrubbedMessages/MongoDbScrubbedMessageStore";
import { MessageAnalysis } from "./tracing/scrubbedMessages/analyzeMessage";
import { createAzure } from "mongodb-rag-core/aiSdk";
<<<<<<< HEAD
import { makeFetchPageTool } from "./tools/fetchPage";
=======
import { makeCorsOptions } from "./corsOptions";
>>>>>>> d45aa389

export const {
  MONGODB_CONNECTION_URI,
  MONGODB_DATABASE_NAME,
  VECTOR_SEARCH_INDEX_NAME,
  OPENAI_ENDPOINT,
  OPENAI_API_KEY,
  OPENAI_API_VERSION,
  OPENAI_RETRIEVAL_EMBEDDING_DEPLOYMENT,
  OPENAI_VERIFIED_ANSWER_EMBEDDING_DEPLOYMENT,
  OPENAI_CHAT_COMPLETION_MODEL_VERSION,
  OPENAI_CHAT_COMPLETION_DEPLOYMENT,
  OPENAI_PREPROCESSOR_CHAT_COMPLETION_DEPLOYMENT,
  OPENAI_ANALYZER_CHAT_COMPLETION_DEPLOYMENT,
  OPENAI_RESOURCE_NAME,
  JUDGE_EMBEDDING_MODEL,
  JUDGE_LLM,
} = assertEnvVars({
  ...CORE_ENV_VARS,
  ...PREPROCESSOR_ENV_VARS,
  ...AZURE_OPENAI_ENV_VARS,
  ...TRACING_ENV_VARS,
});

// Optional env vars
const {
  BRAINTRUST_CHATBOT_TRACING_PROJECT_NAME,
  SLACK_BOT_TOKEN,
  SLACK_COMMENT_CONVERSATION_ID,
  SEGMENT_WRITE_KEY,
} = process.env;

export const braintrustLogger = makeBraintrustLogger({
  apiKey: process.env.BRAINTRUST_TRACING_API_KEY,
  projectName: process.env.BRAINTRUST_CHATBOT_TRACING_PROJECT_NAME,
});

const allowedOrigins = process.env.ALLOWED_ORIGINS?.split(",") ?? [];

export const openAiClient = wrapOpenAI(
  new AzureOpenAI({
    apiKey: OPENAI_API_KEY,
    endpoint: OPENAI_ENDPOINT,
    apiVersion: OPENAI_API_VERSION,
  })
);

// For parts of the application that use the Vercel AI SDK
export const azure = createAzure({
  apiKey: OPENAI_API_KEY,
  resourceName: OPENAI_RESOURCE_NAME,
  apiVersion: OPENAI_API_VERSION,
});

export const embeddedContentStore = makeMongoDbEmbeddedContentStore({
  connectionUri: MONGODB_CONNECTION_URI,
  databaseName: MONGODB_DATABASE_NAME,
  searchIndex: {
    embeddingName: OPENAI_RETRIEVAL_EMBEDDING_DEPLOYMENT,
  },
});

export const verifiedAnswerConfig = {
  embeddingModel: OPENAI_VERIFIED_ANSWER_EMBEDDING_DEPLOYMENT,
  findNearestNeighborsOptions: {
    minScore: 0.96,
  },
};
export const retrievalConfig = {
  embeddingModel: OPENAI_RETRIEVAL_EMBEDDING_DEPLOYMENT,
  findNearestNeighborsOptions: {
    k: 5,
    path: embeddedContentStore.metadata.embeddingPath,
    indexName: VECTOR_SEARCH_INDEX_NAME,
    minScore: 0.75,
  },
};

export const embedder = makeOpenAiEmbedder({
  openAiClient,
  deployment: retrievalConfig.embeddingModel,
  backoffOptions: {
    numOfAttempts: 3,
    maxDelay: 5000,
  },
});
embedder.embed = wrapTraced(embedder.embed, { name: "embed" });

embeddedContentStore.findNearestNeighbors = wrapTraced(
  embeddedContentStore.findNearestNeighbors,
  { name: "findNearestNeighbors" }
);

export const findContent = wrapTraced(
  makeDefaultFindContent({
    embedder,
    store: embeddedContentStore,
    findNearestNeighborsOptions: retrievalConfig.findNearestNeighborsOptions,
  }),
  {
    name: "findContent",
  }
);

export const verifiedAnswerStore = makeMongoDbVerifiedAnswerStore({
  connectionUri: MONGODB_CONNECTION_URI,
  databaseName: MONGODB_DATABASE_NAME,
  collectionName: "verified_answers",
});

const verifiedAnswersEmbedder = makeOpenAiEmbedder({
  openAiClient,
  deployment: verifiedAnswerConfig.embeddingModel,
  backoffOptions: {
    numOfAttempts: 3,
    maxDelay: 5000,
  },
});
verifiedAnswersEmbedder.embed = wrapTraced(verifiedAnswersEmbedder.embed, {
  name: "embedVerifiedAnswers",
});

export const findVerifiedAnswer = wrapTraced(
  makeDefaultFindVerifiedAnswer({
    embedder: verifiedAnswersEmbedder,
    store: verifiedAnswerStore,
    findNearestNeighborsOptions:
      verifiedAnswerConfig.findNearestNeighborsOptions,
  }),
  { name: "findVerifiedAnswer" }
);

<<<<<<< HEAD
export const pageStore = makeMongoDbPageStore({
  connectionUri: MONGODB_CONNECTION_URI,
  databaseName: MONGODB_DATABASE_NAME,
});

export const loadPage = wrapTraced(pageStore.loadPage, {
  name: "loadPageFromStore",
});

export const preprocessorOpenAiClient = wrapOpenAI(
  new AzureOpenAI({
    apiKey: OPENAI_API_KEY,
    endpoint: OPENAI_ENDPOINT,
    apiVersion: OPENAI_API_VERSION,
  })
);
=======
>>>>>>> d45aa389
export const mongodb = new MongoClient(MONGODB_CONNECTION_URI);

export const conversations = makeMongoDbConversationsService(
  mongodb.db(MONGODB_DATABASE_NAME)
);
const azureOpenAi = createAzure({
  apiKey: OPENAI_API_KEY,
  resourceName: process.env.OPENAI_RESOURCE_NAME,
});
const languageModel = wrapAISDKModel(
  azureOpenAi(OPENAI_CHAT_COMPLETION_DEPLOYMENT)
);

const guardrailLanguageModel = wrapAISDKModel(
  azureOpenAi(OPENAI_PREPROCESSOR_CHAT_COMPLETION_DEPLOYMENT)
);
const inputGuardrail = wrapTraced(
  makeMongoDbInputGuardrail({
    model: guardrailLanguageModel,
  }),
  {
    name: "inputGuardrail",
  }
);

<<<<<<< HEAD
export const filterPreviousMessages: FilterPreviousMessages = async (
  conversation
) => {
  return conversation.messages.filter((message) => {
    return (
      message.role === "user" ||
      // Only include assistant messages that are not tool calls
      (message.role === "assistant" && !message.toolCall)
    );
  });
};

export const toolChoice = "auto";

export const maxSteps = 5;

export const generateResponse = wrapTraced(
  makeVerifiedAnswerGenerateResponse({
    findVerifiedAnswer,
    onVerifiedAnswerFound: (verifiedAnswer) => {
      return {
        ...verifiedAnswer,
        references: verifiedAnswer.references.map(addReferenceSourceType),
      };
    },
    onNoVerifiedAnswerFound: wrapTraced(
      makeGenerateResponseWithTools({
        languageModel,
        systemMessage: systemPrompt,
        inputGuardrail,
        llmRefusalMessage:
          conversations.conversationConstants.NO_RELEVANT_CONTENT,
        filterPreviousMessages,
        llmNotWorkingMessage:
          conversations.conversationConstants.LLM_NOT_WORKING,
        searchTool: makeSearchTool({
          findContent,
          makeReferences: makeMongoDbReferences,
        }),
        fetchPageTool: makeFetchPageTool({
          loadPage,
          findContent,
          makeReferences: makeMongoDbReferences,
        }),
        toolChoice,
        maxSteps,
      }),
      { name: "generateResponseWithTools" }
    ),
  }),
  {
    name: "generateResponse",
  }
);
=======
interface MakeGenerateResponseParams {
  responseWithSearchToolStream: GenerateResponseWithSearchToolParams["stream"];
  verifiedAnswerStream: MakeVerifiedAnswerGenerateResponseParams["stream"];
}

export const makeGenerateResponse = ({
  responseWithSearchToolStream,
  verifiedAnswerStream,
}: MakeGenerateResponseParams) =>
  wrapTraced(
    makeVerifiedAnswerGenerateResponse({
      findVerifiedAnswer,
      onVerifiedAnswerFound: (verifiedAnswer) => {
        return {
          ...verifiedAnswer,
          references: verifiedAnswer.references.map(addReferenceSourceType),
        };
      },
      stream: verifiedAnswerStream,
      onNoVerifiedAnswerFound: wrapTraced(
        makeGenerateResponseWithSearchTool({
          languageModel,
          systemMessage: systemPrompt,
          makeReferenceLinks: makeMongoDbReferences,
          inputGuardrail,
          llmRefusalMessage:
            conversations.conversationConstants.NO_RELEVANT_CONTENT,
          filterPreviousMessages: async (conversation) => {
            return conversation.messages.filter((message) => {
              return (
                message.role === "user" ||
                // Only include assistant messages that are not tool calls
                (message.role === "assistant" && !message.toolCall)
              );
            });
          },
          llmNotWorkingMessage:
            conversations.conversationConstants.LLM_NOT_WORKING,
          searchTool: makeSearchTool(findContent),
          toolChoice: "auto",
          maxSteps: 5,
          stream: responseWithSearchToolStream,
        }),
        { name: "generateResponseWithSearchTool" }
      ),
    }),
    {
      name: "generateResponse",
    }
  );
>>>>>>> d45aa389

export const createConversationCustomDataWithAuthUser: AddCustomDataFunc =
  async (req, res) => {
    const customData = await defaultCreateConversationCustomData(req, res);
    if (req.cookies.auth_user) {
      customData.authUser = req.cookies.auth_user;
    }
    logRequest({
      reqId: getRequestId(req),
      message: `Custom data: ${customData}`,
    });
    return customData;
  };
export const isProduction = process.env.NODE_ENV === "production";

const scrubbedMessageStore = makeMongoDbScrubbedMessageStore<MessageAnalysis>({
  db: mongodb.db(MONGODB_DATABASE_NAME),
});

const llmAsAJudgeConfig = {
  judgeModel: JUDGE_LLM,
  judgeEmbeddingModel: JUDGE_EMBEDDING_MODEL,
  openAiConfig: {
    azureOpenAi: {
      apiKey: OPENAI_API_KEY,
      endpoint: OPENAI_ENDPOINT,
      apiVersion: OPENAI_API_VERSION,
    },
  },
};

const segmentConfig = SEGMENT_WRITE_KEY
  ? {
      writeKey: SEGMENT_WRITE_KEY,
    }
  : undefined;

export async function closeDbConnections() {
  await mongodb.close();
  await pageStore.close();
  await verifiedAnswerStore.close();
  await embeddedContentStore.close();
}

logger.info(`Segment logging is ${segmentConfig ? "enabled" : "disabled"}`);

export const config: AppConfig = {
  conversationsRouterConfig: {
    middleware: [
      blockGetRequests,
      requireValidIpAddress(),
      requireRequestOrigin(),
      useSegmentIds(),
      redactConnectionUri(),
      cookieParser(),
    ],
    createConversationCustomData: !isProduction
      ? createConversationCustomDataWithAuthUser
      : undefined,
    addMessageToConversationCustomData: async (req, res) => {
      const defaultCustomData = await defaultAddMessageToConversationCustomData(
        req,
        res
      );
      const customData = {
        ...defaultCustomData,
      };
      if (res.locals.customData.segmentUserId) {
        customData.segmentUserId = res.locals.customData.segmentUserId;
      }
      if (res.locals.customData.segmentAnonymousId) {
        customData.segmentAnonymousId =
          res.locals.customData.segmentAnonymousId;
      }
      return customData;
    },
    addMessageToConversationUpdateTrace:
      makeAddMessageToConversationUpdateTrace({
        k: retrievalConfig.findNearestNeighborsOptions.k,
        llmAsAJudge: {
          ...llmAsAJudgeConfig,
          percentToJudge: isProduction ? 0.1 : 1,
        },
        segment: segmentConfig,
        braintrustLogger,
        embeddingModelName: OPENAI_RETRIEVAL_EMBEDDING_DEPLOYMENT,
        scrubbedMessageStore,
        analyzerModel: wrapAISDKModel(
          azure(OPENAI_ANALYZER_CHAT_COMPLETION_DEPLOYMENT)
        ),
      }),
    rateMessageUpdateTrace: makeRateMessageUpdateTrace({
      llmAsAJudge: llmAsAJudgeConfig,
      segment: segmentConfig,
      scrubbedMessageStore,
      braintrustLogger,
    }),
    commentMessageUpdateTrace: makeCommentMessageUpdateTrace({
      openAiClient,
      judgeLlm: JUDGE_LLM,
      slack:
        SLACK_BOT_TOKEN !== undefined &&
        SLACK_COMMENT_CONVERSATION_ID !== undefined
          ? {
              token: SLACK_BOT_TOKEN,
              conversationId: SLACK_COMMENT_CONVERSATION_ID,
              llmAsAJudge: llmAsAJudgeConfig,
              braintrust: BRAINTRUST_CHATBOT_TRACING_PROJECT_NAME
                ? {
                    orgName: "mongodb-education-ai",
                    projectName: BRAINTRUST_CHATBOT_TRACING_PROJECT_NAME,
                  }
                : undefined,
            }
          : undefined,
      segment: segmentConfig,
      scrubbedMessageStore,
      braintrustLogger,
    }),
    generateResponse: makeGenerateResponse({
      responseWithSearchToolStream: addMessageToConversationStream,
      verifiedAnswerStream: addMessageToConversationVerifiedAnswerStream,
    }),
    maxUserMessagesInConversation: 50,
    maxUserCommentLength: 500,
    conversations,
    maxInputLengthCharacters: 3000,
    braintrustLogger,
  },
  responsesRouterConfig: {
    createResponse: {
      conversations,
      generateResponse: makeGenerateResponse({
        responseWithSearchToolStream: responsesApiStream,
        verifiedAnswerStream: responsesVerifiedAnswerStream,
      }),
      supportedModels: ["mongodb-chat-latest"],
      maxOutputTokens: 4000,
      maxUserMessagesInConversation: 6,
    },
  },
  maxRequestTimeoutMs: 60000,
  corsOptions: makeCorsOptions(isProduction, allowedOrigins),
  expressAppConfig: !isProduction
    ? async (app) => {
        const staticAssetsPath = path.join(__dirname, "..", "static");
        app.use(express.static(staticAssetsPath));
      }
    : undefined,
};<|MERGE_RESOLUTION|>--- conflicted
+++ resolved
@@ -56,25 +56,18 @@
 import { useSegmentIds } from "./middleware/useSegmentIds";
 import { makeSearchTool } from "./tools/search";
 import { makeMongoDbInputGuardrail } from "./processors/mongoDbInputGuardrail";
-<<<<<<< HEAD
-import { makeGenerateResponseWithTools } from "./processors/generateResponseWithTools";
-=======
-import {
+import {
+  makeGenerateResponseWithTools,
+  type GenerateResponseWithToolsParams,
   responsesApiStream,
   addMessageToConversationStream,
-  makeGenerateResponseWithSearchTool,
-  type GenerateResponseWithSearchToolParams,
-} from "./processors/generateResponseWithSearchTool";
->>>>>>> d45aa389
+} from "./processors/generateResponseWithTools";
 import { makeBraintrustLogger } from "mongodb-rag-core/braintrust";
 import { makeMongoDbScrubbedMessageStore } from "./tracing/scrubbedMessages/MongoDbScrubbedMessageStore";
 import { MessageAnalysis } from "./tracing/scrubbedMessages/analyzeMessage";
 import { createAzure } from "mongodb-rag-core/aiSdk";
-<<<<<<< HEAD
 import { makeFetchPageTool } from "./tools/fetchPage";
-=======
 import { makeCorsOptions } from "./corsOptions";
->>>>>>> d45aa389
 
 export const {
   MONGODB_CONNECTION_URI,
@@ -207,7 +200,6 @@
   { name: "findVerifiedAnswer" }
 );
 
-<<<<<<< HEAD
 export const pageStore = makeMongoDbPageStore({
   connectionUri: MONGODB_CONNECTION_URI,
   databaseName: MONGODB_DATABASE_NAME,
@@ -224,8 +216,6 @@
     apiVersion: OPENAI_API_VERSION,
   })
 );
-=======
->>>>>>> d45aa389
 export const mongodb = new MongoClient(MONGODB_CONNECTION_URI);
 
 export const conversations = makeMongoDbConversationsService(
@@ -251,7 +241,6 @@
   }
 );
 
-<<<<<<< HEAD
 export const filterPreviousMessages: FilterPreviousMessages = async (
   conversation
 ) => {
@@ -268,47 +257,8 @@
 
 export const maxSteps = 5;
 
-export const generateResponse = wrapTraced(
-  makeVerifiedAnswerGenerateResponse({
-    findVerifiedAnswer,
-    onVerifiedAnswerFound: (verifiedAnswer) => {
-      return {
-        ...verifiedAnswer,
-        references: verifiedAnswer.references.map(addReferenceSourceType),
-      };
-    },
-    onNoVerifiedAnswerFound: wrapTraced(
-      makeGenerateResponseWithTools({
-        languageModel,
-        systemMessage: systemPrompt,
-        inputGuardrail,
-        llmRefusalMessage:
-          conversations.conversationConstants.NO_RELEVANT_CONTENT,
-        filterPreviousMessages,
-        llmNotWorkingMessage:
-          conversations.conversationConstants.LLM_NOT_WORKING,
-        searchTool: makeSearchTool({
-          findContent,
-          makeReferences: makeMongoDbReferences,
-        }),
-        fetchPageTool: makeFetchPageTool({
-          loadPage,
-          findContent,
-          makeReferences: makeMongoDbReferences,
-        }),
-        toolChoice,
-        maxSteps,
-      }),
-      { name: "generateResponseWithTools" }
-    ),
-  }),
-  {
-    name: "generateResponse",
-  }
-);
-=======
 interface MakeGenerateResponseParams {
-  responseWithSearchToolStream: GenerateResponseWithSearchToolParams["stream"];
+  responseWithSearchToolStream: GenerateResponseWithToolsParams["stream"];
   verifiedAnswerStream: MakeVerifiedAnswerGenerateResponseParams["stream"];
 }
 
@@ -327,27 +277,26 @@
       },
       stream: verifiedAnswerStream,
       onNoVerifiedAnswerFound: wrapTraced(
-        makeGenerateResponseWithSearchTool({
+        makeGenerateResponseWithTools({
           languageModel,
           systemMessage: systemPrompt,
-          makeReferenceLinks: makeMongoDbReferences,
           inputGuardrail,
           llmRefusalMessage:
             conversations.conversationConstants.NO_RELEVANT_CONTENT,
-          filterPreviousMessages: async (conversation) => {
-            return conversation.messages.filter((message) => {
-              return (
-                message.role === "user" ||
-                // Only include assistant messages that are not tool calls
-                (message.role === "assistant" && !message.toolCall)
-              );
-            });
-          },
+          filterPreviousMessages,
           llmNotWorkingMessage:
             conversations.conversationConstants.LLM_NOT_WORKING,
-          searchTool: makeSearchTool(findContent),
-          toolChoice: "auto",
-          maxSteps: 5,
+          searchTool: makeSearchTool({
+            findContent,
+            makeReferences: makeMongoDbReferences,
+          }),
+          fetchPageTool: makeFetchPageTool({
+            loadPage,
+            findContent,
+            makeReferences: makeMongoDbReferences,
+          }),
+          toolChoice,
+          maxSteps,
           stream: responseWithSearchToolStream,
         }),
         { name: "generateResponseWithSearchTool" }
@@ -357,7 +306,6 @@
       name: "generateResponse",
     }
   );
->>>>>>> d45aa389
 
 export const createConversationCustomDataWithAuthUser: AddCustomDataFunc =
   async (req, res) => {
