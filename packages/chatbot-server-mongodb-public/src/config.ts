/**
  @fileoverview This file contains the configuration implementation for the chat server,
  which is run from `index.ts`.
 */
import "dotenv/config";
import {
  makeMongoDbEmbeddedContentStore,
  makeMongoDbVerifiedAnswerStore,
  makeOpenAiEmbedder,
  makeMongoDbConversationsService,
  AppConfig,
  CORE_ENV_VARS,
  assertEnvVars,
  makeDefaultFindContent,
  requireValidIpAddress,
  requireRequestOrigin,
  AddCustomDataFunc,
  FilterPreviousMessages,
  makeDefaultFindVerifiedAnswer,
  makeVerifiedAnswerGenerateResponse,
  addDefaultCustomData,
  ConversationsRouterLocals,
  ContentRouterLocals,
  addMessageToConversationVerifiedAnswerStream,
  responsesVerifiedAnswerStream,
  type MakeVerifiedAnswerGenerateResponseParams,
} from "mongodb-chatbot-server";
import cookieParser from "cookie-parser";
import { blockGetRequests } from "./middleware/blockGetRequests";
import { getRequestId, logRequest } from "./utils";
import {
  addReferenceSourceType,
  makeMongoDbReferences,
} from "./processors/makeMongoDbReferences";
import { redactConnectionUri } from "./middleware/redactConnectionUri";
import path from "path";
import express from "express";
<<<<<<< HEAD
import {
  makeMongoDbPageStore,
  makeMongoDbSearchResultsStore, logger,
} from "mongodb-rag-core";
import { createAzure } from "mongodb-rag-core/aiSdk";
import {
  wrapOpenAI,
  wrapTraced,
  wrapAISDKModel,
} from "mongodb-rag-core/braintrust";
=======
import { makeMongoDbPageStore, logger } from "mongodb-rag-core";
import { wrapOpenAI, wrapTraced } from "mongodb-rag-core/braintrust";
>>>>>>> 366a702f
import { AzureOpenAI } from "mongodb-rag-core/openai";
import { MongoClient } from "mongodb-rag-core/mongodb";
import {
  AZURE_OPENAI_ENV_VARS,
  PREPROCESSOR_ENV_VARS,
  TRACING_ENV_VARS,
} from "./EnvVars";
import {
  makeAddMessageToConversationUpdateTrace,
  makeCommentMessageUpdateTrace,
  makeRateMessageUpdateTrace,
} from "./tracing/routesUpdateTraceHandlers";
import { useSegmentIds } from "./middleware/useSegmentIds";
import { makeSearchTool } from "./tools/search";
import { makeMongoDbInputGuardrail } from "./processors/mongoDbInputGuardrail";
import {
  makeGenerateResponseWithTools,
  type GenerateResponseWithToolsParams,
  responsesApiStream,
  addMessageToConversationStream,
} from "./processors/generateResponseWithTools";
import {
  makeBraintrustLogger,
  BraintrustMiddleware,
} from "mongodb-rag-core/braintrust";
import { makeMongoDbScrubbedMessageStore } from "./tracing/scrubbedMessages/MongoDbScrubbedMessageStore";
import { MessageAnalysis } from "./tracing/scrubbedMessages/analyzeMessage";
<<<<<<< HEAD
import { makeFindContentWithMongoDbMetadata } from "./processors/findContentWithMongoDbMetadata";
=======
import { createAzure, wrapLanguageModel } from "mongodb-rag-core/aiSdk";
import { makeMongoDbAssistantSystemPrompt } from "./systemPrompt";
>>>>>>> 366a702f
import { makeFetchPageTool } from "./tools/fetchPage";
import { makeCorsOptions } from "./corsOptions";

export const {
  MONGODB_CONNECTION_URI,
  MONGODB_DATABASE_NAME,
  VECTOR_SEARCH_INDEX_NAME,
  OPENAI_ENDPOINT,
  OPENAI_API_KEY,
  OPENAI_API_VERSION,
  OPENAI_RETRIEVAL_EMBEDDING_DEPLOYMENT,
  OPENAI_VERIFIED_ANSWER_EMBEDDING_DEPLOYMENT,
  OPENAI_CHAT_COMPLETION_MODEL_VERSION,
  OPENAI_CHAT_COMPLETION_DEPLOYMENT,
  OPENAI_PREPROCESSOR_CHAT_COMPLETION_DEPLOYMENT,
  OPENAI_ANALYZER_CHAT_COMPLETION_DEPLOYMENT,
  OPENAI_RESOURCE_NAME,
  JUDGE_EMBEDDING_MODEL,
  JUDGE_LLM,
} = assertEnvVars({
  ...CORE_ENV_VARS,
  ...PREPROCESSOR_ENV_VARS,
  ...AZURE_OPENAI_ENV_VARS,
  ...TRACING_ENV_VARS,
});

// Optional env vars
const {
  BRAINTRUST_CHATBOT_TRACING_PROJECT_NAME,
  SLACK_BOT_TOKEN,
  SLACK_COMMENT_CONVERSATION_ID,
  SEGMENT_WRITE_KEY,
} = process.env;

export const braintrustLogger = makeBraintrustLogger({
  apiKey: process.env.BRAINTRUST_TRACING_API_KEY,
  projectName: process.env.BRAINTRUST_CHATBOT_TRACING_PROJECT_NAME,
});

const allowedOrigins = process.env.ALLOWED_ORIGINS?.split(",") ?? [];

export const openAiClient = wrapOpenAI(
  new AzureOpenAI({
    apiKey: OPENAI_API_KEY,
    endpoint: OPENAI_ENDPOINT,
    apiVersion: OPENAI_API_VERSION,
  })
);

// For parts of the application that use the Vercel AI SDK
export const azure = createAzure({
  apiKey: OPENAI_API_KEY,
  resourceName: OPENAI_RESOURCE_NAME,
  apiVersion: OPENAI_API_VERSION,
});

export const embeddedContentStore = makeMongoDbEmbeddedContentStore({
  connectionUri: MONGODB_CONNECTION_URI,
  databaseName: MONGODB_DATABASE_NAME,
  searchIndex: {
    embeddingName: OPENAI_RETRIEVAL_EMBEDDING_DEPLOYMENT,
  },
});

export const searchResultsStore = makeMongoDbSearchResultsStore({
  connectionUri: MONGODB_CONNECTION_URI,
  databaseName: MONGODB_DATABASE_NAME,
});

export const verifiedAnswerConfig = {
  embeddingModel: OPENAI_VERIFIED_ANSWER_EMBEDDING_DEPLOYMENT,
  findNearestNeighborsOptions: {
    minScore: 0.96,
  },
};
export const retrievalConfig = {
  embeddingModel: OPENAI_RETRIEVAL_EMBEDDING_DEPLOYMENT,
  findNearestNeighborsOptions: {
    k: 5,
    path: embeddedContentStore.metadata.embeddingPath,
    indexName: VECTOR_SEARCH_INDEX_NAME,
    minScore: 0.75,
  },
};

export const embedder = makeOpenAiEmbedder({
  openAiClient,
  deployment: retrievalConfig.embeddingModel,
  backoffOptions: {
    numOfAttempts: 3,
    maxDelay: 5000,
  },
});
embedder.embed = wrapTraced(embedder.embed, { name: "embed" });

embeddedContentStore.findNearestNeighbors = wrapTraced(
  embeddedContentStore.findNearestNeighbors,
  { name: "findNearestNeighbors" }
);

export const findContent = wrapTraced(
  makeDefaultFindContent({
    embedder,
    store: embeddedContentStore,
    findNearestNeighborsOptions: retrievalConfig.findNearestNeighborsOptions,
  }),
  {
    name: "findContent",
  }
);

export const verifiedAnswerStore = makeMongoDbVerifiedAnswerStore({
  connectionUri: MONGODB_CONNECTION_URI,
  databaseName: MONGODB_DATABASE_NAME,
  collectionName: "verified_answers",
});

const verifiedAnswersEmbedder = makeOpenAiEmbedder({
  openAiClient,
  deployment: verifiedAnswerConfig.embeddingModel,
  backoffOptions: {
    numOfAttempts: 3,
    maxDelay: 5000,
  },
});
verifiedAnswersEmbedder.embed = wrapTraced(verifiedAnswersEmbedder.embed, {
  name: "embedVerifiedAnswers",
});

export const findVerifiedAnswer = wrapTraced(
  makeDefaultFindVerifiedAnswer({
    embedder: verifiedAnswersEmbedder,
    store: verifiedAnswerStore,
    findNearestNeighborsOptions:
      verifiedAnswerConfig.findNearestNeighborsOptions,
  }),
  { name: "findVerifiedAnswer" }
);

export const pageStore = makeMongoDbPageStore({
  connectionUri: MONGODB_CONNECTION_URI,
  databaseName: MONGODB_DATABASE_NAME,
});

export const loadPage = wrapTraced(pageStore.loadPage, {
  name: "loadPageFromStore",
});

export const preprocessorOpenAiClient = wrapOpenAI(
  new AzureOpenAI({
    apiKey: OPENAI_API_KEY,
    endpoint: OPENAI_ENDPOINT,
    apiVersion: OPENAI_API_VERSION,
  })
);
export const mongodb = new MongoClient(MONGODB_CONNECTION_URI);

export const conversations = makeMongoDbConversationsService(
  mongodb.db(MONGODB_DATABASE_NAME)
);
const azureOpenAi = createAzure({
  apiKey: OPENAI_API_KEY,
  resourceName: process.env.OPENAI_RESOURCE_NAME,
});
const languageModel = wrapLanguageModel({
  model: azureOpenAi(OPENAI_CHAT_COMPLETION_DEPLOYMENT),
  middleware: [BraintrustMiddleware({ debug: true })],
});

const guardrailLanguageModel = wrapLanguageModel({
  model: azureOpenAi(OPENAI_PREPROCESSOR_CHAT_COMPLETION_DEPLOYMENT),
  middleware: [BraintrustMiddleware({ debug: true })],
});
const inputGuardrail = wrapTraced(
  makeMongoDbInputGuardrail({
    model: guardrailLanguageModel,
  }),
  {
    name: "inputGuardrail",
  }
);

export const filterPreviousMessages: FilterPreviousMessages = async (
  conversation
) => {
  return conversation.messages.filter((message) => {
    return (
      message.role === "user" ||
      // Only include assistant messages that are not tool calls
      (message.role === "assistant" && !message.toolCall)
    );
  });
};

export const toolChoice = "auto";

export const maxSteps = 5;

interface MakeGenerateResponseParams {
  responseWithSearchToolStream: GenerateResponseWithToolsParams["stream"];
  verifiedAnswerStream: MakeVerifiedAnswerGenerateResponseParams["stream"];
}

export const makeGenerateResponse = (args?: MakeGenerateResponseParams) =>
  wrapTraced(
    makeVerifiedAnswerGenerateResponse({
      findVerifiedAnswer,
      onVerifiedAnswerFound: (verifiedAnswer) => {
        return {
          ...verifiedAnswer,
          references: verifiedAnswer.references.map(addReferenceSourceType),
        };
      },
      stream: args?.verifiedAnswerStream,
      onNoVerifiedAnswerFound: wrapTraced(
        makeGenerateResponseWithTools({
          languageModel,
          makeSystemPrompt: makeMongoDbAssistantSystemPrompt,
          inputGuardrail,
          llmRefusalMessage:
            conversations.conversationConstants.NO_RELEVANT_CONTENT,
          filterPreviousMessages,
          llmNotWorkingMessage:
            conversations.conversationConstants.LLM_NOT_WORKING,
          searchTool: makeSearchTool({
            findContent,
            makeReferences: makeMongoDbReferences,
          }),
          fetchPageTool: makeFetchPageTool({
            loadPage,
            findContent,
            makeReferences: makeMongoDbReferences,
          }),
          maxSteps,
          stream: args?.responseWithSearchToolStream,
        }),
        { name: "generateResponseWithSearchTool" }
      ),
    }),
    {
      name: "generateResponse",
    }
  );

export const createConversationCustomDataWithAuthUser: AddCustomDataFunc =
  async (req, res) => {
    const customData = await addDefaultCustomData(req, res);
    if (req.cookies.auth_user) {
      customData.authUser = req.cookies.auth_user;
    }
    logRequest({
      reqId: getRequestId(req),
      message: `Custom data: ${customData}`,
    });
    return customData;
  };
export const isProduction = process.env.NODE_ENV === "production";

const scrubbedMessageStore = makeMongoDbScrubbedMessageStore<MessageAnalysis>({
  db: mongodb.db(MONGODB_DATABASE_NAME),
});

const llmAsAJudgeConfig = {
  judgeModel: JUDGE_LLM,
  judgeEmbeddingModel: JUDGE_EMBEDDING_MODEL,
  openAiConfig: {
    azureOpenAi: {
      apiKey: OPENAI_API_KEY,
      endpoint: OPENAI_ENDPOINT,
      apiVersion: OPENAI_API_VERSION,
    },
  },
};

const segmentConfig = SEGMENT_WRITE_KEY
  ? {
      writeKey: SEGMENT_WRITE_KEY,
    }
  : undefined;

export async function closeDbConnections() {
  await mongodb.close();
  await pageStore.close();
  await verifiedAnswerStore.close();
  await embeddedContentStore.close();
}

logger.info(`Segment logging is ${segmentConfig ? "enabled" : "disabled"}`);

export const config: AppConfig = {
  contentRouterConfig: {
    findContent: makeFindContentWithMongoDbMetadata({
      findContent,
      classifierModel: languageModel,
    }),
    searchResultsStore,
    embeddedContentStore,
    middleware: [requireValidIpAddress<ContentRouterLocals>(), requireRequestOrigin<ContentRouterLocals>()],
  },
  conversationsRouterConfig: {
    middleware: [
      blockGetRequests,
      requireValidIpAddress<ConversationsRouterLocals>(),
      requireRequestOrigin<ConversationsRouterLocals>(),
      useSegmentIds(),
      redactConnectionUri(),
      cookieParser(),
    ],
    createConversationCustomData: !isProduction
      ? createConversationCustomDataWithAuthUser
      : undefined,
    addMessageToConversationCustomData: async (req, res) => {
      const defaultCustomData = await addDefaultCustomData(req, res);
      const customData = {
        ...defaultCustomData,
      };
      if (res.locals.customData.segmentUserId) {
        customData.segmentUserId = res.locals.customData.segmentUserId;
      }
      if (res.locals.customData.segmentAnonymousId) {
        customData.segmentAnonymousId =
          res.locals.customData.segmentAnonymousId;
      }
      return customData;
    },
    addMessageToConversationUpdateTrace:
      makeAddMessageToConversationUpdateTrace({
        k: retrievalConfig.findNearestNeighborsOptions.k,
        llmAsAJudge: {
          ...llmAsAJudgeConfig,
          percentToJudge: isProduction ? 0.1 : 1,
        },
        segment: segmentConfig,
        braintrustLogger,
        embeddingModelName: OPENAI_RETRIEVAL_EMBEDDING_DEPLOYMENT,
        scrubbedMessageStore,
        analyzerModel: wrapLanguageModel({
          model: azure(OPENAI_ANALYZER_CHAT_COMPLETION_DEPLOYMENT),
          middleware: [BraintrustMiddleware({ debug: true })],
        }),
      }),
    rateMessageUpdateTrace: makeRateMessageUpdateTrace({
      llmAsAJudge: llmAsAJudgeConfig,
      segment: segmentConfig,
      scrubbedMessageStore,
      braintrustLogger,
    }),
    commentMessageUpdateTrace: makeCommentMessageUpdateTrace({
      openAiClient,
      judgeLlm: JUDGE_LLM,
      slack:
        SLACK_BOT_TOKEN !== undefined &&
        SLACK_COMMENT_CONVERSATION_ID !== undefined
          ? {
              token: SLACK_BOT_TOKEN,
              conversationId: SLACK_COMMENT_CONVERSATION_ID,
              llmAsAJudge: llmAsAJudgeConfig,
              braintrust: BRAINTRUST_CHATBOT_TRACING_PROJECT_NAME
                ? {
                    orgName: "mongodb-education-ai",
                    projectName: BRAINTRUST_CHATBOT_TRACING_PROJECT_NAME,
                  }
                : undefined,
            }
          : undefined,
      segment: segmentConfig,
      scrubbedMessageStore,
      braintrustLogger,
    }),
    generateResponse: makeGenerateResponse({
      responseWithSearchToolStream: addMessageToConversationStream,
      verifiedAnswerStream: addMessageToConversationVerifiedAnswerStream,
    }),
    maxUserMessagesInConversation: 50,
    maxUserCommentLength: 500,
    conversations,
    maxInputLengthCharacters: 3000,
    braintrustLogger,
  },
  responsesRouterConfig: {
    createResponse: {
      conversations,
      generateResponse: makeGenerateResponse({
        responseWithSearchToolStream: responsesApiStream,
        verifiedAnswerStream: responsesVerifiedAnswerStream,
      }),
      supportedModels: ["mongodb-chat-latest"],
      maxOutputTokens: 4000,
      maxUserMessagesInConversation: 6,
      alwaysAllowedMetadataKeys: ["ip", "origin", "userAgent"],
    },
  },
  maxRequestTimeoutMs: 60000,
  corsOptions: makeCorsOptions(isProduction, allowedOrigins),
  expressAppConfig: !isProduction
    ? async (app) => {
        const staticAssetsPath = path.join(__dirname, "..", "static");
        app.use(express.static(staticAssetsPath));
      }
    : undefined,
};<|MERGE_RESOLUTION|>--- conflicted
+++ resolved
@@ -35,21 +35,18 @@
 import { redactConnectionUri } from "./middleware/redactConnectionUri";
 import path from "path";
 import express from "express";
-<<<<<<< HEAD
 import {
   makeMongoDbPageStore,
-  makeMongoDbSearchResultsStore, logger,
+  makeMongoDbSearchResultsStore,
+  logger,
 } from "mongodb-rag-core";
-import { createAzure } from "mongodb-rag-core/aiSdk";
-import {
+import { createAzure, wrapLanguageModel } from "mongodb-rag-core/aiSdk";
+import {
+  makeBraintrustLogger,
+  BraintrustMiddleware,
   wrapOpenAI,
   wrapTraced,
-  wrapAISDKModel,
 } from "mongodb-rag-core/braintrust";
-=======
-import { makeMongoDbPageStore, logger } from "mongodb-rag-core";
-import { wrapOpenAI, wrapTraced } from "mongodb-rag-core/braintrust";
->>>>>>> 366a702f
 import { AzureOpenAI } from "mongodb-rag-core/openai";
 import { MongoClient } from "mongodb-rag-core/mongodb";
 import {
@@ -71,18 +68,10 @@
   responsesApiStream,
   addMessageToConversationStream,
 } from "./processors/generateResponseWithTools";
-import {
-  makeBraintrustLogger,
-  BraintrustMiddleware,
-} from "mongodb-rag-core/braintrust";
 import { makeMongoDbScrubbedMessageStore } from "./tracing/scrubbedMessages/MongoDbScrubbedMessageStore";
 import { MessageAnalysis } from "./tracing/scrubbedMessages/analyzeMessage";
-<<<<<<< HEAD
 import { makeFindContentWithMongoDbMetadata } from "./processors/findContentWithMongoDbMetadata";
-=======
-import { createAzure, wrapLanguageModel } from "mongodb-rag-core/aiSdk";
 import { makeMongoDbAssistantSystemPrompt } from "./systemPrompt";
->>>>>>> 366a702f
 import { makeFetchPageTool } from "./tools/fetchPage";
 import { makeCorsOptions } from "./corsOptions";
 
