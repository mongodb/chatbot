import { getConversationsEvalCasesFromYaml } from "mongodb-rag-core/eval";
import {
  JUDGE_EMBEDDING_MODEL,
  JUDGE_LLM,
  OPENAI_API_KEY,
  OPENAI_API_VERSION,
  OPENAI_ENDPOINT,
} from "./eval/evalHelpers";
import fs from "fs";
import path from "path";
import { makeConversationEval } from "./eval/ConversationEval";
import { systemPrompt } from "./systemPrompt";
import { config, conversations } from "./config";

async function conversationEval() {
  // Get all the conversation eval cases from YAML
  const basePath = path.resolve(__dirname, "..", "evalCases");
  const miscCases = getConversationsEvalCasesFromYaml(
    fs.readFileSync(path.resolve(basePath, "conversations.yml"), "utf8")
  );
  const faqCases = getConversationsEvalCasesFromYaml(
    fs.readFileSync(path.resolve(basePath, "faq_conversations.yml"), "utf8")
  );
  const conversationEvalCases = miscCases.concat(faqCases);

  const generateConfig = {
    systemPrompt,
    llm: config.conversationsRouterConfig.llm,
    llmNotWorkingMessage: conversations.conversationConstants.LLM_NOT_WORKING,
    noRelevantContentMessage:
      conversations.conversationConstants.NO_RELEVANT_CONTENT,
    filterPreviousMessages:
      config.conversationsRouterConfig.filterPreviousMessages,
    generateUserPrompt: config.conversationsRouterConfig.generateUserPrompt,
  };

  // Run the conversation eval
  makeConversationEval({
    projectName: "mongodb-chatbot-conversations",
    experimentName: "mongodb-chatbot-latest",
    metadata: {
      description:
        "Evaluates how well the MongoDB AI Chatbot RAG pipeline works",
    },
    maxConcurrency: 2,
    conversationEvalCases,
    judgeModelConfig: {
      model: JUDGE_LLM,
      embeddingModel: JUDGE_EMBEDDING_MODEL,
      azureOpenAi: {
        apiKey: OPENAI_API_KEY,
        endpoint: OPENAI_ENDPOINT,
        apiVersion: OPENAI_API_VERSION,
      },
    },
    generate: generateConfig,
  });
<<<<<<< HEAD
};

const ConversationContextRelevancy: ConversationEvalScorer = async (args) => {
  return ContextRelevancy(getConversationRagasConfig(args, judgeModelConfig));
};

Eval("mongodb-chatbot-conversations", {
  data: async () => {
    const basePath = path.resolve(__dirname, "..", "evalCases");
    const miscCases = getConversationsEvalCasesFromYaml(
      fs.readFileSync(path.resolve(basePath, "conversations.yml"), "utf8")
    );
    const faqCases = getConversationsEvalCasesFromYaml(
      fs.readFileSync(path.resolve(basePath, "faq_conversations.yml"), "utf8")
    );
    const dotComCases = await getConversationsEvalCasesFromYaml(
      path.resolve(basePath, "dotcom_chatbot_evaluation_questions.yml")
    );
    return [...miscCases, ...faqCases, ...dotComCases].map((evalCase) => {
      const prevConversationMessages = evalCase.messages.slice(0, -1).map(
        (m) =>
          ({
            content: m.content,
            role: m.role,
            id: new ObjectId(),
            createdAt: new Date(),
          } satisfies Message)
      );
      prevConversationMessages.unshift({
        ...systemPrompt,
        id: new ObjectId(),
        createdAt: new Date(),
      } satisfies Message);
      const latestMessageText = evalCase.messages.at(-1)?.content;
      assert(latestMessageText, "No latest message text found");
      return {
        name: evalCase.name,
        tags: evalCase.tags as MongoDbTag[],
        input: {
          latestMessageText,
          previousConversation: {
            messages: prevConversationMessages,
            _id: new ObjectId(),
            createdAt: new Date(),
          },
        },
        expected: null,
        metadata: null,
      } satisfies ConversationEvalCase;
    });
  },
  experimentName: "mongodb-chatbot-latest",
  metadata: {
    description: "Evaluates how well the MongoDB AI Chatbot RAG pipeline works",
  },
  maxConcurrency: 2,
  async task(input): Promise<ConversationTaskOutput> {
    try {
      const generated = await traced(
        async () =>
          generateResponse({
            conversation: input.previousConversation,
            latestMessageText: input.latestMessageText,
            llm: config.conversationsRouterConfig.llm,
            llmNotWorkingMessage:
              conversations.conversationConstants.LLM_NOT_WORKING,
            noRelevantContentMessage:
              conversations.conversationConstants.NO_RELEVANT_CONTENT,
            reqId: input.latestMessageText,
            shouldStream: false,
            generateUserPrompt:
              config.conversationsRouterConfig.generateUserPrompt,
            filterPreviousMessages:
              config.conversationsRouterConfig.filterPreviousMessages,
          }),
        {
          name: "generateResponse",
        }
      );
      const userMessage = getLastUserMessageFromMessages(generated.messages);
      const finalAssistantMessage = getLastAssistantMessageFromMessages(
        generated.messages
      );
      const context = getContextsFromUserMessage(userMessage);
      return {
        assistantMessageContent: finalAssistantMessage.content,
        context,
        allowedQuery: !userMessage.rejectQuery,
      };
    } catch (error) {
      logger.error(`Error evaluating input: ${input.latestMessageText}`);
      logger.error(error);
      throw error;
    }
  },
  scores: [
    AllowedQuery,
    RetrievedContext,
    ConversationFaithfulness,
    ConversationAnswerRelevancy,
    ConversationContextRelevancy,
  ],
});
=======
}
conversationEval();
>>>>>>> ec875a7a
<|MERGE_RESOLUTION|>--- conflicted
+++ resolved
@@ -21,7 +21,11 @@
   const faqCases = getConversationsEvalCasesFromYaml(
     fs.readFileSync(path.resolve(basePath, "faq_conversations.yml"), "utf8")
   );
-  const conversationEvalCases = miscCases.concat(faqCases);
+  const dotComCases = await getConversationsEvalCasesFromYaml(
+    path.resolve(basePath, "dotcom_chatbot_evaluation_questions.yml")
+  );
+
+  const conversationEvalCases = [...miscCases, ...faqCases, ...dotComCases];
 
   const generateConfig = {
     systemPrompt,
@@ -55,111 +59,5 @@
     },
     generate: generateConfig,
   });
-<<<<<<< HEAD
-};
-
-const ConversationContextRelevancy: ConversationEvalScorer = async (args) => {
-  return ContextRelevancy(getConversationRagasConfig(args, judgeModelConfig));
-};
-
-Eval("mongodb-chatbot-conversations", {
-  data: async () => {
-    const basePath = path.resolve(__dirname, "..", "evalCases");
-    const miscCases = getConversationsEvalCasesFromYaml(
-      fs.readFileSync(path.resolve(basePath, "conversations.yml"), "utf8")
-    );
-    const faqCases = getConversationsEvalCasesFromYaml(
-      fs.readFileSync(path.resolve(basePath, "faq_conversations.yml"), "utf8")
-    );
-    const dotComCases = await getConversationsEvalCasesFromYaml(
-      path.resolve(basePath, "dotcom_chatbot_evaluation_questions.yml")
-    );
-    return [...miscCases, ...faqCases, ...dotComCases].map((evalCase) => {
-      const prevConversationMessages = evalCase.messages.slice(0, -1).map(
-        (m) =>
-          ({
-            content: m.content,
-            role: m.role,
-            id: new ObjectId(),
-            createdAt: new Date(),
-          } satisfies Message)
-      );
-      prevConversationMessages.unshift({
-        ...systemPrompt,
-        id: new ObjectId(),
-        createdAt: new Date(),
-      } satisfies Message);
-      const latestMessageText = evalCase.messages.at(-1)?.content;
-      assert(latestMessageText, "No latest message text found");
-      return {
-        name: evalCase.name,
-        tags: evalCase.tags as MongoDbTag[],
-        input: {
-          latestMessageText,
-          previousConversation: {
-            messages: prevConversationMessages,
-            _id: new ObjectId(),
-            createdAt: new Date(),
-          },
-        },
-        expected: null,
-        metadata: null,
-      } satisfies ConversationEvalCase;
-    });
-  },
-  experimentName: "mongodb-chatbot-latest",
-  metadata: {
-    description: "Evaluates how well the MongoDB AI Chatbot RAG pipeline works",
-  },
-  maxConcurrency: 2,
-  async task(input): Promise<ConversationTaskOutput> {
-    try {
-      const generated = await traced(
-        async () =>
-          generateResponse({
-            conversation: input.previousConversation,
-            latestMessageText: input.latestMessageText,
-            llm: config.conversationsRouterConfig.llm,
-            llmNotWorkingMessage:
-              conversations.conversationConstants.LLM_NOT_WORKING,
-            noRelevantContentMessage:
-              conversations.conversationConstants.NO_RELEVANT_CONTENT,
-            reqId: input.latestMessageText,
-            shouldStream: false,
-            generateUserPrompt:
-              config.conversationsRouterConfig.generateUserPrompt,
-            filterPreviousMessages:
-              config.conversationsRouterConfig.filterPreviousMessages,
-          }),
-        {
-          name: "generateResponse",
-        }
-      );
-      const userMessage = getLastUserMessageFromMessages(generated.messages);
-      const finalAssistantMessage = getLastAssistantMessageFromMessages(
-        generated.messages
-      );
-      const context = getContextsFromUserMessage(userMessage);
-      return {
-        assistantMessageContent: finalAssistantMessage.content,
-        context,
-        allowedQuery: !userMessage.rejectQuery,
-      };
-    } catch (error) {
-      logger.error(`Error evaluating input: ${input.latestMessageText}`);
-      logger.error(error);
-      throw error;
-    }
-  },
-  scores: [
-    AllowedQuery,
-    RetrievedContext,
-    ConversationFaithfulness,
-    ConversationAnswerRelevancy,
-    ConversationContextRelevancy,
-  ],
-});
-=======
 }
-conversationEval();
->>>>>>> ec875a7a
+conversationEval();