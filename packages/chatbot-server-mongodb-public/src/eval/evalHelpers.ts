import "dotenv/config";
<<<<<<< HEAD
import { assertEnvVars } from "mongodb-chatbot-server";
import { EVAL_ENV_VARS } from "../EnvVars";
import { AzureOpenAI } from "mongodb-rag-core/openai";
=======
import {
  assertEnvVars,
  AssistantMessage,
  SomeMessage,
  UserMessage,
} from "mongodb-chatbot-server";
import { AZURE_OPENAI_ENV_VARS, EVAL_ENV_VARS } from "../EnvVars";
import { AzureOpenAI } from "mongodb-rag-core/openai";
import { strict as assert } from "assert";
import { wrapOpenAI } from "mongodb-rag-core/braintrust";
import { createAzure } from "mongodb-rag-core/aiSdk";
>>>>>>> 03940c5f

export const {
  JUDGE_EMBEDDING_MODEL,
  JUDGE_LLM,
  OPENAI_API_KEY,
  OPENAI_PREPROCESSOR_CHAT_COMPLETION_DEPLOYMENT,
  OPENAI_ENDPOINT,
  OPENAI_API_VERSION,
  OPENAI_CHAT_COMPLETION_DEPLOYMENT,
  OPENAI_RESOURCE_NAME,
} = assertEnvVars({
  ...EVAL_ENV_VARS,
  OPENAI_CHAT_COMPLETION_DEPLOYMENT: "",
  OPENAI_PREPROCESSOR_CHAT_COMPLETION_DEPLOYMENT: "",
  ...AZURE_OPENAI_ENV_VARS,
  OPENAI_API_KEY: "",
  OPENAI_ENDPOINT: "",
  OPENAI_API_VERSION: "",
  OPENAI_RESOURCE_NAME: "",
});

export const openAiClient = wrapOpenAI(
  new AzureOpenAI({
    apiKey: OPENAI_API_KEY,
    endpoint: OPENAI_ENDPOINT,
    apiVersion: OPENAI_API_VERSION,
  })
);

export const azureOpenAiProvider = createAzure({
  apiKey: OPENAI_API_KEY,
  resourceName: OPENAI_RESOURCE_NAME,
  apiVersion: OPENAI_API_VERSION,
});<|MERGE_RESOLUTION|>--- conflicted
+++ resolved
@@ -1,21 +1,9 @@
 import "dotenv/config";
-<<<<<<< HEAD
 import { assertEnvVars } from "mongodb-chatbot-server";
-import { EVAL_ENV_VARS } from "../EnvVars";
-import { AzureOpenAI } from "mongodb-rag-core/openai";
-=======
-import {
-  assertEnvVars,
-  AssistantMessage,
-  SomeMessage,
-  UserMessage,
-} from "mongodb-chatbot-server";
 import { AZURE_OPENAI_ENV_VARS, EVAL_ENV_VARS } from "../EnvVars";
 import { AzureOpenAI } from "mongodb-rag-core/openai";
-import { strict as assert } from "assert";
 import { wrapOpenAI } from "mongodb-rag-core/braintrust";
 import { createAzure } from "mongodb-rag-core/aiSdk";
->>>>>>> 03940c5f
 
 export const {
   JUDGE_EMBEDDING_MODEL,
