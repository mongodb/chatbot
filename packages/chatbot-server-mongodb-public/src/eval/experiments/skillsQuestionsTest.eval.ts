import "dotenv/config";
import { getConversationsEvalCasesFromYaml } from "mongodb-rag-core/eval";
import {
  JUDGE_EMBEDDING_MODEL,
  JUDGE_LLM,
  OPENAI_API_KEY,
  OPENAI_API_VERSION,
  OPENAI_ENDPOINT,
} from "../evalHelpers";
import fs from "fs";
import path from "path";
import { makeConversationEval } from "../ConversationEval";
import { makeGenerateResponse } from "../../config";
<<<<<<< HEAD
import { addMessageToConversationStream } from "../../processors/generateResponseWithSearchTool";
=======
>>>>>>> a34a5822

async function conversationEval() {
  // Get dotcom question set eval cases from YAML
  const basePath = path.resolve(__dirname, "..", "..", "..", "evalCases");
  const conversationEvalCases = getConversationsEvalCasesFromYaml(
    fs.readFileSync(
      path.resolve(basePath, "uni_skills_evaluation_questions.yml"),
      "utf8"
    )
  );

  // Run the conversation eval
  makeConversationEval({
    projectName: "mongodb-chatbot-conversations",
    experimentName: "mongodb-chatbot-skills-questions",
    metadata: {
      description: "Skills question set evals",
    },
    maxConcurrency: 5,
    conversationEvalCases,
    judgeModelConfig: {
      model: JUDGE_LLM,
      embeddingModel: JUDGE_EMBEDDING_MODEL,
      azureOpenAi: {
        apiKey: OPENAI_API_KEY,
        endpoint: OPENAI_ENDPOINT,
        apiVersion: OPENAI_API_VERSION,
      },
    },
<<<<<<< HEAD
    generateResponse: makeGenerateResponse(addMessageToConversationStream),
=======
    generateResponse: makeGenerateResponse(),
>>>>>>> a34a5822
  });
}
conversationEval();<|MERGE_RESOLUTION|>--- conflicted
+++ resolved
@@ -11,10 +11,6 @@
 import path from "path";
 import { makeConversationEval } from "../ConversationEval";
 import { makeGenerateResponse } from "../../config";
-<<<<<<< HEAD
-import { addMessageToConversationStream } from "../../processors/generateResponseWithSearchTool";
-=======
->>>>>>> a34a5822
 
 async function conversationEval() {
   // Get dotcom question set eval cases from YAML
@@ -44,11 +40,7 @@
         apiVersion: OPENAI_API_VERSION,
       },
     },
-<<<<<<< HEAD
-    generateResponse: makeGenerateResponse(addMessageToConversationStream),
-=======
     generateResponse: makeGenerateResponse(),
->>>>>>> a34a5822
   });
 }
 conversationEval();