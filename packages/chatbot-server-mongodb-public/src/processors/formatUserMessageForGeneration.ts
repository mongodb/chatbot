import { updateFrontMatter, ConversationCustomData } from "mongodb-rag-core";
<<<<<<< HEAD
import { originCodes, ORIGIN_RULES } from "mongodb-chatbot-server";
=======
import { normalizeUrl } from "mongodb-rag-core/dataSources";
import { originCodes } from "mongodb-chatbot-server";
>>>>>>> e8dc0cf2
import { z } from "zod";
import { logRequest } from "../utils";

const RawCustomDataSchema = z
  .object({
    origin: z.string().optional().describe("Origin of the request"),
    originCode: z
      .enum(originCodes)
      .optional()
      .describe("Code representing the origin of the request"),
  })
  .optional();

type FormatUserMessageForGenerationParams = {
  userMessageText: string;
  reqId: string;
  customData: ConversationCustomData;
};

export function formatUserMessageForGeneration({
  userMessageText,
  reqId,
  customData,
}: FormatUserMessageForGenerationParams): string {
  const result = RawCustomDataSchema.safeParse(customData);
  if (!result.success) {
    logRequest({
      reqId,
      message: `Zod parse error in formatUserMessageForGeneration: ${result.error.message}`,
      type: "error",
    });
    return userMessageText;
  }

  const frontMatter: Record<string, string> = {};
  const parsedCustomData = result.data;
  if (!parsedCustomData || Object.keys(parsedCustomData).length === 0) {
    logRequest({
      reqId,
      message: "Found no customData to add to front matter.",
      type: "error",
    });
    return userMessageText;
  }

  if (parsedCustomData.origin) {
    try {
      const url = new URL(parsedCustomData.origin);
      if (
        url.hostname === "mongodb.com" ||
        url.hostname.endsWith(".mongodb.com")
      ) {
        frontMatter.pageUrl = normalizeUrl({ url: parsedCustomData.origin });
      }
    } catch (e) {
      logRequest({
        reqId,
        message: `Origin ${parsedCustomData.origin} malformed. Not using as URL in front matter.`,
        type: "error",
      });
    }
  }

  // Some origin codes have a label to add to the front matter
  const originToLabelRules = ORIGIN_RULES.filter(
    (rule) => rule.label !== undefined
  );
  originToLabelRules.forEach((rule) => {
    if (parsedCustomData.originCode === rule.code) {
      frontMatter.client = rule.label as string;
    }
  });

  if (Object.keys(frontMatter).length === 0) {
    return userMessageText;
  }
  return updateFrontMatter(userMessageText, frontMatter);
}<|MERGE_RESOLUTION|>--- conflicted
+++ resolved
@@ -1,10 +1,6 @@
 import { updateFrontMatter, ConversationCustomData } from "mongodb-rag-core";
-<<<<<<< HEAD
 import { originCodes, ORIGIN_RULES } from "mongodb-chatbot-server";
-=======
 import { normalizeUrl } from "mongodb-rag-core/dataSources";
-import { originCodes } from "mongodb-chatbot-server";
->>>>>>> e8dc0cf2
 import { z } from "zod";
 import { logRequest } from "../utils";
 
