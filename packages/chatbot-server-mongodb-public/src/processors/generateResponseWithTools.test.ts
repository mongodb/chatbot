--- conflicted
+++ resolved
@@ -39,11 +39,8 @@
 } from "../tools/fetchPage";
 import { MongoDbPageStore } from "mongodb-rag-core";
 import { strict as assert } from "assert";
-<<<<<<< HEAD
+import { systemPrompt } from "../systemPrompt";
 import { OpenAI } from "mongodb-rag-core/openai";
-=======
-import { systemPrompt } from "../systemPrompt";
->>>>>>> 5ea37b2c
 
 const latestMessageText = "Hello";
 
@@ -320,16 +317,12 @@
     fetchPageTool: mockFetchPageTool,
     maxSteps: 5,
     stream: mockStreamConfig,
-<<<<<<< HEAD
     makeSystemPrompt: () => {
       return {
         role: "system",
         content: "",
       };
     },
-=======
-    makeSystemPrompt: () => systemPrompt,
->>>>>>> 5ea37b2c
   } satisfies Partial<GenerateResponseWithToolsParams>);
 
 const generateResponseBaseArgs = {
