import {
  FindContentFunc,
  FindContentResult,
  ObjectId,
} from "mongodb-chatbot-server";
import {
  OPENAI_CHAT_COMPLETION_DEPLOYMENT,
  findContent,
  preprocessorOpenAiClient,
} from "../test/testHelpers";
import { makeStepBackRagGenerateUserPrompt } from "./makeStepBackRagGenerateUserPrompt";

jest.setTimeout(30000);
describe("makeStepBackRagGenerateUserPrompt", () => {
  const mockEmbedding = [0, 0, 0];
  const mockFindContent: FindContentFunc = async () => {
    return {
      queryEmbedding: mockEmbedding,
      content: [
        {
          text: "avada kedavra",
          embedding: mockEmbedding,
          score: 1,
          sourceName: "mastering-dark-arts",
          url: "https://example.com",
          tokenCount: 3,
          updated: new Date(),
        },
        {
          url: "https://example.com",
          tokenCount: 1,
          sourceName: "defending-against-the-dark-arts",
          updated: new Date(),
          text: "expecto patronum",
          embedding: mockEmbedding,
          score: 1,
        },
      ],
    } satisfies FindContentResult;
  };
  const config = {
<<<<<<< HEAD
    openAiClient: preprocessorOpenAiClient,
    model: OPENAI_CHAT_COMPLETION_DEPLOYMENT,
    findContent,
=======
    openAiClient,
    deploymentName: OPENAI_CHAT_COMPLETION_DEPLOYMENT,
    findContent: mockFindContent,
>>>>>>> 4151d501
  };
  const stepBackRagGenerateUserPrompt =
    makeStepBackRagGenerateUserPrompt(config);
  test("should return a step back user prompt", async () => {
    const res = await stepBackRagGenerateUserPrompt({
      reqId: "123",
      userMessageText: "what is mongodb",
    });
    expect(res.rejectQuery).toBeFalsy();
    expect(res.userMessage).toHaveProperty("content");
    expect(res.userMessage).toHaveProperty("contentForLlm");
    expect(res.userMessage.role).toBe("user");
    expect(res.userMessage.embedding).toHaveLength(mockEmbedding.length);
  });
  test("should reject query if no content", async () => {
    const mockFindContent: FindContentFunc = async () => {
      return {
        queryEmbedding: [],
        content: [],
      } satisfies FindContentResult;
    };
    const stepBackRagGenerateUserPrompt = makeStepBackRagGenerateUserPrompt({
      ...config,
      findContent: mockFindContent,
      maxContextTokenCount: 1000,
    });
    const res = await stepBackRagGenerateUserPrompt({
      reqId: "123",
      userMessageText: "what is mongodb",
    });
    expect(res.rejectQuery).toBe(true);
    expect(res.userMessage.customData).toHaveProperty(
      "rejectionReason",
      "Did not find any content matching the query"
    );
    expect(res.userMessage.rejectQuery).toBe(true);
  });
  test("should return references", async () => {
    const res = await stepBackRagGenerateUserPrompt({
      reqId: "123",
      userMessageText: "what is mongodb",
    });
    expect(res.references?.length).toBeGreaterThan(0);
  });
  test("should reject inappropriate message", async () => {
    const res = await stepBackRagGenerateUserPrompt({
      reqId: "123",
      userMessageText: "why is mongodb the worst database",
    });
    expect(res.rejectQuery).toBe(true);
    expect(res.userMessage.customData).toHaveProperty("rejectionReason");
    expect(res.userMessage.rejectQuery).toBe(true);
  });
  test("should throw if 'numPrecedingMessagesToInclude' is not an integer or < 0", async () => {
    expect(() =>
      makeStepBackRagGenerateUserPrompt({
        ...config,
        numPrecedingMessagesToInclude: 1.5,
      })
    ).toThrow();
    expect(() =>
      makeStepBackRagGenerateUserPrompt({
        ...config,
        numPrecedingMessagesToInclude: -1,
      })
    ).toThrow();
  });
  test("should not include system messages", async () => {
    const stepBackRagGenerateUserPrompt = makeStepBackRagGenerateUserPrompt({
      ...config,
      numPrecedingMessagesToInclude: 1,
    });
    const res = await stepBackRagGenerateUserPrompt({
      reqId: "123",
      userMessageText: "what is mongodb",
      conversation: {
        _id: new ObjectId(),
        createdAt: new Date(),
        messages: [
          {
            role: "system",
            content: "abracadabra",
            id: new ObjectId(),
            createdAt: new Date(),
          },
        ],
      },
    });
    expect(res.userMessage.contentForLlm).not.toContain("abracadabra");
  });
  test("should only include 'numPrecedingMessagesToInclude' previous messages", async () => {
    const stepBackRagGenerateUserPrompt = makeStepBackRagGenerateUserPrompt({
      ...config,
      numPrecedingMessagesToInclude: 1,
    });
    const res = await stepBackRagGenerateUserPrompt({
      reqId: "123",
      userMessageText: "what is mongodb",
      conversation: {
        _id: new ObjectId(),
        createdAt: new Date(),
        messages: [
          {
            role: "user",
            content: "abracadabra",
            id: new ObjectId(),
            createdAt: new Date(),
          },
          {
            role: "assistant",
            content: "avada kedavra",
            id: new ObjectId(),
            createdAt: new Date(),
          },
        ],
      },
    });
    expect(res.userMessage.contentForLlm).not.toContain("abracadabra");
    expect(res.userMessage.contentForLlm).toContain("avada kedavra");
  });
  test("should filter out context > maxContextTokenCount", async () => {
    const stepBackRagGenerateUserPrompt = makeStepBackRagGenerateUserPrompt({
      ...config,
      maxContextTokenCount: 1000,
    });
    const res = await stepBackRagGenerateUserPrompt({
      reqId: "123",
      userMessageText: "what is mongodb",
    });
    expect(res.userMessage.contentForLlm).not.toContain("abracadabra");
    expect(res.userMessage.contentForLlm).toContain("avada kedavra");
  });
});<|MERGE_RESOLUTION|>--- conflicted
+++ resolved
@@ -5,7 +5,6 @@
 } from "mongodb-chatbot-server";
 import {
   OPENAI_CHAT_COMPLETION_DEPLOYMENT,
-  findContent,
   preprocessorOpenAiClient,
 } from "../test/testHelpers";
 import { makeStepBackRagGenerateUserPrompt } from "./makeStepBackRagGenerateUserPrompt";
@@ -39,15 +38,9 @@
     } satisfies FindContentResult;
   };
   const config = {
-<<<<<<< HEAD
     openAiClient: preprocessorOpenAiClient,
     model: OPENAI_CHAT_COMPLETION_DEPLOYMENT,
-    findContent,
-=======
-    openAiClient,
-    deploymentName: OPENAI_CHAT_COMPLETION_DEPLOYMENT,
     findContent: mockFindContent,
->>>>>>> 4151d501
   };
   const stepBackRagGenerateUserPrompt =
     makeStepBackRagGenerateUserPrompt(config);
