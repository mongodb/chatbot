import { FindContentFunc, updateFrontMatter } from "mongodb-rag-core";
import { retrieveRelevantContent } from "./retrieveRelevantContent";
import { makeMockOpenAIToolCall } from "../test/mockOpenAi";
import { StepBackUserQueryMongoDbFunction } from "./makeStepBackUserQuery";
import { OpenAI } from "mongodb-rag-core/openai";

jest.mock("mongodb-rag-core/openai", () =>
  makeMockOpenAIToolCall({ transformedUserQuery: "transformedUserQuery" })
);
describe("retrieveRelevantContent", () => {
  const model = "model";
  const funcRes = {
    transformedUserQuery: "transformedUserQuery",
  } satisfies StepBackUserQueryMongoDbFunction;
  const fakeEmbedding = [1, 2, 3];

  const fakeContentBase = {
<<<<<<< HEAD
    embeddings: { modelName: fakeEmbedding },
=======
    embeddings: { fakeModelName: fakeEmbedding },
>>>>>>> 12b7f305
    score: 1,
    url: "url",
    tokenCount: 3,
    sourceName: "sourceName",
    updated: new Date(),
  };
  const fakeFindContent: FindContentFunc = async ({ query }) => {
    return {
      content: [
        {
          text: "all about " + query,
          ...fakeContentBase,
        },
      ],
      queryEmbedding: fakeEmbedding,
    };
  };

  const mockToolCallOpenAi = new OpenAI({
    apiKey: "apiKey",
  });
  const argsBase = {
    openAiClient: mockToolCallOpenAi,
    model,
    userMessageText: "something",
    findContent: fakeFindContent,
  };
  const metadataForQuery = {
    programmingLanguage: "javascript",
    mongoDbProduct: "Aggregation Framework",
  };
  it("should return content, queryEmbedding, transformedUserQuery, searchQuery with metadata", async () => {
    const res = await retrieveRelevantContent({
      ...argsBase,
      metadataForQuery,
    });
    expect(res).toEqual({
      content: [
        {
          text: expect.any(String),
          ...fakeContentBase,
        },
      ],
      queryEmbedding: fakeEmbedding,
      transformedUserQuery: funcRes.transformedUserQuery,
      searchQuery: updateFrontMatter(
        funcRes.transformedUserQuery,
        metadataForQuery
      ),
    });
  });
  it("should return content, queryEmbedding, transformedUserQuery, searchQuery without", async () => {
    const res = await retrieveRelevantContent(argsBase);
    expect(res).toEqual({
      content: [
        {
          text: expect.any(String),
          ...fakeContentBase,
        },
      ],
      queryEmbedding: fakeEmbedding,
      transformedUserQuery: funcRes.transformedUserQuery,
      searchQuery: funcRes.transformedUserQuery,
    });
  });
});<|MERGE_RESOLUTION|>--- conflicted
+++ resolved
@@ -15,11 +15,7 @@
   const fakeEmbedding = [1, 2, 3];
 
   const fakeContentBase = {
-<<<<<<< HEAD
-    embeddings: { modelName: fakeEmbedding },
-=======
     embeddings: { fakeModelName: fakeEmbedding },
->>>>>>> 12b7f305
     score: 1,
     url: "url",
     tokenCount: 3,
