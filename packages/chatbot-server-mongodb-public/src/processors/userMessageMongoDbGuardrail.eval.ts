--- conflicted
+++ resolved
@@ -3,15 +3,9 @@
   userMessageMongoDbGuardrail,
   UserMessageMongoDbGuardrailFunction,
 } from "./userMessageMongoDbGuardrail";
-<<<<<<< HEAD
-import { Eval } from "braintrust";
-import { Scorer, LLMClassifierFromTemplate } from "autoevals";
-import { MongoDbTag } from "mongodb-rag-core";
-=======
 import { Eval } from "mongodb-rag-core/braintrust";
 import { Scorer } from "autoevals";
-import { MongoDbTag } from "../mongoDbMetadata";
->>>>>>> fafb2766
+import { MongoDbTag } from "mongodb-rag-core/mongoDbMetadata";
 import {
   OPENAI_PREPROCESSOR_CHAT_COMPLETION_DEPLOYMENT,
   openAiClient,
