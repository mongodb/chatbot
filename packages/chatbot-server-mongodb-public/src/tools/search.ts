import { FindContentFunc, updateFrontMatter } from "mongodb-rag-core";
import {
  Tool,
  tool,
  ToolExecutionOptions,
  ToolResultUnion,
} from "mongodb-rag-core/aiSdk";
import { z } from "zod";
// TODO: before merge to main branch, pull these from mongodb-rag-core
import {
  mongoDbProducts,
  mongoDbProgrammingLanguageIds,
<<<<<<< HEAD
} from "../mongoDbMetadata";
import { EmbeddedContent } from "mongodb-rag-core";
=======
} from "mongodb-rag-core/mongoDbMetadata";
>>>>>>> 03940c5f

export const MongoDbSearchToolArgsSchema = z.object({
  productName: z
    .enum(mongoDbProducts.map((product) => product.id) as [string, ...string[]])
    .nullable()
    .optional()
    .describe("Most relevant MongoDB product for query. Leave null if unknown"),
  programmingLanguage: z
    .enum(mongoDbProgrammingLanguageIds)
    .nullable()
    .optional()
    .describe(
      "Most relevant programming language for query. Leave null if unknown"
    ),
  query: z.string().describe("Search query"),
});

export type MongoDbSearchToolArgs = z.infer<typeof MongoDbSearchToolArgsSchema>;

export type SearchResult = Partial<EmbeddedContent> & {
  url: string;
  text: string;
  metadata?: Record<string, unknown>;
};

export const SEARCH_TOOL_NAME = "search_content";

export type SearchToolReturnValue = {
  results: SearchResult[];
};

export type SearchTool = Tool<
  typeof MongoDbSearchToolArgsSchema,
  SearchToolReturnValue
> & {
  execute: (
    args: MongoDbSearchToolArgs,
    options: ToolExecutionOptions
  ) => PromiseLike<SearchToolReturnValue>;
};

export type SearchToolResult = ToolResultUnion<{
  [SEARCH_TOOL_NAME]: SearchTool;
}>;

export function makeSearchTool(findContent: FindContentFunc): SearchTool {
  return tool({
    parameters: MongoDbSearchToolArgsSchema,
    description: "Search MongoDB content",
    // This shows only the URL and text of the result, not the metadata (needed for references) to the model.
    experimental_toToolResultContent(result) {
      return [
        {
          type: "text",
          text: JSON.stringify({
            results: result.results.map(searchResultToLlmContent),
          }),
        },
      ];
    },
    async execute(
      args: MongoDbSearchToolArgs,
      _options: ToolExecutionOptions
    ): Promise<SearchToolReturnValue> {
      const { query, productName, programmingLanguage } = args;

      const nonNullMetadata: Record<string, string> = {};
      if (productName) {
        nonNullMetadata.productName = productName;
      }
      if (programmingLanguage) {
        nonNullMetadata.programmingLanguage = programmingLanguage;
      }

      const queryWithMetadata = updateFrontMatter(query, nonNullMetadata);
      const content = await findContent({ query: queryWithMetadata });

      const result: SearchToolReturnValue = {
        results: content.content.map(embeddedContentToSearchResult),
      };

      return result;
    },
  });
}

export function embeddedContentToSearchResult(
  content: EmbeddedContent
): SearchResult {
  return {
    url: content.url,
    metadata: {
      pageTitle: content.metadata?.pageTitle,
      sourceName: content.sourceName,
    },
    text: content.text,
  };
}

export function searchResultToLlmContent(result: SearchResult): SearchResult {
  return {
    url: result.url,
    text: result.text,
  };
}<|MERGE_RESOLUTION|>--- conflicted
+++ resolved
@@ -1,4 +1,8 @@
-import { FindContentFunc, updateFrontMatter } from "mongodb-rag-core";
+import {
+  EmbeddedContent,
+  FindContentFunc,
+  updateFrontMatter,
+} from "mongodb-rag-core";
 import {
   Tool,
   tool,
@@ -6,16 +10,10 @@
   ToolResultUnion,
 } from "mongodb-rag-core/aiSdk";
 import { z } from "zod";
-// TODO: before merge to main branch, pull these from mongodb-rag-core
 import {
   mongoDbProducts,
   mongoDbProgrammingLanguageIds,
-<<<<<<< HEAD
-} from "../mongoDbMetadata";
-import { EmbeddedContent } from "mongodb-rag-core";
-=======
 } from "mongodb-rag-core/mongoDbMetadata";
->>>>>>> 03940c5f
 
 export const MongoDbSearchToolArgsSchema = z.object({
   productName: z
