--- conflicted
+++ resolved
@@ -8,7 +8,6 @@
 
 export const makeAddMessageToConversationUpdateTrace: (
   k: number,
-<<<<<<< HEAD
   llmAsAJudge?: LlmAsAJudge & {
     /**
     Percent of numbers to judge. Between 0 and 1.
@@ -16,26 +15,12 @@
     percentToJudge: number;
   }
 ) => UpdateTraceFunc = (k, llmAsAJudge) => {
-  validatePercentToJudge(llmAsAJudge?.percentToJudge);
-
   return async function ({ traceId, conversation, logger }) {
     const tracingData = extractTracingData(
       conversation.messages,
       ObjectId.createFromHexString(traceId)
     );
-    const shouldJudge =
-      typeof llmAsAJudge?.percentToJudge === "number" &&
-      Math.random() < llmAsAJudge.percentToJudge;
-=======
-  llmAsAJudge?: LlmAsAJudge
-) => AppConfig["conversationsRouterConfig"]["addMessageToConversationUpdateTrace"] = (
-  k,
-  llmAsAJudge
-) => {
-  return async function ({ traceId, addedMessages, logger }) {
-    const tracingData = extractTracingData(addedMessages);
     const judges = shouldJudge(llmAsAJudge?.percentToJudge);
->>>>>>> cbd20db9
 
     logger.updateSpan({
       id: traceId,
@@ -50,7 +35,6 @@
   };
 };
 
-<<<<<<< HEAD
 export function makeCommentMessageUpdateTrace(
   llmAsAJudge: LlmAsAJudge
 ): UpdateTraceFunc {
@@ -68,17 +52,9 @@
   };
 }
 
-function validatePercentToJudge(percentToJudge?: number) {
-  if (percentToJudge !== undefined) {
-    assert(
-      percentToJudge >= 0 && percentToJudge <= 1,
-      `percentToJudge must be between 0 and 1. Received: ${percentToJudge}`
-    );
-=======
 function shouldJudge(percentToJudge: number | undefined): boolean {
   if (percentToJudge === undefined) {
     return false;
->>>>>>> cbd20db9
   }
   assert(
     percentToJudge >= 0 && percentToJudge <= 1,
