import { AssistantMessage, Message, UserMessage } from "mongodb-rag-core";
import { llmDoesNotKnowMessage } from "./systemPrompt";
import { strict as assert } from "assert";
import { ContextRelevancy, AnswerRelevancy, Faithfulness } from "autoevals";
import { traced } from "mongodb-rag-core/braintrust";
<<<<<<< HEAD
import { UpdateTraceFunc } from "mongodb-chatbot-server/build/routes/conversations/UpdateTraceFunc";
import { ObjectId } from "mongodb-rag-core/mongodb";

export const makeAddMessageToConversationUpdateTrace: (
  k: number,
  llmAsAJudge?: LlmAsAJudge & {
    /**
    Percent of numbers to judge. Between 0 and 1.
   */
    percentToJudge: number;
  }
) => UpdateTraceFunc = (k, llmAsAJudge) => {
  return async function ({ traceId, conversation, logger }) {
    const tracingData = extractTracingData(
      conversation.messages,
      ObjectId.createFromHexString(traceId)
    );
=======

export const makeAddMessageToConversationUpdateTrace: (
  k: number,
  llmAsAJudge?: LlmAsAJudge
) => AppConfig["conversationsRouterConfig"]["addMessageToConversationUpdateTrace"] = (
  k,
  llmAsAJudge
) => {
  return async function ({ traceId, addedMessages, logger }) {
    const tracingData = extractTracingData(addedMessages);
>>>>>>> 3ce68369
    const judges = shouldJudge(llmAsAJudge?.percentToJudge);

    logger.updateSpan({
      id: traceId,
      tags: tracingData.tags,
      scores: {
        ...getTracingScores(tracingData, k),
        ...(judges && llmAsAJudge
          ? await getLlmAsAJudgeScores(llmAsAJudge, tracingData)
          : undefined),
      },
    });
  };
};

<<<<<<< HEAD
export function makeCommentMessageUpdateTrace(
  llmAsAJudge: LlmAsAJudge
): UpdateTraceFunc {
  return async function ({ traceId, conversation, logger }) {
    logger.updateSpan({
      id: traceId,
      scores: await getLlmAsAJudgeScores(
        llmAsAJudge,
        extractTracingData(
          conversation.messages,
          ObjectId.createFromHexString(traceId)
        )
      ),
    });
  };
}

=======
>>>>>>> 3ce68369
function shouldJudge(percentToJudge: number | undefined): boolean {
  if (percentToJudge === undefined) {
    return false;
  }
  assert(
    percentToJudge >= 0 && percentToJudge <= 1,
    `percentToJudge must be between 0 and 1. Received: ${percentToJudge}`
  );
  return Math.random() < percentToJudge;
}
<<<<<<< HEAD

export function extractTracingData(
  messages: Message[],
  userMessageId: ObjectId
) {
  const latestUserMessageIdx = messages.findLastIndex(
    (message) => message.role === "user" && message.id.equals(userMessageId)
  );
  const latestUserMessage = messages[latestUserMessageIdx] as
    | UserMessage
    | undefined;
  const latestAssistantMessage = messages
    .slice(latestUserMessageIdx)
    .find(
      (message) => message.role === "assistant" && message.content !== undefined
    ) as AssistantMessage | undefined;
=======
>>>>>>> 3ce68369

  const tags = [];

  const rejectQuery = latestUserMessage?.rejectQuery;
  if (rejectQuery === true) {
    tags.push("rejected_query");
  }
  const programmingLanguage = latestUserMessage?.customData
    ?.programmingLanguage as string | undefined;
  const mongoDbProduct = latestUserMessage?.customData?.mongoDbProduct as
    | string
    | undefined;
  if (programmingLanguage) {
    tags.push(tagify(programmingLanguage));
  }
  if (mongoDbProduct) {
    tags.push(tagify(mongoDbProduct));
  }

  const numRetrievedChunks = latestUserMessage?.contextContent?.length ?? 0;
  if (numRetrievedChunks === 0) {
    tags.push("no_retrieved_content");
  }

  const isVerifiedAnswer =
    latestAssistantMessage?.metadata?.verifiedAnswer !== undefined
      ? true
      : undefined;
  if (isVerifiedAnswer) {
    tags.push("verified_answer");
  }

  const llmDoesNotKnow = latestAssistantMessage?.content.includes(
    llmDoesNotKnowMessage
  );
  if (llmDoesNotKnow) {
    tags.push("llm_does_not_know");
  }

  return {
    tags,
    rejectQuery,
    isVerifiedAnswer,
    llmDoesNotKnow,
    numRetrievedChunks,
    latestUserMessage,
    latestAssistantMessage,
  };
}

function getTracingScores(
  tracingData: ReturnType<typeof extractTracingData>,
  k: number
) {
  return {
    RejectedQuery: tracingData.rejectQuery === true ? 1 : null,
    VerifiedAnswer: tracingData.isVerifiedAnswer === true ? 1 : null,
    LlmDoesNotKnow: tracingData.llmDoesNotKnow === true ? 1 : null,
    [`RetrievedChunksOver${k}`]:
      tracingData.isVerifiedAnswer !== true
        ? tracingData.numRetrievedChunks / k
        : null,
  };
}

interface LlmAsAJudge {
<<<<<<< HEAD
=======
  /**
    Percent of numbers to judge. Between 0 and 1.
   */
  percentToJudge: number;
>>>>>>> 3ce68369
  judgeModel: string;
  judgeEmbeddingModel: string;
  openAiConfig: Pick<
    Parameters<typeof Faithfulness>[0],
    | "azureOpenAi"
    | "openAiApiKey"
    | "openAiBaseUrl"
    | "openAiDangerouslyAllowBrowser"
    | "openAiDefaultHeaders"
    | "openAiOrganizationId"
  >;
}
const nullScore = {
  score: null,
};

export async function getLlmAsAJudgeScores(
  {
    judgeModel,
    openAiConfig,
    judgeEmbeddingModel,
  }: Omit<LlmAsAJudge, "percentToJudge">,
  tracingData: ReturnType<typeof extractTracingData>
) {
  // Return if we don't have the necessary data to judge
  if (
    tracingData.isVerifiedAnswer ||
    tracingData.rejectQuery ||
    tracingData.numRetrievedChunks === 0 ||
    tracingData.llmDoesNotKnow ||
    !tracingData.latestUserMessage ||
    !tracingData.latestAssistantMessage
  ) {
    return;
  }
  const input = tracingData.latestUserMessage.content;
  const output = tracingData.latestAssistantMessage.content;
  const context = tracingData.latestUserMessage.contextContent
    ?.map((c) => c.text)
    .filter((value): value is string => typeof value === "string");

  const [faithfulness, answerRelevancy, contextRelevancy] = context
    ? await traced(
        async () =>
          Promise.all([
            traced(
              async () =>
                Faithfulness({
                  input,
                  output,
                  context,
                  model: judgeModel,
                  ...openAiConfig,
                }),
              {
                name: "Faithfulness",
              }
            ),
            traced(
              async () =>
                AnswerRelevancy({
                  input,
                  output,
                  context,
                  model: judgeModel,
                  embeddingModel: judgeEmbeddingModel,
                  ...openAiConfig,
                }),
              {
                name: "AnswerRelevancy",
              }
            ),
            traced(
              async () =>
                ContextRelevancy({
                  input,
                  output,
                  context,
                  model: judgeModel,
                  ...openAiConfig,
                }),
              {
                name: "ContextRelevancy",
              }
            ),
          ]),
        {
          name: "LlmAsAJudge",
        }
      )
    : [nullScore, nullScore, nullScore];

  return {
    Faithfulness: faithfulness.score,
    AnswerRelevancy: answerRelevancy.score,
    ContextRelevancy: contextRelevancy.score,
  };
}

function tagify(s: string) {
  return s.replaceAll(/ /g, "_").toLowerCase();
}<|MERGE_RESOLUTION|>--- conflicted
+++ resolved
@@ -3,8 +3,7 @@
 import { strict as assert } from "assert";
 import { ContextRelevancy, AnswerRelevancy, Faithfulness } from "autoevals";
 import { traced } from "mongodb-rag-core/braintrust";
-<<<<<<< HEAD
-import { UpdateTraceFunc } from "mongodb-chatbot-server/build/routes/conversations/UpdateTraceFunc";
+import { UpdateTraceFunc } from "mongodb-chatbot-server";
 import { ObjectId } from "mongodb-rag-core/mongodb";
 
 export const makeAddMessageToConversationUpdateTrace: (
@@ -21,18 +20,6 @@
       conversation.messages,
       ObjectId.createFromHexString(traceId)
     );
-=======
-
-export const makeAddMessageToConversationUpdateTrace: (
-  k: number,
-  llmAsAJudge?: LlmAsAJudge
-) => AppConfig["conversationsRouterConfig"]["addMessageToConversationUpdateTrace"] = (
-  k,
-  llmAsAJudge
-) => {
-  return async function ({ traceId, addedMessages, logger }) {
-    const tracingData = extractTracingData(addedMessages);
->>>>>>> 3ce68369
     const judges = shouldJudge(llmAsAJudge?.percentToJudge);
 
     logger.updateSpan({
@@ -48,7 +35,6 @@
   };
 };
 
-<<<<<<< HEAD
 export function makeCommentMessageUpdateTrace(
   llmAsAJudge: LlmAsAJudge
 ): UpdateTraceFunc {
@@ -66,8 +52,6 @@
   };
 }
 
-=======
->>>>>>> 3ce68369
 function shouldJudge(percentToJudge: number | undefined): boolean {
   if (percentToJudge === undefined) {
     return false;
@@ -78,7 +62,6 @@
   );
   return Math.random() < percentToJudge;
 }
-<<<<<<< HEAD
 
 export function extractTracingData(
   messages: Message[],
@@ -95,8 +78,6 @@
     .find(
       (message) => message.role === "assistant" && message.content !== undefined
     ) as AssistantMessage | undefined;
-=======
->>>>>>> 3ce68369
 
   const tags = [];
 
@@ -163,13 +144,6 @@
 }
 
 interface LlmAsAJudge {
-<<<<<<< HEAD
-=======
-  /**
-    Percent of numbers to judge. Between 0 and 1.
-   */
-  percentToJudge: number;
->>>>>>> 3ce68369
   judgeModel: string;
   judgeEmbeddingModel: string;
   openAiConfig: Pick<
