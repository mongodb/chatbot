import { DbMessage, Message, ToolMessage } from "mongodb-rag-core";
import { ObjectId } from "mongodb-rag-core/mongodb";
import { llmDoesNotKnowMessage } from "../systemPrompt";
import { extractTracingData } from "./extractTracingData";
import { SEARCH_TOOL_NAME, SearchToolReturnValue } from "../tools/search";

describe("extractTracingData", () => {
  const msgId = new ObjectId();
  const baseUserMessage: Message = {
    role: "user",
    content: "foo",
    createdAt: new Date(),
    id: new ObjectId(),
  };
  const baseAssistantMessage: Message = {
    role: "assistant",
    content: "foo",
    createdAt: new Date(),
    id: msgId,
  };
<<<<<<< HEAD
  const toolResults = {
    results: [
      {
        text: "text",
        url: "url",
      },
      {
        text: "text",
        url: "url",
      },
    ],
  } satisfies SearchToolReturnValue;

  const baseToolMessage: DbMessage<ToolMessage> = {
    role: "tool",
    name: SEARCH_TOOL_NAME,
    content: JSON.stringify(toolResults),
    createdAt: new Date(),
    id: new ObjectId(),
  };

=======
  const conversationId = new ObjectId();
>>>>>>> 03940c5f
  test("should reject query", () => {
    const messages: Message[] = [
      {
        ...baseUserMessage,
        rejectQuery: true,
      },
      baseAssistantMessage,
    ];
    const tracingData = extractTracingData(messages, msgId, conversationId);
    expect(tracingData.rejectQuery).toBe(true);
    expect(tracingData.tags.includes("rejected_query")).toBe(true);
  });
  test("should extract metadata", () => {
    const messages: Message[] = [
      {
        ...baseUserMessage,
        customData: {
          programmingLanguage: "javascript",
          mongoDbProduct: "MongoDB Atlas",
        },
      },
      baseAssistantMessage,
    ];
    const tracingData = extractTracingData(messages, msgId, conversationId);
    expect(tracingData.tags.includes("javascript")).toBe(true);
    expect(tracingData.tags.includes("mongodb_atlas")).toBe(true);
  });
  test("should get number of retrieved chunks", () => {
    const messagesNoContext: Message[] = [
      {
        ...baseUserMessage,
      },
      { ...baseToolMessage, content: JSON.stringify([]) },
      baseAssistantMessage,
    ];
    const tracingData = extractTracingData(
      messagesNoContext,
      msgId,
      conversationId
    );
    expect(tracingData.numRetrievedChunks).toBe(0);
    expect(tracingData.tags.includes("no_retrieved_content")).toBe(true);

    const messagesWithContext: Message[] = [
      {
        ...baseUserMessage,
      },
      baseToolMessage,
      baseAssistantMessage,
    ];
    const tracingDataWithContext = extractTracingData(
      messagesWithContext,
      msgId,
      conversationId
    );
    expect(tracingDataWithContext.numRetrievedChunks).toBe(2);
    expect(tracingDataWithContext.tags.includes("no_retrieved_content")).toBe(
      false
    );
  });
  test("should capture verified answer", () => {
    const messagesNoContext: Message[] = [
      baseUserMessage,
      {
        ...baseAssistantMessage,
        metadata: {
          verifiedAnswer: {
            _id: "123",
            created: new Date(),
          },
        },
      },
    ];
    const tracingData = extractTracingData(
      messagesNoContext,
      msgId,
      conversationId
    );
    expect(tracingData.isVerifiedAnswer).toBe(true);
    expect(tracingData.tags.includes("verified_answer")).toBe(true);
  });
  test("should capture LLM does not know", () => {
    const messagesNoContext: Message[] = [
      baseUserMessage,
      {
        ...baseAssistantMessage,
        content: llmDoesNotKnowMessage,
      },
    ];
    const tracingData = extractTracingData(
      messagesNoContext,
      msgId,
      conversationId
    );
    expect(tracingData.llmDoesNotKnow).toBe(true);
    expect(tracingData.tags.includes("llm_does_not_know")).toBe(true);
  });
  test("should capture message indexes", () => {
    const messages: Message[] = [baseUserMessage, baseAssistantMessage];
    const tracingData = extractTracingData(messages, msgId, conversationId);
    expect(tracingData.userMessageIndex).toBe(0);
    expect(tracingData.assistantMessageIndex).toBe(1);
  });
});<|MERGE_RESOLUTION|>--- conflicted
+++ resolved
@@ -18,7 +18,6 @@
     createdAt: new Date(),
     id: msgId,
   };
-<<<<<<< HEAD
   const toolResults = {
     results: [
       {
@@ -40,9 +39,7 @@
     id: new ObjectId(),
   };
 
-=======
   const conversationId = new ObjectId();
->>>>>>> 03940c5f
   test("should reject query", () => {
     const messages: Message[] = [
       {
