--- conflicted
+++ resolved
@@ -8,19 +8,15 @@
 import { ObjectId } from "mongodb-rag-core/mongodb";
 import { llmDoesNotKnowMessage } from "../systemPrompt";
 import { strict as assert } from "assert";
-<<<<<<< HEAD
 import { SEARCH_TOOL_NAME } from "../tools/search";
 import { logRequest } from "../utils";
-=======
 import { OriginCode } from "mongodb-chatbot-server";
->>>>>>> 03940c5f
 
 export function extractTracingData(
   messages: Message[],
   assistantMessageId: ObjectId,
   conversationId: ObjectId
 ) {
-  // FIXME: this is throwing after the generation is complete. don't forget to fix before merge of EAI-990
   const evalAssistantMessageIdx = messages.findLastIndex(
     (message) =>
       message.role === "assistant" && message.id.equals(assistantMessageId)
@@ -33,16 +29,10 @@
   const previousUserMessageIdx = messages
     .slice(0, evalAssistantMessageIdx)
     .findLastIndex((m): m is DbMessage<UserMessage> => m.role === "user");
-<<<<<<< HEAD
   const previousUserMessage = messages[previousUserMessageIdx] as
     | DbMessage<UserMessage>
     | undefined;
-=======
   assert(previousUserMessageIdx !== -1, "User message not found");
-  const previousUserMessage = messages[
-    previousUserMessageIdx
-  ] as DbMessage<UserMessage>;
->>>>>>> 03940c5f
 
   const tags = [];
 
