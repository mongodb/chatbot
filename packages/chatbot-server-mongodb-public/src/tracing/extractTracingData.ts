--- conflicted
+++ resolved
@@ -66,10 +66,6 @@
   if (isVerifiedAnswer) {
     tags.push("verified_answer");
   }
-<<<<<<< HEAD
-=======
-  // TODO: this is throwing errs now. figure out and fix.
->>>>>>> 723429e8
   const llmDoesNotKnow = evalAssistantMessage?.content.includes(
     llmDoesNotKnowMessage
   );
