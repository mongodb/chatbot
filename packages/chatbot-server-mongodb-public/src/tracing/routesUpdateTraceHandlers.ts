import { strict as assert } from "assert";
import { UpdateTraceFunc } from "mongodb-chatbot-server/build/routes/conversations/UpdateTraceFunc";
import { ObjectId } from "mongodb-rag-core/mongodb";
import { extractTracingData } from "./extractTracingData";
import { LlmAsAJudge, getLlmAsAJudgeScores } from "./getLlmAsAJudgeScores";
import { OpenAI } from "mongodb-rag-core/openai";
import { makeJudgeMongoDbChatbotCommentSentiment } from "./mongoDbChatbotCommentSentiment";
import { postCommentToSlack } from "./postCommentToSlack";
import {
  getSegmentIds,
  makeTrackAssistantResponded,
  makeTrackUserCommentedMessage,
  makeTrackUserRatedMessage,
  makeTrackUserSentMessage,
  TraceSegmentEventParams,
} from "./segment";
import { logRequest } from "../utils";
<<<<<<< HEAD
import { Logger } from "mongodb-rag-core/braintrust";
=======
import { ScrubbedMessageStore } from "./scrubbedMessages/ScrubbedMessageStore";
import { LanguageModel } from "mongodb-rag-core/aiSdk";
import { makeScrubbedMessagesFromTracingData } from "./scrubbedMessages/makeScrubbedMessagesFromTracingData";
import { redactPii } from "./scrubbedMessages/redactPii";
import { MessageAnalysis } from "./scrubbedMessages/analyzeMessage";
>>>>>>> 215a533b

export function makeAddMessageToConversationUpdateTrace({
  k,
  llmAsAJudge,
  segment,
<<<<<<< HEAD
  braintrustLogger,
=======
  scrubbedMessageStore,
  analyzerModel,
  embeddingModelName,
>>>>>>> 215a533b
}: {
  k: number;
  llmAsAJudge?: LlmAsAJudge & {
    /**
    Percent of numbers to judge. Between 0 and 1.
   */
    percentToJudge: number;
  };
  segment?: TraceSegmentEventParams;
<<<<<<< HEAD
  braintrustLogger: Logger<true>;
=======
  scrubbedMessageStore: ScrubbedMessageStore<MessageAnalysis>;
  analyzerModel: LanguageModel;
  embeddingModelName: string;
>>>>>>> 215a533b
}): UpdateTraceFunc {
  validatePercentToJudge(llmAsAJudge?.percentToJudge);

  const segmentTrackUserSentMessage = segment
    ? makeTrackUserSentMessage({
        writeKey: segment.writeKey,
      })
    : undefined;

  const segmentTrackAssistantResponded = segment
    ? makeTrackAssistantResponded({
        writeKey: segment.writeKey,
      })
    : undefined;

  return async function ({ traceId, conversation, reqId }) {
    const tracingData = extractTracingData(
      conversation.messages,
      ObjectId.createFromHexString(traceId),
      conversation._id
    );
    const shouldJudge =
      typeof llmAsAJudge?.percentToJudge === "number" &&
      Math.random() < llmAsAJudge.percentToJudge;

    const maybeAuthUser = conversation.customData?.authUser;
    if (maybeAuthUser && typeof maybeAuthUser === "string") {
      tracingData.tags.push(`auth_user`);
    }
    try {
      const scrubbedMessages = await makeScrubbedMessagesFromTracingData({
        tracingData,
        analysis: {
          model: analyzerModel,
        },
        embeddingModelName,
      });
      await scrubbedMessageStore.insertScrubbedMessages({
        messages: scrubbedMessages,
      });
    } catch (error) {
      logRequest({
        reqId,
        message: `Error scrubbing messages ${error}`,
        type: "error",
      });
    }

    // Send Segment events
    try {
      if (segmentTrackUserSentMessage) {
        logRequest({
          reqId,
          message: `Sending addMessageToConversation event to Segment for conversation ${conversation._id}`,
        });
      }
      const userMessage = tracingData.userMessage;
      const { userId, anonymousId } = getSegmentIds(userMessage);
      if (userMessage) {
        segmentTrackUserSentMessage?.({
          userId,
          anonymousId,
          conversationId: conversation._id,
          origin: userMessage.customData?.origin as string,
          createdAt: userMessage.createdAt,
          tags: tracingData.tags,
        });
      } else {
        throw new Error(
          `Missing required data ${JSON.stringify({
            userMessage,
          })}`
        );
      }

      const assistantMessage = tracingData.assistantMessage;
      if (userMessage && assistantMessage) {
        segmentTrackAssistantResponded?.({
          userId,
          anonymousId,
          conversationId: conversation._id,
          origin: userMessage.customData?.origin as string,
          createdAt: assistantMessage.createdAt,
          isVerifiedAnswer: tracingData.isVerifiedAnswer ?? false,
          rejectionReason: tracingData.rejectQuery
            ? (userMessage.customData?.rejectionReason as string | undefined) ??
              "Unknown rejection reason"
            : undefined,
        });
      } else {
        throw new Error(
          `Missing required data ${JSON.stringify({
            userMessage,
            assistantMessage,
          })}`
        );
      }
    } catch (error) {
      logRequest({
        reqId,
        message: `Error sending segment event in addMessageToConversationUpdateTrace: ${error}`,
        type: "error",
      });
    }

    try {
      braintrustLogger.updateSpan({
        id: traceId,
        tags: tracingData.tags,
        scores: {
          ...getTracingScores(tracingData, k),
          ...(shouldJudge
            ? await getLlmAsAJudgeScores(llmAsAJudge, tracingData)
            : undefined),
        },
        metadata: {
          authUser: maybeAuthUser ?? null,
        },
      });
    } catch (error) {
      logRequest({
        reqId,
        message: `Error updating Braintrust span in addMessageToConversationUpdateTrace: ${error}`,
        type: "error",
      });
    }
  };
}

function getTracingScores(
  tracingData: ReturnType<typeof extractTracingData>,
  k: number
) {
  return {
    // These metrics should start at 0,
    // and are updated in other update trace handlers as needed
    HasRating: tracingData.rating !== undefined ? 1 : 0,
    HasComment: tracingData.comment !== undefined ? 1 : 0,
    VerifiedAnswer: tracingData.isVerifiedAnswer === true ? 1 : 0,
    // Only calculate these metrics if the answer is not verified
    InputGuardrailPass: tracingData.isVerifiedAnswer
      ? null
      : tracingData.rejectQuery === true
      ? 0
      : 1,
    LlmAnswerAttempted: tracingData.isVerifiedAnswer
      ? null
      : tracingData.llmDoesNotKnow === true
      ? 0
      : 1,
    [`RetrievedChunksOver${k}`]: tracingData.isVerifiedAnswer
      ? null
      : tracingData.numRetrievedChunks / k,
  };
}

export function makeRateMessageUpdateTrace({
  llmAsAJudge,
  segment,
<<<<<<< HEAD
  braintrustLogger,
}: {
  llmAsAJudge: LlmAsAJudge;
  segment?: TraceSegmentEventParams;
  braintrustLogger: Logger<true>;
=======
  scrubbedMessageStore,
}: {
  llmAsAJudge: LlmAsAJudge;
  segment?: TraceSegmentEventParams;
  scrubbedMessageStore: ScrubbedMessageStore<MessageAnalysis>;
>>>>>>> 215a533b
}): UpdateTraceFunc {
  const segmentTrackUserRatedMessage = segment
    ? makeTrackUserRatedMessage({
        writeKey: segment.writeKey,
      })
    : undefined;

  return async function ({ traceId, conversation }) {
    const tracingData = extractTracingData(
      conversation.messages,
      ObjectId.createFromHexString(traceId),
      conversation._id
    );

    const userMessage = tracingData.userMessage;
    const assistantMessage = tracingData.assistantMessage;
    const rating = assistantMessage?.rating;
    const { userId, anonymousId } = getSegmentIds(userMessage);

    // Update the scrubbed message with the rating
    try {
      assert(assistantMessage?.id, "Missing assistant message for rating");
      await scrubbedMessageStore.updateScrubbedMessage({
        id: assistantMessage.id,
        message: {
          responseRating: rating,
        },
      });
    } catch (error) {
      logRequest({
        reqId: traceId,
        message: `Error scrubbing messages ${error}`,
        type: "error",
      });
    }

    try {
      if (segmentTrackUserRatedMessage) {
        logRequest({
          reqId: traceId,
          message: `Sending rateMessage event to Segment for conversation ${conversation._id}`,
        });
      }
      if (userMessage && assistantMessage && rating !== undefined) {
        segmentTrackUserRatedMessage?.({
          userId,
          anonymousId,
          conversationId: conversation._id,
          origin: userMessage.customData?.origin as string,
          createdAt: new Date(),
          rating,
        });
      } else {
        throw new Error(
          `Missing required data ${JSON.stringify({
            userMessage,
            assistantMessage,
            rating,
          })}`
        );
      }
    } catch (error) {
      logRequest({
        reqId: traceId,
        message: `Error sending segment event in rateMessageUpdateTrace: ${error}`,
        type: "error",
      });
    }

    try {
      braintrustLogger.updateSpan({
        id: traceId,
        scores: {
          ...(await getLlmAsAJudgeScores(llmAsAJudge, tracingData)),
          HasRating: 1,
        },
      });
    } catch (error) {
      logRequest({
        reqId: traceId,
        message: `Error updating Braintrust span in rateMessageUpdateTrace: ${error}`,
        type: "error",
      });
    }
  };
}

export function makeCommentMessageUpdateTrace({
  openAiClient,
  judgeLlm,
  slack,
  segment,
<<<<<<< HEAD
  braintrustLogger,
=======
  scrubbedMessageStore,
>>>>>>> 215a533b
}: {
  openAiClient: OpenAI;
  judgeLlm: string;
  slack?: {
    token: string;
    conversationId: string;
    llmAsAJudge: LlmAsAJudge;
    braintrust?: {
      orgName: string;
      projectName: string;
    };
  };
  segment?: TraceSegmentEventParams;
<<<<<<< HEAD
  braintrustLogger: Logger<true>;
=======
  scrubbedMessageStore: ScrubbedMessageStore<MessageAnalysis>;
>>>>>>> 215a533b
}): UpdateTraceFunc {
  const judgeMongoDbChatbotCommentSentiment =
    makeJudgeMongoDbChatbotCommentSentiment(openAiClient);

  const segmentTrackUserCommentedMessage = segment
    ? makeTrackUserCommentedMessage({
        writeKey: segment.writeKey,
      })
    : undefined;

  return async function ({ traceId, conversation }) {
    const tracingData = extractTracingData(
      conversation.messages,
      ObjectId.createFromHexString(traceId),
      conversation._id
    );

    const userMessage = tracingData.userMessage;
    const assistantMessage = tracingData.assistantMessage;
    const rating = assistantMessage?.rating;
    const comment = assistantMessage?.userComment;
    const { userId, anonymousId } = getSegmentIds(userMessage);

    // Update the scrubbed message with the comment
    try {
      const { redactedText: userComment, piiFound } = redactPii(comment ?? "");
      assert(assistantMessage?.id, "Missing assistant message for comment");
      const fieldsToUpdate: Record<string, unknown> = {
        userComment,
        userCommented: true,
        userCommentPii: piiFound,
      };
      // Update PII only if true.
      // This way it doesn't override it previously having been set.
      if (piiFound?.length) {
        fieldsToUpdate.pii = true;
      }
      await scrubbedMessageStore.updateScrubbedMessage({
        id: assistantMessage.id,
        message: fieldsToUpdate,
      });
    } catch (error) {
      logRequest({
        reqId: traceId,
        message: `Error scrubbing messages ${error}`,
        type: "error",
      });
    }

    try {
      if (segmentTrackUserCommentedMessage) {
        logRequest({
          reqId: traceId,
          message: `Sending commentMessage event to Segment for conversation ${conversation._id}`,
        });
      }
      if (
        userMessage &&
        assistantMessage &&
        rating !== undefined &&
        comment !== undefined
      ) {
        segmentTrackUserCommentedMessage?.({
          userId,
          anonymousId,
          conversationId: conversation._id,
          origin: userMessage.customData?.origin as string,
          createdAt: new Date(),
          rating,
          comment,
        });
      } else {
        throw new Error(
          `Missing required data ${JSON.stringify({
            userMessage,
            assistantMessage,
            rating,
            comment,
          })}`
        );
      }
    } catch (error) {
      logRequest({
        reqId: traceId,
        message: `Error sending segment event in commentMessageUpdateTrace: ${error}`,
        type: "error",
      });
    }

    try {
      braintrustLogger.updateSpan({
        id: traceId,
        scores: {
          HasComment: 1,
          CommentSentiment: (
            await judgeMongoDbChatbotCommentSentiment({
              judgeLlm,
              messages: conversation.messages,
              messageWithCommentId: ObjectId.createFromHexString(traceId),
            })
          ).score,
        },
      });
    } catch (error) {
      logRequest({
        reqId: traceId,
        message: `Error updating Braintrust span in commentMessageUpdateTrace: ${error}`,
        type: "error",
      });
    }

    if (slack !== undefined) {
      try {
        postCommentToSlack({
          slackToken: slack.token,
          slackConversationId: slack.conversationId,
          conversation,
          messageWithCommentId: ObjectId.createFromHexString(traceId),
          llmAsAJudge: slack.llmAsAJudge,
          braintrust: slack.braintrust,
        });
      } catch (error) {
        logRequest({
          reqId: traceId,
          message: `Error posting to Slack in commentMessageUpdateTrace: ${error}`,
          type: "error",
        });
      }
    }
  };
}

function validatePercentToJudge(percentToJudge?: number) {
  if (percentToJudge !== undefined) {
    assert(
      percentToJudge >= 0 && percentToJudge <= 1,
      `percentToJudge must be between 0 and 1. Received: ${percentToJudge}`
    );
  }
}<|MERGE_RESOLUTION|>--- conflicted
+++ resolved
@@ -15,27 +15,21 @@
   TraceSegmentEventParams,
 } from "./segment";
 import { logRequest } from "../utils";
-<<<<<<< HEAD
 import { Logger } from "mongodb-rag-core/braintrust";
-=======
 import { ScrubbedMessageStore } from "./scrubbedMessages/ScrubbedMessageStore";
 import { LanguageModel } from "mongodb-rag-core/aiSdk";
 import { makeScrubbedMessagesFromTracingData } from "./scrubbedMessages/makeScrubbedMessagesFromTracingData";
 import { redactPii } from "./scrubbedMessages/redactPii";
 import { MessageAnalysis } from "./scrubbedMessages/analyzeMessage";
->>>>>>> 215a533b
 
 export function makeAddMessageToConversationUpdateTrace({
   k,
   llmAsAJudge,
   segment,
-<<<<<<< HEAD
   braintrustLogger,
-=======
   scrubbedMessageStore,
   analyzerModel,
   embeddingModelName,
->>>>>>> 215a533b
 }: {
   k: number;
   llmAsAJudge?: LlmAsAJudge & {
@@ -45,13 +39,10 @@
     percentToJudge: number;
   };
   segment?: TraceSegmentEventParams;
-<<<<<<< HEAD
   braintrustLogger: Logger<true>;
-=======
   scrubbedMessageStore: ScrubbedMessageStore<MessageAnalysis>;
   analyzerModel: LanguageModel;
   embeddingModelName: string;
->>>>>>> 215a533b
 }): UpdateTraceFunc {
   validatePercentToJudge(llmAsAJudge?.percentToJudge);
 
@@ -211,19 +202,13 @@
 export function makeRateMessageUpdateTrace({
   llmAsAJudge,
   segment,
-<<<<<<< HEAD
+  scrubbedMessageStore,
   braintrustLogger,
 }: {
   llmAsAJudge: LlmAsAJudge;
   segment?: TraceSegmentEventParams;
+  scrubbedMessageStore: ScrubbedMessageStore<MessageAnalysis>;
   braintrustLogger: Logger<true>;
-=======
-  scrubbedMessageStore,
-}: {
-  llmAsAJudge: LlmAsAJudge;
-  segment?: TraceSegmentEventParams;
-  scrubbedMessageStore: ScrubbedMessageStore<MessageAnalysis>;
->>>>>>> 215a533b
 }): UpdateTraceFunc {
   const segmentTrackUserRatedMessage = segment
     ? makeTrackUserRatedMessage({
@@ -316,11 +301,8 @@
   judgeLlm,
   slack,
   segment,
-<<<<<<< HEAD
   braintrustLogger,
-=======
   scrubbedMessageStore,
->>>>>>> 215a533b
 }: {
   openAiClient: OpenAI;
   judgeLlm: string;
@@ -334,11 +316,8 @@
     };
   };
   segment?: TraceSegmentEventParams;
-<<<<<<< HEAD
   braintrustLogger: Logger<true>;
-=======
   scrubbedMessageStore: ScrubbedMessageStore<MessageAnalysis>;
->>>>>>> 215a533b
 }): UpdateTraceFunc {
   const judgeMongoDbChatbotCommentSentiment =
     makeJudgeMongoDbChatbotCommentSentiment(openAiClient);
