--- conflicted
+++ resolved
@@ -188,7 +188,7 @@
     name: "web-misc",
     urls: [
       "https://learn.mongodb.com",
-      "https://support.mongodb.com/",
+      "https://support.mongodb.com",
       "https://www.mongodb.com",
       "https://www.mongodb.com/atlas",
       "https://www.mongodb.com/leadership",
@@ -200,11 +200,6 @@
       "https://www.mongodb.com/try/download/community",
       "https://www.mongodb.com/try/download/compass",
       "https://www.mongodb.com/why-use-mongodb",
-<<<<<<< HEAD
-      "https://learn.mongodb.com",
-      "https://support.mongodb.com",
-=======
->>>>>>> da69baf7
     ],
   },
   {
