--- conflicted
+++ resolved
@@ -453,14 +453,10 @@
   return parsedXML.urlset.url.map((url: { loc: string[] }) => url.loc[0]);
 }
 
-<<<<<<< HEAD
-export type WebSource = Pick<InitialWebSource, "name" | "sourceType" | "staticMetadata" | "urls" >;
-=======
 export type WebSource = Pick<
   InitialWebSource,
-  "name" | "staticMetadata" | "urls"
+  "name" | "sourceType" | "staticMetadata" | "urls"
 >;
->>>>>>> b5071771
 
 type PrepareWebSourcesParams = {
   initialWebSources: InitialWebSource[];
