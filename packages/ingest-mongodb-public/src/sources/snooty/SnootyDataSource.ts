import { createInterface } from "readline";
import { Page, PageFormat, logger } from "mongodb-rag-core";
import fetch from "node-fetch";
import { DataSource, ProjectBase } from "mongodb-rag-core/dataSources";
import {
  snootyAstToMd,
  getTitleFromSnootyAst,
  getMetadataFromSnootyAst,
  RenderLinks,
} from "./snootyAstToMd";
import {
  getTitleFromSnootyOpenApiSpecAst,
  snootyAstToOpenApiSpec,
} from "./snootyAstToOpenApiSpec";
import { truncateEmbeddings } from "./truncateEmbeddings";

// These types are what's in the snooty manifest jsonl file.
export type SnootyManifestEntry = {
  type: "page" | "timestamp" | "metadata" | "asset";
  data: unknown;
};

/**
  Represents a page entry in a Snooty manifest file.
 */
export type SnootyPageEntry = SnootyManifestEntry & {
  type: "page";
  data: SnootyPageData;
};

export interface SnootyTocEntry {
  title: {
    type: "text";
    position: {
      start: {
        line: number;
      };
    };
    value: string;
  }[];
  slug?: string;
  url?: string;
  children: SnootyTocEntry[];
  options?: {
    drawer?: boolean;
  };
}

/**
  Represents metadata in a Snooty manifest file.
 */
export type SnootyMetadataEntry = SnootyManifestEntry & {
  type: "metadata";
  data: { title?: string; toctree: SnootyTocEntry; toctreeOrder: string[] };
};

/**
  A node in the Snooty AST.
 */
export type SnootyNode = {
  type: string;
  children?: (SnootyNode | SnootyTextNode)[];
  options?: Record<string, unknown>;
  [key: string]: unknown;
};

/**
  A Snooty AST node with a text value.
 */
export type SnootyTextNode = SnootyNode & {
  type: "text";
  children: never;
  value: string;
};

export type SnootyFacetNode = SnootyNode & {
  type: "directive";
  name: "facet";
  children: never;
  options?: {
    name: string;
    values: string;
  };
};

export type SnootyMetaNode = SnootyNode & {
  type: "directive";
  name: "meta";
  children: never;
  options?: {
    /**
      List of relevant keywords for the page, comma separated.
      @example "code example, node.js, analyze, array"
     */
    keywords?: string;

    /**
      High-level description of the page.
     */
    description: string;
    [key: string]: string | undefined;

    /**
      Robots meta tag value for the page.
      @example "noindex, nofollow"
     */
    robots?: string;
  };
};

/**
  Internal `ref` links
 */
export type SnootyRefRoleNode = SnootyNode & {
  type: "ref_role";
} & ( // For refs internal to current site
    | { fileid?: [path: string, fragment?: string] }
    // For refs external to current site
    | { url?: string }
  );

/**
  External links
 */
export type SnootyReferenceNode = SnootyNode & {
  type: "reference";
  refuri?: string;
};

/**
  A page in the Snooty manifest.
 */
export type SnootyPageData = {
  page_id: string;
  ast: SnootyNode;
  tags?: string[];
  deleted: boolean;
};

/**
  A Snooty Data API metadata object. This contains project-level information, such as the site name.
 */
export type SnootyMetadata = {
  title?: string;
};

export type SnootyProjectConfig = ProjectBase & {
  type: "snooty";
  branches?: Branch[];
};

/**
  Specifies a locally-overrideable Snooty project configuration.
 */
export type LocallySpecifiedSnootyProjectConfig = SnootyProjectConfig & {
  /**
    Can be set to a branch label to override the current version of the
    project. Available branche labels can be found in the Snooty Data API
    response for the project. https://snooty-data-api.mongodb.com/prod/projects  
   */
  currentVersionOverride?: string;
};

export type MakeSnootyDataSourceArgs = {
  /**
    The data source name.
   */
  name: string;

  /**
    The configuration for the Snooty project.
   */
  project: SnootyProjectConfig;

  /**
    The base URL for Snooty Data API requests.
   */
  snootyDataApiBaseUrl: string;

  version?: string;

  /**
    Configuration for rendering links and anchor links.
   */
  links?: RenderLinks;
};

export const makeSnootyDataSource = ({
  name: sourceName,
  project,
  snootyDataApiBaseUrl,
  links,
}: MakeSnootyDataSourceArgs): DataSource => {
  const { branches, name: snootyProjectName, tags, productName } = project;
  return {
    name: sourceName,
    async fetchPages() {
      // TODO: The manifest can be quite large (>100MB) so this could stand to
      // be re-architected to use AsyncGenerators and update page-by-page. For
      // now we can just accept the memory cost.
<<<<<<< HEAD
      const getBranchDocumentsUrl = new URL(
        `projects/${snootyProjectName}/${currentBranch}/documents`,
        snootyDataApiBaseUrl
      );
      const { body } = await fetch(getBranchDocumentsUrl);
      if (body === null) {
        return [];
      }
      const stream = createInterface(body);
      const linePromises: Promise<void>[] = [];
      const pages: Page[] = [];
      let siteTitle: string | undefined = undefined;
      const toc: string[] = [];
      await new Promise<void>((resolve, reject) => {
        stream.on("line", async (line) => {
          const entry = JSON.parse(line) as SnootyManifestEntry;
          switch (entry.type) {
            case "page": {
              const { data } = entry as SnootyPageEntry;
              if (data.deleted) {
                // Page marked deleted by Snooty API. Treat it as if it were not
                // in the result set at all. The ingest system treats missing
                // pages as if they have been deleted.
                return;
              }
              return linePromises.push(
                (async () => {
                  try {
                    const page = await handlePage(data, {
                      sourceName,
                      baseUrl,
                      tags: tags ?? [],
                      productName,
                      version,
                      links,
                      toc,
                    });
                    if (page !== undefined) {
                      pages.push(page);
                    }
                  } catch (error) {
                    // Log the error and discard this document, but don't break the
                    // overall fetchPages() call.
                    logger.error(
                      `SnootyDataSource handlePage failed with error: ${
                        (error as Error)?.message
                      }`
                    );
                  }
                })()
              );
            }
            case "asset":
              // Nothing to do with assets (images...) for now
              return;
            case "metadata": {
              const { data } = entry as SnootyMetadataEntry;
              siteTitle = data.title;

              const visitedUrls = new Set<string>();
              const tocUrls = data.toctreeOrder
                .filter((slug) => {
                  const url = makeUrl(slug, baseUrl);
                  if (visitedUrls.has(url)) {
                    return false;
                  }
                  visitedUrls.add(url);
                  return true;
                })
                .map((slug) => makeUrl(slug, baseUrl));
              toc.push(...tocUrls);
              return;
=======
      const pagesForAllBranches: Page[] = [];
      for (const branch of branches ?? []) {
        if (!branch.active) {
          continue;
        }
        const getBranchDocumentsUrl = new URL(
          `projects/${snootyProjectName}/${branch.gitBranchName}/documents`,
          snootyDataApiBaseUrl
        );
        const version = {
          label: branch.label,
          isCurrent: branch.isStableBranch,
        };
        const branchUrl = branch.fullUrl.replace("http://", "https://");
        const { body } = await fetch(getBranchDocumentsUrl);
        if (body === null) {
          return [];
        }
        const stream = createInterface(body);
        const linePromises: Promise<void>[] = [];
        const pages: Page[] = [];
        let siteTitle: string | undefined = undefined;
        await new Promise<void>((resolve, reject) => {
          stream.on("line", async (line) => {
            const entry = JSON.parse(line) as SnootyManifestEntry;
            switch (entry.type) {
              case "page": {
                const { data } = entry as SnootyPageEntry;
                if (data.deleted) {
                  // Page marked deleted by Snooty API. Treat it as if it were not
                  // in the result set at all. The ingest system treats missing
                  // pages as if they have been deleted.
                  return;
                }
                return linePromises.push(
                  (async () => {
                    try {
                      const page = await handlePage(data, {
                        sourceName,
                        baseUrl: branchUrl,
                        tags: tags ?? [],
                        productName,
                        version,
                        links: {
                          ...links,
                          baseUrl: branchUrl,
                        },
                      });
                      if (page !== undefined) {
                        pages.push(page);
                      }
                    } catch (error) {
                      // Log the error and discard this document, but don't break the
                      // overall fetchPages() call.
                      logger.error(
                        `SnootyDataSource handlePage failed with error: ${
                          (error as Error)?.message
                        }`
                      );
                    }
                  })()
                );
              }
              case "asset":
                // Nothing to do with assets (images...) for now
                return;
              case "metadata": {
                const { data } = entry as SnootyMetadataEntry;
                siteTitle = data.title;
                return;
              }
              case "timestamp":
                // Nothing to do with timestamp document for now
                return;
              default:
                return reject(
                  new Error(
                    `unexpected entry type from '${getBranchDocumentsUrl}': ${
                      (entry as Record<string, unknown>).type as string
                    }`
                  )
                );
>>>>>>> 39012116
            }
          });
          stream.on("close", () => {
            resolve();
          });
        });
        await Promise.allSettled(linePromises);
        // add metadata to all the pages
        for (const page of pages) {
          if (!page.metadata) {
            page.metadata = {};
          }
          page.metadata.siteTitle = siteTitle;
        }
        pagesForAllBranches.push(...pages);
      }
      return pagesForAllBranches;
    },
  };
};

/**
  Branch with site
 */
export interface Branch {
  /**
    Name of git branch
    @example "master"
   */
  gitBranchName: string;

  /**
    Branch label
    @example "v10.4 (current)"
   */
  label: string;

  /**
    Whether or not the branch is active.
    @example true
   */
  active: boolean;

  /**
    Base URL of the site
    @example "https://mongodb.com/docs/kotlin/coroutine/upcoming"
   */
  fullUrl: string;

  /**
    Whether this is the 'current, active branch' (rather than a previous or
    upcoming version).
   */
  isStableBranch: boolean;
}

export interface SnootyProject {
  /**
    Snooty repo name
    @example "docs-kotlin"
   */
  repoName: string;
  /**
    Snooty project name
    @example "kotlin"
   */
  project: string;
  /**
    Branches of repo that correspond to a site
   */
  branches: Branch[];
}

export const handlePage = async (
  page: SnootyPageData,
  {
    sourceName,
    baseUrl,
    tags: tagsIn = [],
    productName,
    version,
    links,
    toc,
  }: {
    sourceName: string;
    baseUrl: string;
    tags: string[];
    productName?: string;
    version?: {
      label: string;
      isCurrent: boolean;
    };
    links?: RenderLinks;
    toc: string[];
  }
): Promise<Page | undefined> => {
  // Strip first three path segments - according to Snooty team, they'll always
  // be ${property}/docsworker-xlarge/${branch}
  const pagePath = page.page_id
    .split("/")
    .slice(3)
    .filter((segment, i) => {
      // Remove `index` if it's the only segment, as that would create broken links.
      // `index` in subdirectories is fine - Snooty has special case handling for
      // `/index` only.
      return i !== 0 || segment !== "index";
    })
    .join("/");

  const tags: string[] = [...tagsIn];
  let body = "";
  let title: string | undefined;
  let format: PageFormat;
  const url = makeUrl(pagePath, baseUrl);

  if (page.ast.options?.template === "openapi") {
    format = "openapi-yaml";
    body = await snootyAstToOpenApiSpec(page.ast);
    title = getTitleFromSnootyOpenApiSpecAst(page.ast);
    tags.push("openapi");
  } else {
    format = "md";
    body = snootyAstToMd(page.ast, links);
    title = getTitleFromSnootyAst(page.ast);
  }
  const { metadata: pageMetadata, noIndex } = getMetadataFromSnootyAst(
    page.ast
  );
  if (noIndex) {
    return;
  }

  const maybeTocIndex = toc.findIndex((tocUrl) => tocUrl === url);
  const tocIndex = maybeTocIndex === -1 ? undefined : maybeTocIndex;

  return {
    url,
    sourceName,
    title,
    body: truncateEmbeddings(body),
    format,
    sourceType: "tech-docs",
    metadata: {
      page: { ...pageMetadata, tocIndex },
      tags,
      productName,
      version,
    },
  };
};

function makeUrl(pagePath: string, baseUrl: string): string {
  // Ensure trailing slash for baseUrl
  const baseUrlTrailingSlash = baseUrl.replace(/\/?$/, "/");

  // Handle empty pagePath or root path
  if (!pagePath || pagePath === "/") {
    return baseUrlTrailingSlash;
  }

  // For non-empty paths, remove leading slash and ensure trailing slash
  const cleanPagePath = pagePath
    .replace(/^\//, "") // Remove leading slash
    .replace(/\/?$/, "/"); // Ensure trailing slash

  // Concatenate the base URL with the clean page path
  return baseUrlTrailingSlash + cleanPagePath;
}<|MERGE_RESOLUTION|>--- conflicted
+++ resolved
@@ -198,80 +198,6 @@
       // TODO: The manifest can be quite large (>100MB) so this could stand to
       // be re-architected to use AsyncGenerators and update page-by-page. For
       // now we can just accept the memory cost.
-<<<<<<< HEAD
-      const getBranchDocumentsUrl = new URL(
-        `projects/${snootyProjectName}/${currentBranch}/documents`,
-        snootyDataApiBaseUrl
-      );
-      const { body } = await fetch(getBranchDocumentsUrl);
-      if (body === null) {
-        return [];
-      }
-      const stream = createInterface(body);
-      const linePromises: Promise<void>[] = [];
-      const pages: Page[] = [];
-      let siteTitle: string | undefined = undefined;
-      const toc: string[] = [];
-      await new Promise<void>((resolve, reject) => {
-        stream.on("line", async (line) => {
-          const entry = JSON.parse(line) as SnootyManifestEntry;
-          switch (entry.type) {
-            case "page": {
-              const { data } = entry as SnootyPageEntry;
-              if (data.deleted) {
-                // Page marked deleted by Snooty API. Treat it as if it were not
-                // in the result set at all. The ingest system treats missing
-                // pages as if they have been deleted.
-                return;
-              }
-              return linePromises.push(
-                (async () => {
-                  try {
-                    const page = await handlePage(data, {
-                      sourceName,
-                      baseUrl,
-                      tags: tags ?? [],
-                      productName,
-                      version,
-                      links,
-                      toc,
-                    });
-                    if (page !== undefined) {
-                      pages.push(page);
-                    }
-                  } catch (error) {
-                    // Log the error and discard this document, but don't break the
-                    // overall fetchPages() call.
-                    logger.error(
-                      `SnootyDataSource handlePage failed with error: ${
-                        (error as Error)?.message
-                      }`
-                    );
-                  }
-                })()
-              );
-            }
-            case "asset":
-              // Nothing to do with assets (images...) for now
-              return;
-            case "metadata": {
-              const { data } = entry as SnootyMetadataEntry;
-              siteTitle = data.title;
-
-              const visitedUrls = new Set<string>();
-              const tocUrls = data.toctreeOrder
-                .filter((slug) => {
-                  const url = makeUrl(slug, baseUrl);
-                  if (visitedUrls.has(url)) {
-                    return false;
-                  }
-                  visitedUrls.add(url);
-                  return true;
-                })
-                .map((slug) => makeUrl(slug, baseUrl));
-              toc.push(...tocUrls);
-              return;
-=======
       const pagesForAllBranches: Page[] = [];
       for (const branch of branches ?? []) {
         if (!branch.active) {
@@ -294,6 +220,7 @@
         const linePromises: Promise<void>[] = [];
         const pages: Page[] = [];
         let siteTitle: string | undefined = undefined;
+        const toc: string[] = [];
         await new Promise<void>((resolve, reject) => {
           stream.on("line", async (line) => {
             const entry = JSON.parse(line) as SnootyManifestEntry;
@@ -319,6 +246,7 @@
                           ...links,
                           baseUrl: branchUrl,
                         },
+                        toc,
                       });
                       if (page !== undefined) {
                         pages.push(page);
@@ -341,6 +269,18 @@
               case "metadata": {
                 const { data } = entry as SnootyMetadataEntry;
                 siteTitle = data.title;
+                const visitedUrls = new Set<string>();
+                const tocUrls = data.toctreeOrder
+                  .filter((slug) => {
+                    const url = makeUrl(slug, branchUrl);
+                    if (visitedUrls.has(url)) {
+                      return false;
+                    }
+                    visitedUrls.add(url);
+                    return true;
+                  })
+                  .map((slug) => makeUrl(slug, branchUrl));
+                toc.push(...tocUrls);
                 return;
               }
               case "timestamp":
@@ -354,7 +294,6 @@
                     }`
                   )
                 );
->>>>>>> 39012116
             }
           });
           stream.on("close", () => {
