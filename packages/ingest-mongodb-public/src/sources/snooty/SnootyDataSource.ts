import { createInterface } from "readline";
import { Page, PageFormat, logger } from "mongodb-rag-core";
import fetch from "node-fetch";
import { DataSource, ProjectBase } from "mongodb-rag-core/dataSources";
import {
  snootyAstToMd,
  getTitleFromSnootyAst,
  getMetadataFromSnootyAst,
  RenderLinks,
} from "./snootyAstToMd";
import {
  getTitleFromSnootyOpenApiSpecAst,
  snootyAstToOpenApiSpec,
} from "./snootyAstToOpenApiSpec";
import { truncateEmbeddings } from "./truncateEmbeddings";

// These types are what's in the snooty manifest jsonl file.
export type SnootyManifestEntry = {
  type: "page" | "timestamp" | "metadata" | "asset";
  data: unknown;
};

/**
  Represents a page entry in a Snooty manifest file.
 */
export type SnootyPageEntry = SnootyManifestEntry & {
  type: "page";
  data: SnootyPageData;
};

/**
  Represents metadata in a Snooty manifest file.
 */
export type SnootyMetadataEntry = SnootyManifestEntry & {
  type: "metadata";
  data: { title?: string };
};

/**
  A node in the Snooty AST.
 */
export type SnootyNode = {
  type: string;
  children?: (SnootyNode | SnootyTextNode)[];
  options?: Record<string, unknown>;
  [key: string]: unknown;
};

/**
  A Snooty AST node with a text value.
 */
export type SnootyTextNode = SnootyNode & {
  type: "text";
  children: never;
  value: string;
};

export type SnootyFacetNode = SnootyNode & {
  type: "directive";
  name: "facet";
  children: never;
  options?: {
    name: string;
    values: string;
  };
};

export type SnootyMetaNode = SnootyNode & {
  type: "directive";
  name: "meta";
  children: never;
  options?: {
    /**
      List of relevant keywords for the page, comma separated.
      @example "code example, node.js, analyze, array"
     */
    keywords?: string;

    /**
      High-level description of the page.
     */
    description: string;
    [key: string]: string | undefined;

    /**
      Robots meta tag value for the page.
      @example "noindex, nofollow"
     */
    robots?: string;
  };
};

/**
  Internal `ref` links
 */
export type SnootyRefRoleNode = SnootyNode & {
  type: "ref_role";
} & ( // For refs internal to current site
    | { fileid?: [path: string, fragment?: string] }
    // For refs external to current site
    | { url?: string }
  );

/**
  External links
 */
export type SnootyReferenceNode = SnootyNode & {
  type: "reference";
  refuri?: string;
};

/**
  A page in the Snooty manifest.
 */
export type SnootyPageData = {
  page_id: string;
  ast: SnootyNode;
  tags?: string[];
  deleted: boolean;
};

/**
  A Snooty Data API metadata object. This contains project-level information, such as the site name.
 */
export type SnootyMetadata = {
  title?: string;
};

export type SnootyProjectConfig = ProjectBase & {
  type: "snooty";
  branches?: Branch[];
};

/**
  Specifies a locally-overrideable Snooty project configuration.
 */
export type LocallySpecifiedSnootyProjectConfig = SnootyProjectConfig & {
  /**
    Can be set to a branch label to override the current version of the
    project. Available branche labels can be found in the Snooty Data API
    response for the project. https://snooty-data-api.mongodb.com/prod/projects  
   */
  currentVersionOverride?: string;
};

export type MakeSnootyDataSourceArgs = {
  /**
    The data source name.
   */
  name: string;

  /**
    The configuration for the Snooty project.
   */
  project: SnootyProjectConfig;

  /**
    The base URL for Snooty Data API requests.
   */
  snootyDataApiBaseUrl: string;
<<<<<<< HEAD
=======

  version?: string;

  /**
    Configuration for rendering links and anchor links.
   */
  links?: RenderLinks;
>>>>>>> d58520ad
};

export const makeSnootyDataSource = ({
  name: sourceName,
  project,
  snootyDataApiBaseUrl,
<<<<<<< HEAD
}: MakeSnootyDataSourceArgs): DataSource => {
  const { branches, name: snootyProjectName, tags, productName } = project;
=======
  links,
}: MakeSnootyDataSourceArgs): DataSource & {
  _baseUrl: string;
  _currentBranch: string;
  _snootyProjectName: string;
  _version?: string;
} => {
  const {
    baseUrl,
    currentBranch,
    name: snootyProjectName,
    tags,
    productName,
    version,
  } = project;
>>>>>>> d58520ad
  return {
    name: sourceName,
    async fetchPages() {
      // TODO: The manifest can be quite large (>100MB) so this could stand to
      // be re-architected to use AsyncGenerators and update page-by-page. For
      // now we can just accept the memory cost.
      const pagesForAllBranches: Page[] = [];
      for (const branch of branches ?? []) {
        if (!branch.active) {
          continue;
        }
        const getBranchDocumentsUrl = new URL(
          `projects/${snootyProjectName}/${branch.gitBranchName}/documents`,
          snootyDataApiBaseUrl
        );
        const version = {
          label: branch.label,
          isCurrent: branch.isStableBranch,
        };
        const branchUrl = branch.fullUrl.replace("http://", "https://");
        const { body } = await fetch(getBranchDocumentsUrl);
        if (body === null) {
          return [];
        }
        const stream = createInterface(body);
        const linePromises: Promise<void>[] = [];
        const pages: Page[] = [];
        let siteTitle: string | undefined = undefined;
        await new Promise<void>((resolve, reject) => {
          stream.on("line", async (line) => {
            const entry = JSON.parse(line) as SnootyManifestEntry;
            switch (entry.type) {
              case "page": {
                const { data } = entry as SnootyPageEntry;
                if (data.deleted) {
                  // Page marked deleted by Snooty API. Treat it as if it were not
                  // in the result set at all. The ingest system treats missing
                  // pages as if they have been deleted.
                  return;
                }
                return linePromises.push(
                  (async () => {
                    try {
                      const page = await handlePage(data, {
                        sourceName,
                        baseUrl: branchUrl,
                        tags: tags ?? [],
                        productName,
                        version,
                      });
                      if (page !== undefined) {
                        pages.push(page);
                      }
                    } catch (error) {
                      // Log the error and discard this document, but don't break the
                      // overall fetchPages() call.
                      logger.error(
                        `SnootyDataSource handlePage failed with error: ${
                          (error as Error)?.message
                        }`
                      );
                    }
                  })()
                );
              }
              case "asset":
                // Nothing to do with assets (images...) for now
                return;
              case "metadata": {
                const { data } = entry as SnootyMetadataEntry;
                siteTitle = data.title;
                return;
              }
<<<<<<< HEAD
              case "timestamp":
                // Nothing to do with timestamp document for now
                return;
              default:
                return reject(
                  new Error(
                    `unexpected entry type from '${getBranchDocumentsUrl}': ${
                      (entry as Record<string, unknown>).type as string
                    }`
                  )
                );
=======
              return linePromises.push(
                (async () => {
                  try {
                    const page = await handlePage(data, {
                      sourceName,
                      baseUrl,
                      tags: tags ?? [],
                      productName,
                      version,
                      links,
                    });
                    if (page !== undefined) {
                      pages.push(page);
                    }
                  } catch (error) {
                    // Log the error and discard this document, but don't break the
                    // overall fetchPages() call.
                    logger.error(
                      `SnootyDataSource handlePage failed with error: ${
                        (error as Error)?.message
                      }`
                    );
                  }
                })()
              );
            }
            case "asset":
              // Nothing to do with assets (images...) for now
              return;
            case "metadata": {
              const { data } = entry as SnootyMetadataEntry;
              siteTitle = data.title;
              return;
>>>>>>> d58520ad
            }
          });
          stream.on("close", () => {
            resolve();
          });
        });
        await Promise.allSettled(linePromises);
        // add metadata to all the pages
        for (const page of pages) {
          if (!page.metadata) {
            page.metadata = {};
          }
          page.metadata.siteTitle = siteTitle;
        }
        pagesForAllBranches.push(...pages);
      }
      return pagesForAllBranches;
    },
  };
};

/**
  Branch with site
 */
export interface Branch {
  /**
    Name of git branch
    @example "master"
   */
  gitBranchName: string;

  /**
    Branch label
    @example "v10.4 (current)"
   */
  label: string;

  /**
    Whether or not the branch is active.
    @example true
   */
  active: boolean;

  /**
    Base URL of the site
    @example "https://mongodb.com/docs/kotlin/coroutine/upcoming"
   */
  fullUrl: string;

  /**
    Whether this is the 'current, active branch' (rather than a previous or
    upcoming version).
   */
  isStableBranch: boolean;
}

export interface SnootyProject {
  /**
    Snooty repo name
    @example "docs-kotlin"
   */
  repoName: string;
  /**
    Snooty project name
    @example "kotlin"
   */
  project: string;
  /**
    Branches of repo that correspond to a site
   */
  branches: Branch[];
}

export const handlePage = async (
  page: SnootyPageData,
  {
    sourceName,
    baseUrl,
    tags: tagsIn = [],
    productName,
    version,
    links,
  }: {
    sourceName: string;
    baseUrl: string;
    tags: string[];
    productName?: string;
<<<<<<< HEAD
    version?: {
      label: string;
      isCurrent: boolean;
    };
=======
    version?: string;
    links?: RenderLinks;
>>>>>>> d58520ad
  }
): Promise<Page | undefined> => {
  // Strip first three path segments - according to Snooty team, they'll always
  // be ${property}/docsworker-xlarge/${branch}
  const pagePath = page.page_id
    .split("/")
    .slice(3)
    .filter((segment, i) => {
      // Remove `index` if it's the only segment, as that would create broken links.
      // `index` in subdirectories is fine - Snooty has special case handling for
      // `/index` only.
      return i !== 0 || segment !== "index";
    })
    .join("/");

  const tags: string[] = [...tagsIn];
  let body = "";
  let title: string | undefined;
  let format: PageFormat;
  const baseUrlTrailingSlash = baseUrl.replace(/\/?$/, "/");
  const url = new URL(pagePath, baseUrlTrailingSlash).href.replace(
    /\/?$/, // Add trailing slash
    "/"
  );
  if (page.ast.options?.template === "openapi") {
    format = "openapi-yaml";
    body = await snootyAstToOpenApiSpec(page.ast);
    title = getTitleFromSnootyOpenApiSpecAst(page.ast);
    tags.push("openapi");
  } else {
    format = "md";
    body = snootyAstToMd(page.ast, links);
    title = getTitleFromSnootyAst(page.ast);
  }
  const { metadata: pageMetadata, noIndex } = getMetadataFromSnootyAst(
    page.ast
  );
  if (noIndex) {
    return;
  }

  return {
    url,
    sourceName,
    title,
    body: truncateEmbeddings(body),
    format,
    metadata: {
      page: pageMetadata,
      tags,
      productName,
      version,
    },
  };
};<|MERGE_RESOLUTION|>--- conflicted
+++ resolved
@@ -158,26 +158,17 @@
     The base URL for Snooty Data API requests.
    */
   snootyDataApiBaseUrl: string;
-<<<<<<< HEAD
-=======
-
-  version?: string;
 
   /**
     Configuration for rendering links and anchor links.
    */
   links?: RenderLinks;
->>>>>>> d58520ad
 };
 
 export const makeSnootyDataSource = ({
   name: sourceName,
   project,
   snootyDataApiBaseUrl,
-<<<<<<< HEAD
-}: MakeSnootyDataSourceArgs): DataSource => {
-  const { branches, name: snootyProjectName, tags, productName } = project;
-=======
   links,
 }: MakeSnootyDataSourceArgs): DataSource & {
   _baseUrl: string;
@@ -185,17 +176,17 @@
   _snootyProjectName: string;
   _version?: string;
 } => {
-  const {
-    baseUrl,
-    currentBranch,
-    name: snootyProjectName,
-    tags,
-    productName,
-    version,
-  } = project;
->>>>>>> d58520ad
+  const { name: snootyProjectName, tags, productName, branches } = project;
   return {
     name: sourceName,
+    _baseUrl: snootyDataApiBaseUrl,
+    _currentBranch:
+      branches?.find((branch) => branch.active && branch.isStableBranch)
+        ?.gitBranchName ||
+      branches?.[0]?.gitBranchName ||
+      "",
+    _snootyProjectName: snootyProjectName,
+    _version: undefined,
     async fetchPages() {
       // TODO: The manifest can be quite large (>100MB) so this could stand to
       // be re-architected to use AsyncGenerators and update page-by-page. For
@@ -243,6 +234,10 @@
                         tags: tags ?? [],
                         productName,
                         version,
+                        links: {
+                          ...links,
+                          baseUrl: branchUrl,
+                        },
                       });
                       if (page !== undefined) {
                         pages.push(page);
@@ -267,7 +262,6 @@
                 siteTitle = data.title;
                 return;
               }
-<<<<<<< HEAD
               case "timestamp":
                 // Nothing to do with timestamp document for now
                 return;
@@ -279,41 +273,6 @@
                     }`
                   )
                 );
-=======
-              return linePromises.push(
-                (async () => {
-                  try {
-                    const page = await handlePage(data, {
-                      sourceName,
-                      baseUrl,
-                      tags: tags ?? [],
-                      productName,
-                      version,
-                      links,
-                    });
-                    if (page !== undefined) {
-                      pages.push(page);
-                    }
-                  } catch (error) {
-                    // Log the error and discard this document, but don't break the
-                    // overall fetchPages() call.
-                    logger.error(
-                      `SnootyDataSource handlePage failed with error: ${
-                        (error as Error)?.message
-                      }`
-                    );
-                  }
-                })()
-              );
-            }
-            case "asset":
-              // Nothing to do with assets (images...) for now
-              return;
-            case "metadata": {
-              const { data } = entry as SnootyMetadataEntry;
-              siteTitle = data.title;
-              return;
->>>>>>> d58520ad
             }
           });
           stream.on("close", () => {
@@ -401,15 +360,11 @@
     baseUrl: string;
     tags: string[];
     productName?: string;
-<<<<<<< HEAD
     version?: {
       label: string;
       isCurrent: boolean;
     };
-=======
-    version?: string;
     links?: RenderLinks;
->>>>>>> d58520ad
   }
 ): Promise<Page | undefined> => {
   // Strip first three path segments - according to Snooty team, they'll always
