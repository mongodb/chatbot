--- conflicted
+++ resolved
@@ -80,7 +80,6 @@
     await Promise.allSettled(
       projects.map(async (project) => {
         const { name: projectName } = project;
-<<<<<<< HEAD
         let branches = await snootyProjectsInfo.getAllBranches({
           projectName,
         }) as Branch[];
@@ -91,49 +90,15 @@
             currentVersionOverride: project.currentVersionOverride,
           });
         }
-=======
-        const currentBranch =
-          project.currentBranch ??
-          (
-            await snootyProjectsInfo.getCurrentBranch({
-              projectName,
-            })
-          ).gitBranchName;
-        let version =
-          project.versionNameOverride ??
-          (await snootyProjectsInfo.getCurrentVersionName({
-            projectName,
-          }));
-        version = version ? version + " (current)" : undefined;
-
-        const baseUrl =
-          project.baseUrl?.replace(/\/?$/, "/") ??
-          (await snootyProjectsInfo.getBaseUrl({
-            projectName,
-            branchName: currentBranch,
-          }));
-
->>>>>>> b1b643b6
         try {
           return makeSnootyDataSource({
             name: project.name,
             project: {
               ...project,
-<<<<<<< HEAD
               branches,
-=======
-              currentBranch,
-              version,
-              baseUrl,
->>>>>>> b1b643b6
             },
             snootyDataApiBaseUrl,
-            links: links?.includeLinks
-              ? {
-                  ...links,
-                  baseUrl,
-                }
-              : undefined,
+            links,
           });
         } catch (error) {
           logger.error(
