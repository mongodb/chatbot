import fetch from "node-fetch";
import { logger } from "mongodb-rag-core";
import {
  SnootyProject,
  makeSnootyDataSource,
  Branch,
  LocallySpecifiedSnootyProjectConfig,
} from "./SnootyDataSource";
import { filterFulfilled } from "mongodb-rag-core";
import { RenderLinks } from "./snootyAstToMd";

/** Schema for API response from https://snooty-data-api.mongodb.com/prod/projects */
export type GetSnootyProjectsResponse = {
  data: SnootyProject[];
};

export type SnootyProjectsInfo = {

  getAllBranches(args: {
    projectName: string
  }): Promise<Branch[] | undefined>;
};

/**
  Creates a SnootyProjectsInfo object from the Snooty Data API GET projects
  endpoint.
 */
export const makeSnootyProjectsInfo = async ({
  snootyDataApiBaseUrl,
}: {
  snootyDataApiBaseUrl: string;
}): Promise<SnootyProjectsInfo & { _data: typeof data }> => {
  const response = await fetch(new URL("projects", snootyDataApiBaseUrl));
  const { data } =
    (await response.json()) as unknown as GetSnootyProjectsResponse;

  // Preprocess data into a Map for faster lookups
  const projectMap = new Map(data.map((project) => [project.project, project]));

  // Fix Snooty API data
  data.forEach((project) => {
    project.branches.forEach((branch) => {
      // Fix booleans that might be string "true" instead of boolean `true`. For more
      // context, see https://jira.mongodb.org/browse/DOP-3862
      branch.active =
        (branch.active as unknown) === "true" || branch.active === true;

      // Some urls are http instead of https
      branch.fullUrl = branch.fullUrl.replace("http://", "https://");
    });
  });

  return {
    _data: data,

    async getAllBranches({ projectName }) {
      const project = projectMap.get(projectName);
      return project?.branches;
    },
  };
};

/**
  Fill the details of the defined Snooty data sources with the info in the
  Snooty Data API projects endpoint.
 */
export const prepareSnootySources = async ({
  projects,
  snootyDataApiBaseUrl,
  links,
}: {
  projects: LocallySpecifiedSnootyProjectConfig[];
  snootyDataApiBaseUrl: string;
  links?: Omit<RenderLinks, "baseUrl">;
}) => {
  const snootyProjectsInfo = await makeSnootyProjectsInfo({
    snootyDataApiBaseUrl,
  });
  return filterFulfilled(
    await Promise.allSettled(
      projects.map(async (project) => {
        const { name: projectName } = project;
<<<<<<< HEAD
        let branches = await snootyProjectsInfo.getAllBranches({
          projectName,
        }) as Branch[];
        // modify branches if there is a currentVersionOverride
        if (project.currentVersionOverride) {
          branches = overrideCurrentVersion({
            branches,
            currentVersionOverride: project.currentVersionOverride,
          });
        }
=======
        const currentBranch =
          project.currentBranch ??
          (
            await snootyProjectsInfo.getCurrentBranch({
              projectName,
            })
          ).gitBranchName;
        let version =
          project.versionNameOverride ??
          (await snootyProjectsInfo.getCurrentVersionName({
            projectName,
          }));
        version = version ? version + " (current)" : undefined;

        const baseUrl =
          project.baseUrl?.replace(/\/?$/, "/") ??
          (await snootyProjectsInfo.getBaseUrl({
            projectName,
            branchName: currentBranch,
          }));

>>>>>>> d58520ad
        try {
          return makeSnootyDataSource({
            name: project.name,
            project: {
              ...project,
<<<<<<< HEAD
              branches,
=======
              currentBranch,
              version,
              baseUrl,
>>>>>>> d58520ad
            },
            snootyDataApiBaseUrl,
            links: links?.includeLinks
              ? {
                  ...links,
                  baseUrl,
                }
              : undefined,
          });
        } catch (error) {
          logger.error(
            `Failed to prepare snooty data source '${project.name}': ${
              (error as Error).message
            }`
          );
          throw error;
        }
      })
    )
  ).map((result) => result.value);
};

export const overrideCurrentVersion = ({ branches, currentVersionOverride }: {
  branches: Branch[];
  currentVersionOverride: string;
}) => { 
  return branches.map((branch) => {
    if (branch.label !== currentVersionOverride) {
      return { ...branch, isStableBranch: false };
    }
    if (branch.label === currentVersionOverride) {
      return { ...branch, isStableBranch: true };
    }
    return branch;
  });
}<|MERGE_RESOLUTION|>--- conflicted
+++ resolved
@@ -15,10 +15,7 @@
 };
 
 export type SnootyProjectsInfo = {
-
-  getAllBranches(args: {
-    projectName: string
-  }): Promise<Branch[] | undefined>;
+  getAllBranches(args: { projectName: string }): Promise<Branch[] | undefined>;
 };
 
 /**
@@ -80,10 +77,9 @@
     await Promise.allSettled(
       projects.map(async (project) => {
         const { name: projectName } = project;
-<<<<<<< HEAD
-        let branches = await snootyProjectsInfo.getAllBranches({
+        let branches = (await snootyProjectsInfo.getAllBranches({
           projectName,
-        }) as Branch[];
+        })) as Branch[];
         // modify branches if there is a currentVersionOverride
         if (project.currentVersionOverride) {
           branches = overrideCurrentVersion({
@@ -91,49 +87,15 @@
             currentVersionOverride: project.currentVersionOverride,
           });
         }
-=======
-        const currentBranch =
-          project.currentBranch ??
-          (
-            await snootyProjectsInfo.getCurrentBranch({
-              projectName,
-            })
-          ).gitBranchName;
-        let version =
-          project.versionNameOverride ??
-          (await snootyProjectsInfo.getCurrentVersionName({
-            projectName,
-          }));
-        version = version ? version + " (current)" : undefined;
-
-        const baseUrl =
-          project.baseUrl?.replace(/\/?$/, "/") ??
-          (await snootyProjectsInfo.getBaseUrl({
-            projectName,
-            branchName: currentBranch,
-          }));
-
->>>>>>> d58520ad
         try {
           return makeSnootyDataSource({
             name: project.name,
             project: {
               ...project,
-<<<<<<< HEAD
               branches,
-=======
-              currentBranch,
-              version,
-              baseUrl,
->>>>>>> d58520ad
             },
             snootyDataApiBaseUrl,
-            links: links?.includeLinks
-              ? {
-                  ...links,
-                  baseUrl,
-                }
-              : undefined,
+            links,
           });
         } catch (error) {
           logger.error(
@@ -148,10 +110,13 @@
   ).map((result) => result.value);
 };
 
-export const overrideCurrentVersion = ({ branches, currentVersionOverride }: {
+export const overrideCurrentVersion = ({
+  branches,
+  currentVersionOverride,
+}: {
   branches: Branch[];
   currentVersionOverride: string;
-}) => { 
+}) => {
   return branches.map((branch) => {
     if (branch.label !== currentVersionOverride) {
       return { ...branch, isStableBranch: false };
@@ -161,4 +126,4 @@
     }
     return branch;
   });
-}+};