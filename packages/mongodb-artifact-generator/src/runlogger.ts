import { promises as fs } from "fs";
import path from "path";
import { z } from "zod";
<<<<<<< HEAD
import { ObjectId } from "mongodb-rag-core";
import { createRunId } from "./runId";
=======
import { ObjectId } from "mongodb-rag-core/mongodb";
>>>>>>> 37be250a

export type Artifact = z.infer<typeof ArtifactSchema>;
const ArtifactSchema = z
  .object({
    name: z.string(),
    content: z.string(),
  })
  .describe(
    "An artifact created by the generator. For now this will always be a file."
  );
export const isArtifact = (data: unknown): data is Artifact => {
  return ArtifactSchema.safeParse(data).success;
};
export const asArtifact = (data: unknown): Artifact => {
  return ArtifactSchema.parse(data);
};

export type LogLevel = z.infer<typeof LogLevelSchema>;
const logLevels = ["info", "warning", "error"] as const;
const LogLevelSchema = z
  .enum(logLevels)
  .describe(`The log level. One of [${logLevels.map((l) => `"${l}"`)}].`);

export type LogEntry = z.infer<typeof LogEntrySchema>;
const LogEntrySchema = z.object({
  n: z.string().describe(`The name of the topic the entry belongs to.`),
  l: LogLevelSchema,
  t: z
    .number()
    .describe(
      `The timestamp of the log entry. This is a unix timestamp in milliseconds.`
    ),
  m: z.string().describe(`The message.`),
});
export const isLogEntry = (data: unknown): data is LogEntry => {
  return LogEntrySchema.safeParse(data).success;
};
export const asLogEntry = (data: unknown): LogEntry => {
  return LogEntrySchema.parse(data);
};

function formatLogEntry(entry: LogEntry) {
  return `${entry.t} [${entry.l}] ${entry.n}: ${entry.m}`;
}

export type RunLoggerArgs = {
  runId?: string;
  topic: string;
};

export function makeRunLogger(args: RunLoggerArgs) {
  return new RunLogger(args);
}

export class RunLogger {
  #entries: LogEntry[] = [];
  #artifacts: Artifact[] = [];
  #runId: string;
  topic: string;

  constructor(args: RunLoggerArgs) {
    this.#runId = args.runId ?? createRunId();
    this.topic = args.topic;
  }

  log(level: LogLevel, message: string) {
    this.#entries.push(
      asLogEntry({
        l: level,
        n: this.topic,
        t: Date.now(),
        m: message,
      })
    );
  }
  logInfo(message: string) {
    this.log("info", message);
  }
  logWarning(message: string) {
    this.log("warning", message);
  }
  logError(message: string) {
    this.log("error", message);
  }

  async flushLogs(logFlushHandler: LogFlushHandler = defaultFlushLogs) {
    if (this.#entries.length === 0) {
      return; // No entries to flush
    }

    try {
      await logFlushHandler(this.#entries, {
        topic: this.topic,
        runId: this.#runId,
      });
      this.#entries = []; // Clear the entries after successful flush
    } catch (error) {
      console.error("Failed to flush log entries:", error);
    }
  }

  appendArtifact(name: string, content: string) {
    this.#artifacts.push(
      asArtifact({
        name,
        content,
      })
    );
    this.logInfo(`Created artifact: ${name}`);
  }

  async flushArtifacts(
    artifactFlushHandler: ArtifactFlushHandler = defaultFlushArtifacts
  ) {
    if (this.#artifacts.length === 0) {
      return; // No artifacts to flush
    }

    try {
      await artifactFlushHandler(this.#artifacts, {
        topic: this.topic,
        runId: this.#runId,
      });
      this.#artifacts = []; // Clear the artifacts after successful flush
    } catch (error) {
      console.error("Failed to flush artifacts:", error);
    }
  }
}

export type FlushOptions = { topic?: string; runId?: string };

export type LogFlushHandler = (
  entries: LogEntry[],
  options?: FlushOptions
) => Promise<void>;

export const flushLogsToConsole: LogFlushHandler = async (entries) => {
  for (const entry of entries) {
    console.log(formatLogEntry(entry));
  }
};

export const flushLogsToFile: LogFlushHandler = async (
  entries,
  options = createDefaultFlushOptions()
) => {
  await assertFlushDirectory(options);
  const oid = new ObjectId().toHexString();
  const filePath = path.join(
    getFlushDirectoryPath(options),
    `runlog-${oid}.jsonl`
  );
  const content = entries.map((e) => JSON.stringify(e)).join("\n");
  await fs.writeFile(filePath, content, {
    encoding: "utf8",
  });
};

export const defaultFlushLogs: LogFlushHandler = async (
  logs,
  optionOverrides
) => {
  const options = {
    ...createDefaultFlushOptions(),
    ...optionOverrides,
  };
  flushLogsToConsole(logs, options);
  flushLogsToFile(logs, options);
};

export type ArtifactFlushHandler = (
  artifacts: Artifact[],
  options?: FlushOptions
) => Promise<void>;

export const flushArtifactsToConsole: ArtifactFlushHandler = async (
  artifacts
) => {
  for (const artifact of artifacts) {
    console.log(artifact);
  }
};

export const flushArtifactsToFile: ArtifactFlushHandler = async (
  artifacts,
  options = createDefaultFlushOptions()
) => {
  await assertFlushDirectory(options);
  for (const artifact of artifacts) {
    const filePath = path.join(getFlushDirectoryPath(options), artifact.name);
    await assertDirectory(path.dirname(filePath));
    await fs.writeFile(filePath, ensureFileEndsWithNewline(artifact.content), {
      encoding: "utf8",
    });
  }
};

export const defaultFlushArtifacts: ArtifactFlushHandler = async (
  artifacts,
  optionOverrides
) => {
  const options = {
    ...createDefaultFlushOptions(),
    ...optionOverrides,
  };
  flushArtifactsToFile(artifacts, options);
};

function createDefaultFlushOptions() {
  return {
    topic: "default",
    runId: new ObjectId().toHexString(),
  };
}

async function assertFlushDirectory({
  topic = "default",
  runId,
}: Partial<FlushOptions> & Pick<FlushOptions, "runId">) {
  return await assertDirectory(getFlushDirectoryPath({ topic, runId }));
}

async function assertDirectory(path: string) {
  return await fs.mkdir(path, {
    recursive: true,
  });
}

function getFlushDirectoryPath(options: FlushOptions) {
  const { topic, runId } = options;
  const dir = `./runlogs/${topic}/${runId}`;
  return dir;
}

function ensureFileEndsWithNewline(fileText: string) {
  return fileText.endsWith("\n") ? fileText : fileText + "\n";
}<|MERGE_RESOLUTION|>--- conflicted
+++ resolved
@@ -1,12 +1,8 @@
 import { promises as fs } from "fs";
 import path from "path";
 import { z } from "zod";
-<<<<<<< HEAD
-import { ObjectId } from "mongodb-rag-core";
 import { createRunId } from "./runId";
-=======
 import { ObjectId } from "mongodb-rag-core/mongodb";
->>>>>>> 37be250a
 
 export type Artifact = z.infer<typeof ArtifactSchema>;
 const ArtifactSchema = z
