--- conflicted
+++ resolved
@@ -23,23 +23,14 @@
 // Optional env vars (only required for some commands)
 const { GITHUB_ACCESS_TOKEN, JIRA_USERNAME, JIRA_PASSWORD } = process.env;
 
-export const openAiClient = new OpenAIClient(
-  OPENAI_ENDPOINT,
-  new AzureKeyCredential(OPENAI_API_KEY)
-);
-
 export const standardConfig = {
   embedder: () =>
     makeOpenAiEmbedder({
-<<<<<<< HEAD
-      openAiClient,
-=======
       openAiClient: new OpenAI.AzureOpenAI({
         apiKey: OPENAI_API_KEY,
         endpoint: OPENAI_ENDPOINT,
         apiVersion: OPENAI_API_VERSION,
       }),
->>>>>>> 3eb647d3
       deployment: OPENAI_EMBEDDING_DEPLOYMENT,
       backoffOptions: {
         numOfAttempts: 25,
