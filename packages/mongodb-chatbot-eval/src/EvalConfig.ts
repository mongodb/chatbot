--- conflicted
+++ resolved
@@ -1,25 +1,12 @@
-import { Filter } from "mongodb-rag-core";
 import { CommandMetadataStore } from "./CommandMetadataStore";
 import { EvaluateQualityFunc } from "./evaluate/EvaluateQualityFunc";
 import { EvaluationStore } from "./evaluate/EvaluationStore";
 import { GenerateDataFunc } from "./generate/GenerateDataFunc";
-<<<<<<< HEAD
-import {
-  GeneratedDataStore,
-  SomeGeneratedData,
-} from "./generate/GeneratedDataStore";
-=======
 import { GeneratedDataStore } from "./generate/GeneratedDataStore";
->>>>>>> 4189e88a
 import { SomeTestCase } from "./generate/TestCase";
 import { ReportEvalFunc } from "./report/ReportEvalFunc";
 import { ReportStore } from "./report/ReportStore";
 
-<<<<<<< HEAD
-export type EvalGeneratedDataFilter = Filter<SomeGeneratedData> | unknown;
-
-=======
->>>>>>> 4189e88a
 export interface EvalConfig {
   metadataStore: CommandMetadataStore;
   generatedDataStore: GeneratedDataStore;
@@ -36,7 +23,6 @@
     evaluate?: {
       [k: string]: {
         evaluator: EvaluateQualityFunc;
-        defaultGeneratedDataQuery?: EvalGeneratedDataFilter;
       };
     };
     report?: {
