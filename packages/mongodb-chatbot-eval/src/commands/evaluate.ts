import { CommandModule } from "yargs";
import { LoadConfigArgs, withConfig, withConfigOptions } from "../withConfig";
import { EvalConfig } from "../EvalConfig";
import { generateEvalsAndMetadata } from "../evaluate/generateEvalsAndMetadata";
import { ObjectId } from "mongodb-rag-core";

interface EvaluateCommandArgs {
  name: string;
  generatedDataRunId: string;
}

const commandModule: CommandModule<
  unknown,
  LoadConfigArgs & EvaluateCommandArgs
> = {
  command: "evaluate",
  builder(args) {
    return withConfigOptions(args)
<<<<<<< HEAD
      .string("name")
      .option("generatedDataRunId", {
        type: "string",
        description:
          "RunId for a 'generate' command that you want to create evaluations for. If not provided, uses the `defaultGeneratedDataQuery` from the config. Throws an error if no filter provided here or there's no default.",
      })
      .demandOption("name");
=======
      .option("name", {
        type: "string",
        demandOption: true,
        description: "Name of the evaluation.",
      })
      .option("generatedDataRunId", {
        type: "string",
        description:
          "RunId for a 'generate' command that you want to create evaluations for. If not provided, uses the `defaultGeneratedDataQuery` from the config. Throws an error if no filter provided here or there's no default.",
        demandOption: true,
      });
>>>>>>> 4189e88a
  },
  async handler(args) {
    return withConfig(evaluateCommand, {
      ...args,
<<<<<<< HEAD
      name: args.name as string,
      generatedDataRunId: args.generatedDataRunId as string | undefined,
=======
      name: args.name,
      generatedDataRunId: args.generatedDataRunId,
>>>>>>> 4189e88a
    });
  },
  describe: "Evaluate generated data.",
};

export default commandModule;

export const evaluateCommand = async (
  config: EvalConfig,
<<<<<<< HEAD
  { name, generatedDataRunId }: { name: string; generatedDataRunId?: string }
=======
  { name, generatedDataRunId }: EvaluateCommandArgs
>>>>>>> 4189e88a
) => {
  // Get config
  const {
    generatedDataStore,
    evaluationStore,
    metadataStore,
    commands: { evaluate: evaluations },
  } = config;
<<<<<<< HEAD
  if (!evaluations || !evaluations[name]) {
    throw new Error(`No generate command found with name: ${name}`);
  }
  const { evaluator, defaultGeneratedDataQuery } = evaluations[name];
  let generatedDataRunObjectId: ObjectId | undefined;
  if (generatedDataRunId && ObjectId.isValid(generatedDataRunId)) {
    generatedDataRunObjectId = ObjectId.createFromHexString(generatedDataRunId);
=======
  if (!evaluations?.[name]) {
    throw new Error(`No generate command found with name: ${name}`);
  }
  const { evaluator } = evaluations[name];
  let generatedDataRunObjectId: ObjectId | undefined;
  if (ObjectId.isValid(generatedDataRunId)) {
    generatedDataRunObjectId = ObjectId.createFromHexString(generatedDataRunId);
  } else {
    throw new Error(`Invalid ObjectId: ${generatedDataRunId}`);
>>>>>>> 4189e88a
  }
  // Generate evals
  await generateEvalsAndMetadata({
    name,
    evaluator,
    generatedDataRunId: generatedDataRunObjectId,
    generatedDataStore,
    evaluationStore,
    metadataStore,
<<<<<<< HEAD
    defaultGeneratedDataQuery,
=======
>>>>>>> 4189e88a
  });
};<|MERGE_RESOLUTION|>--- conflicted
+++ resolved
@@ -16,15 +16,6 @@
   command: "evaluate",
   builder(args) {
     return withConfigOptions(args)
-<<<<<<< HEAD
-      .string("name")
-      .option("generatedDataRunId", {
-        type: "string",
-        description:
-          "RunId for a 'generate' command that you want to create evaluations for. If not provided, uses the `defaultGeneratedDataQuery` from the config. Throws an error if no filter provided here or there's no default.",
-      })
-      .demandOption("name");
-=======
       .option("name", {
         type: "string",
         demandOption: true,
@@ -36,18 +27,12 @@
           "RunId for a 'generate' command that you want to create evaluations for. If not provided, uses the `defaultGeneratedDataQuery` from the config. Throws an error if no filter provided here or there's no default.",
         demandOption: true,
       });
->>>>>>> 4189e88a
   },
   async handler(args) {
     return withConfig(evaluateCommand, {
       ...args,
-<<<<<<< HEAD
-      name: args.name as string,
-      generatedDataRunId: args.generatedDataRunId as string | undefined,
-=======
       name: args.name,
       generatedDataRunId: args.generatedDataRunId,
->>>>>>> 4189e88a
     });
   },
   describe: "Evaluate generated data.",
@@ -57,11 +42,7 @@
 
 export const evaluateCommand = async (
   config: EvalConfig,
-<<<<<<< HEAD
-  { name, generatedDataRunId }: { name: string; generatedDataRunId?: string }
-=======
   { name, generatedDataRunId }: EvaluateCommandArgs
->>>>>>> 4189e88a
 ) => {
   // Get config
   const {
@@ -70,15 +51,6 @@
     metadataStore,
     commands: { evaluate: evaluations },
   } = config;
-<<<<<<< HEAD
-  if (!evaluations || !evaluations[name]) {
-    throw new Error(`No generate command found with name: ${name}`);
-  }
-  const { evaluator, defaultGeneratedDataQuery } = evaluations[name];
-  let generatedDataRunObjectId: ObjectId | undefined;
-  if (generatedDataRunId && ObjectId.isValid(generatedDataRunId)) {
-    generatedDataRunObjectId = ObjectId.createFromHexString(generatedDataRunId);
-=======
   if (!evaluations?.[name]) {
     throw new Error(`No generate command found with name: ${name}`);
   }
@@ -88,7 +60,6 @@
     generatedDataRunObjectId = ObjectId.createFromHexString(generatedDataRunId);
   } else {
     throw new Error(`Invalid ObjectId: ${generatedDataRunId}`);
->>>>>>> 4189e88a
   }
   // Generate evals
   await generateEvalsAndMetadata({
@@ -98,9 +69,5 @@
     generatedDataStore,
     evaluationStore,
     metadataStore,
-<<<<<<< HEAD
-    defaultGeneratedDataQuery,
-=======
->>>>>>> 4189e88a
   });
 };