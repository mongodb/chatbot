import { Db, MongoClient, ObjectId } from "mongodb-rag-core";
import { strict as assert } from "assert";
import {
  EvalResult,
  EvaluationStore,
  makeMongoDbEvaluationStore,
} from "./EvaluationStore";

describe("MongoDbReportStore", () => {
  const { MONGODB_CONNECTION_URI } = process.env;
  assert(MONGODB_CONNECTION_URI);
  const connectionUri = MONGODB_CONNECTION_URI;
  const client = new MongoClient(connectionUri);

  let testDbName: string;
  let db: Db;
  let evalStore: EvaluationStore;

  beforeEach(() => {
    testDbName = "test" + Math.random().toString(36).substring(7);
    db = client.db(testDbName);
    evalStore = makeMongoDbEvaluationStore({
      connectionUri: connectionUri,
      databaseName: testDbName,
    });
  });
  afterEach(async () => {
    await db.dropDatabase();
    await evalStore.close();
  });

<<<<<<< HEAD
  it("should insert one new evaluation result", async () => {
=======
  it("should insert one new data", async () => {
>>>>>>> eff16554
    const evalResult = {
      _id: new ObjectId(),
      createdAt: new Date(),
      commandRunMetadataId: new ObjectId(),
      evalName: "foo",
      result: 0.5,
      generatedDataId: new ObjectId(),
    } satisfies EvalResult;
    const inserted = await evalStore.insertOne(evalResult);
    expect(inserted).toBe(true);
  });
<<<<<<< HEAD
  it("should insert many new evaluation results", async () => {
=======
  it("should insert many new data", async () => {
>>>>>>> eff16554
    const evalResult1 = {
      _id: new ObjectId(),
      createdAt: new Date(),
      commandRunMetadataId: new ObjectId(),
      evalName: "foo",
      result: 0.5,
      generatedDataId: new ObjectId(),
    } satisfies EvalResult;
    const evalResult2 = {
      _id: new ObjectId(),
      createdAt: new Date(),
      commandRunMetadataId: new ObjectId(),
      evalName: "bar",
      result: 0.7,
      generatedDataId: new ObjectId(),
    } satisfies EvalResult;
    const inserted = await evalStore.insertMany([evalResult1, evalResult2]);
    expect(inserted).toBe(true);
  });
  it("should find data with arbitrary mongodb filter", async () => {
    const evalResult = {
      _id: new ObjectId(),
      createdAt: new Date(),
      commandRunMetadataId: new ObjectId(),
      evalName: "foo",
      result: 0.5,
      generatedDataId: new ObjectId(),
    } satisfies EvalResult;
    await evalStore.insertOne(evalResult);
    const found = await evalStore.find({ result: 0.5, evalName: "foo" });
    expect(found && found[0]).toMatchObject(evalResult);
  });
  it("should aggregate data", async () => {
    const evalResult1 = {
      _id: new ObjectId(),
      createdAt: new Date(),
      commandRunMetadataId: new ObjectId(),
      evalName: "foo",
      result: 0.5,
      generatedDataId: new ObjectId(),
    } satisfies EvalResult;
    const evalResult2 = {
      _id: new ObjectId(),
      createdAt: new Date(),
      commandRunMetadataId: new ObjectId(),
      evalName: "bar",
      result: 0.123,
      generatedDataId: new ObjectId(),
    } satisfies EvalResult;
    await evalStore.insertMany([evalResult1, evalResult2]);
    const aggregated = await evalStore.aggregate([
      { $match: { result: 0.5, evalName: "foo" } },
    ]);
    expect(aggregated).toHaveLength(1);
    expect(aggregated[0]).toMatchObject(evalResult1);
  });
});<|MERGE_RESOLUTION|>--- conflicted
+++ resolved
@@ -29,11 +29,7 @@
     await evalStore.close();
   });
 
-<<<<<<< HEAD
   it("should insert one new evaluation result", async () => {
-=======
-  it("should insert one new data", async () => {
->>>>>>> eff16554
     const evalResult = {
       _id: new ObjectId(),
       createdAt: new Date(),
@@ -45,11 +41,7 @@
     const inserted = await evalStore.insertOne(evalResult);
     expect(inserted).toBe(true);
   });
-<<<<<<< HEAD
   it("should insert many new evaluation results", async () => {
-=======
-  it("should insert many new data", async () => {
->>>>>>> eff16554
     const evalResult1 = {
       _id: new ObjectId(),
       createdAt: new Date(),
