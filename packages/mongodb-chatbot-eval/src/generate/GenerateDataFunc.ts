--- conflicted
+++ resolved
@@ -6,10 +6,6 @@
   /**
     Test cases to generate data for.
    */
-<<<<<<< HEAD
-  // TODO: how to make it so that anything that satisfies the TestCase interface can be used here?
-=======
->>>>>>> 4189e88a
   testCases: SomeTestCase[];
   /**
     Unique ID for all generated data for this run.
