import { Conversation } from "mongodb-chatbot-server";
import { Filter, MongoClient, ObjectId } from "mongodb-rag-core";

export interface BaseGeneratedData {
  _id: ObjectId;
  commandRunId: ObjectId;
  type: string;
  data: unknown;
  evalData?: Record<string, unknown>;
}

export interface ConversationGeneratedData extends BaseGeneratedData {
  type: "conversation";
  data: Conversation;
  evalData: ConversationEvalData;
}
export type SomeGeneratedData = ConversationGeneratedData | BaseGeneratedData;

export interface ConversationEvalData extends Record<string, unknown> {
  /**
    Arbitrary metadata about the conversation.
   */
  tags?: string[];

  /**
    Description of what you want to see from the final assistant message.
<<<<<<< HEAD
=======
    An LLM can use this description to see if the final assistant message meets this expectation.
>>>>>>> 4189e88a
   */
  qualitativeFinalAssistantMessageExpectation: string;
}

export interface GeneratedDataStore {
  insertOne(generatedData: SomeGeneratedData): Promise<boolean>;
  insertMany(generatedData: SomeGeneratedData[]): Promise<boolean>;
  findById(generatedDataId: ObjectId): Promise<SomeGeneratedData | undefined>;
  findByCommandRunId(
    commandRunId: ObjectId
  ): Promise<SomeGeneratedData[] | undefined>;
  find(filter: unknown): Promise<SomeGeneratedData[] | undefined>;
  close(): Promise<void>;
}

export interface MakeMongoDbGeneratedDataStoreParams {
  connectionUri: string;
  databaseName: string;

  /**
    @default "generated_data"
   */
  collectionName?: string;
}

export interface MongoDbGeneratedDataStore extends GeneratedDataStore {
  find(
    filter: Filter<SomeGeneratedData>
  ): Promise<SomeGeneratedData[] | undefined>;
}

export function makeMongoDbGeneratedDataStore({
  connectionUri,
  databaseName,
  collectionName,
}: MakeMongoDbGeneratedDataStoreParams): MongoDbGeneratedDataStore {
  const client = new MongoClient(connectionUri);
  const collection = client
    .db(databaseName)
    .collection<SomeGeneratedData>(collectionName ?? "generated_data");
  return {
    async insertOne(generatedData) {
      const { acknowledged } = await collection.insertOne(generatedData);
      return acknowledged;
    },
    async insertMany(generatedData) {
      const { acknowledged } = await collection.insertMany(generatedData);
      return acknowledged;
    },
    async findById(generatedDataId) {
      return (await collection.findOne({ _id: generatedDataId })) ?? undefined;
    },
    async find(filter: Filter<SomeGeneratedData>) {
      const cursor = await collection.find(filter);
      return await cursor.toArray();
    },
    async findByCommandRunId(commandRunId: ObjectId) {
      const cursor = await collection.find({ commandRunId });
      return await cursor.toArray();
    },
    async close() {
      await client.close();
    },
  };
}<|MERGE_RESOLUTION|>--- conflicted
+++ resolved
@@ -24,10 +24,7 @@
 
   /**
     Description of what you want to see from the final assistant message.
-<<<<<<< HEAD
-=======
     An LLM can use this description to see if the final assistant message meets this expectation.
->>>>>>> 4189e88a
    */
   qualitativeFinalAssistantMessageExpectation: string;
 }
