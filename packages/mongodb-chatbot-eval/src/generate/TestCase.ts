import { z } from "zod";

export interface BaseTestCase {
  name: string;
  data: Record<string, unknown>;
}

export const ConversationTestCaseDataSchema = z.object({
  name: z.string(),
  expectation: z.string(),
  messages: z
    .array(
      z.object({
        role: z.enum(["assistant", "user"]),
        content: z.string(),
      })
    )
    .min(1),
  tags: z.array(z.string()).optional(),
  skip: z.boolean().optional(),
});
<<<<<<< HEAD

export type ConversationTestCaseData = z.infer<
  typeof ConversationTestCaseDataSchema
>;

export interface ConversationTestCase extends BaseTestCase {
  data: ConversationTestCaseData;
  name: "conversation";
}

export type SomeTestCase = ConversationTestCase | BaseTestCase;
=======

export type ConversationTestCaseData = z.infer<
  typeof ConversationTestCaseDataSchema
>;

export interface ConversationTestCase extends BaseTestCase {
  data: ConversationTestCaseData;
  name: "conversation";
}

export type SomeTestCase = ConversationTestCase | BaseTestCase;

export function isConversationTestCase(
  testCase: SomeTestCase
): testCase is ConversationTestCase {
  return ConversationTestCaseDataSchema.safeParse(testCase.data).success;
}
>>>>>>> 4189e88a
<|MERGE_RESOLUTION|>--- conflicted
+++ resolved
@@ -19,19 +19,6 @@
   tags: z.array(z.string()).optional(),
   skip: z.boolean().optional(),
 });
-<<<<<<< HEAD
-
-export type ConversationTestCaseData = z.infer<
-  typeof ConversationTestCaseDataSchema
->;
-
-export interface ConversationTestCase extends BaseTestCase {
-  data: ConversationTestCaseData;
-  name: "conversation";
-}
-
-export type SomeTestCase = ConversationTestCase | BaseTestCase;
-=======
 
 export type ConversationTestCaseData = z.infer<
   typeof ConversationTestCaseDataSchema
@@ -48,5 +35,4 @@
   testCase: SomeTestCase
 ): testCase is ConversationTestCase {
   return ConversationTestCaseDataSchema.safeParse(testCase.data).success;
-}
->>>>>>> 4189e88a
+}