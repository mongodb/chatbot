--- conflicted
+++ resolved
@@ -77,12 +77,7 @@
         .map((v) => v.close as () => Promise<void>)
     );
     // Run afterAll if it exists
-<<<<<<< HEAD
-    config.afterAll && (await config?.afterAll());
-    // TODO: how to test this w jest?
-=======
     await config.afterAll?.();
->>>>>>> 4189e88a
     process.exit(0);
   }
 };
@@ -98,10 +93,6 @@
     description: "Path to config JS file.",
   });
 };
-<<<<<<< HEAD
-// NOTE: consider moving the generic configurable CLI stuff to `mongodb-rag-core` or another independent library since we're using across multiple projects.
-=======
->>>>>>> 4189e88a
 
 /**
   Asserts that the given property is defined in the given object and returns
