--- conflicted
+++ resolved
@@ -18,53 +18,6 @@
   testCases,
 }) => {
   const failedCases: SomeTestCase[] = [];
-<<<<<<< HEAD
-  const generatedData: ConversationGeneratedData[] =
-    // Note: not sure why I need to cast this to ConversationTestCase[]
-    // The code still compiles in editor without this,
-    // but it doesn't at run-time in the tests.
-    // Very strange, but I don't think it's problematic.
-    (
-      testCases.filter((testCase) =>
-        isConversationTestCase(testCase)
-      ) as ConversationTestCase[]
-    )
-      .filter((testCase) => {
-        assert(
-          Array.isArray(testCase.data.messages),
-          "something is wrong here"
-        );
-        const isFailed =
-          testCase.data?.messages?.[0].content === TRIGGER_SERVER_ERROR_MESSAGE;
-        if (isFailed) {
-          failedCases.push(testCase);
-        }
-        return !isFailed;
-      })
-      .map(
-        (testCase) =>
-          ({
-            _id: new ObjectId(),
-            commandRunId: runId,
-            type: "conversation",
-            data: {
-              messages: [
-                ...(testCase?.data?.messages ?? []),
-                {
-                  content: "This is a test message",
-                  role: "assistant",
-                },
-              ] as Message[],
-              _id: new ObjectId(),
-              createdAt: new Date(),
-            },
-            evalData: {
-              name: "Test case",
-            },
-            createdAt: new Date(),
-          } satisfies ConversationGeneratedData)
-      ) satisfies SomeGeneratedData[];
-=======
   const generatedData: ConversationGeneratedData[] = testCases
     .filter((testCase): testCase is ConversationTestCase =>
       isConversationTestCase(testCase)
@@ -101,7 +54,6 @@
           createdAt: new Date(),
         } satisfies ConversationGeneratedData)
     ) satisfies SomeGeneratedData[];
->>>>>>> 364b01ff
   return {
     generatedData,
     failedCases,
