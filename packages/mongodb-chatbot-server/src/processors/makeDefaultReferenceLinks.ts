--- conflicted
+++ resolved
@@ -17,15 +17,9 @@
   const uniqueReferenceChunks = chunks.filter((chunk) => {
     if (!uniqueUrls.has(chunk.url)) {
       uniqueUrls.add(chunk.url);
-<<<<<<< HEAD
-      return true; // Keep the referencesas it has a unique URL
-    }
-    return false; // Discard the referencesas its URL is not unique
-=======
       return true; // Keep the reference as it has a unique URL
     }
     return false; // Discard the reference as its URL is not unique
->>>>>>> 50d3f44f
   });
 
   return uniqueReferenceChunks.map((chunk) => {
