--- conflicted
+++ resolved
@@ -2,12 +2,9 @@
   VerifiedAnswer,
   FindVerifiedAnswerFunc,
   DataStreamer,
-<<<<<<< HEAD
-=======
   type ResponseStreamOutputTextDelta,
   type ResponseStreamOutputTextAnnotationAdded,
   type ResponseStreamOutputTextDone,
->>>>>>> d21f8b39
 } from "mongodb-rag-core";
 import { strict as assert } from "assert";
 import {
@@ -61,8 +58,6 @@
     },
   };
 
-<<<<<<< HEAD
-=======
 export const responsesVerifiedAnswerStream: MakeVerifiedAnswerGenerateResponseParams["stream"] =
   {
     onVerifiedAnswerFound: ({ verifiedAnswer, dataStreamer }) => {
@@ -101,7 +96,6 @@
     },
   };
 
->>>>>>> d21f8b39
 /**
   Searches for verified answers for the user query.
   If no verified answer can be found for the given query, the
