--- conflicted
+++ resolved
@@ -9,11 +9,7 @@
 }
 
 // Helper to create a mock MongoDbSearchResultsStore
-<<<<<<< HEAD
-export function makeMockMongoDbSearchResultsStore() {
-=======
 function makeMockMongoDbSearchResultsStore() {
->>>>>>> ec9ab2ec
   return {
     drop: jest.fn(),
     close: jest.fn(),
