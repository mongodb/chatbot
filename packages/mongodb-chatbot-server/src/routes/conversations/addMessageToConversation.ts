import { stripIndents } from "common-tags";
import { strict as assert } from "assert";
import {
  Request as ExpressRequest,
  Response as ExpressResponse,
} from "express";
import { DbMessage, Message, ToolMessage } from "mongodb-rag-core";
import { ObjectId } from "mongodb-rag-core/mongodb";
import {
  ConversationsService,
  Conversation,
  SomeMessage,
  makeDataStreamer,
} from "mongodb-rag-core";
import {
  ApiMessage,
  RequestError,
  convertMessageFromDbToApi,
  makeRequestError,
} from "./utils";
import { getRequestId, logRequest, sendErrorResponse } from "../../utils";
import { z } from "zod";
import { SomeExpressRequest } from "../../middleware/validateRequestSchema";
import {
  ConversationsRouterLocals,
} from "./conversationsRouter";
import { wrapTraced, Logger } from "mongodb-rag-core/braintrust";
import { UpdateTraceFunc, updateTraceIfExists } from "./UpdateTraceFunc";
import {
  GenerateResponse,
  GenerateResponseParams,
} from "../../processors/GenerateResponse";
<<<<<<< HEAD
import { AddCustomDataFunc } from "../../processors";
=======
import { hasTooManyUserMessagesInConversation } from "../responses/createResponse";
>>>>>>> a34a5822

export const DEFAULT_MAX_INPUT_LENGTH = 3000; // magic number for max input size for LLM
export const DEFAULT_MAX_USER_MESSAGES_IN_CONVERSATION = 7; // magic number for max messages in a conversation

export type AddMessageRequestBody = z.infer<typeof AddMessageRequestBody>;
export const AddMessageRequestBody = z.object({
  message: z.string(),
  clientContext: z.object({}).passthrough().optional(),
});

export const AddMessageRequest = SomeExpressRequest.merge(
  z.object({
    headers: z.object({
      "req-id": z.string(),
    }),
    params: z.object({
      conversationId: z.string(),
    }),
    query: z.object({
      stream: z.string().optional(),
    }),
    body: AddMessageRequestBody,
  })
);

export type AddMessageRequest = z.infer<typeof AddMessageRequest>;

export interface AddMessageToConversationRouteParams {
  conversations: ConversationsService;
  maxInputLengthCharacters?: number;
  maxUserMessagesInConversation?: number;
  generateResponse: GenerateResponse;
  addMessageToConversationCustomData?: AddCustomDataFunc;
  /**
    If present, the route will create a new conversation
    when given the `conversationIdPathParam` in the URL.
   */
  createConversation?: {
    /**
      Create a new conversation when the `conversationId` is the string "null".
     */
    createOnNullConversationId: boolean;
    /**
      The custom data to add to the new conversation
      when it is created.
     */
    addCustomData?: AddCustomDataFunc;
  };

  /**
    Custom function to update the Braintrust tracing
    after the response has been sent to the user.
    Can add additional tags, scores, etc.
   */
  updateTrace?: UpdateTraceFunc;
  braintrustLogger?: Logger<true>;
}

type MakeTracedResponseParams = Pick<
  GenerateResponseParams,
  | "latestMessageText"
  | "clientContext"
  | "customData"
  | "dataStreamer"
  | "shouldStream"
  | "reqId"
  | "conversation"
>;

export function makeAddMessageToConversationRoute({
  conversations,
  generateResponse,
  maxInputLengthCharacters = DEFAULT_MAX_INPUT_LENGTH,
  maxUserMessagesInConversation = DEFAULT_MAX_USER_MESSAGES_IN_CONVERSATION,
  addMessageToConversationCustomData,
  createConversation,
  updateTrace,
}: AddMessageToConversationRouteParams) {
  const generateResponseTraced = function ({
    latestMessageText,
    clientContext,
    customData,
    dataStreamer,
    shouldStream,
    reqId,
    conversation,
    traceId,
  }: MakeTracedResponseParams & { traceId: string }) {
    const tracedFunc = wrapTraced(
      ({
        latestMessageText,
        clientContext,
        customData,
        dataStreamer,
        shouldStream,
        reqId,
        conversation,
      }: MakeTracedResponseParams) => {
        return generateResponse({
          latestMessageText,
          clientContext,
          customData,
          dataStreamer,
          shouldStream,
          reqId,
          conversation,
        });
      },
      {
        name: "generateResponse",
        event: {
          id: traceId,
          metadata: {
            conversationId: conversation._id.toHexString(),
          },
        },
      }
    );
    return tracedFunc({
      latestMessageText,
      clientContext,
      customData,
      dataStreamer,
      shouldStream,
      reqId,
      conversation,
    });
  };
  return async (
    req: ExpressRequest<AddMessageRequest["params"]>,
    res: ExpressResponse<ApiMessage, ConversationsRouterLocals>
  ) => {
    const dataStreamer = makeDataStreamer();
    const reqId = getRequestId(req);
    try {
      const {
        params: { conversationId: conversationIdString },
        body: { message, clientContext },
        query: { stream },
        ip,
      } = req;
      logRequest({
        reqId,
        message: stripIndents`Request info:
          User message: ${message}
          Stream: ${stream}
          IP: ${ip}
          ConversationId: ${conversationIdString}`,
      });

      const latestMessageText = message;

      if (latestMessageText.length > maxInputLengthCharacters) {
        throw makeRequestError({
          httpStatus: 400,
          message: "Message too long",
        });
      }

      const customData = await getCustomData({
        req,
        res,
        addMessageToConversationCustomData,
      });

      // --- LOAD CONVERSATION ---
      const conversation = await loadConversation({
        conversationIdString,
        conversations,
        createConversation,
        reqId,
        req,
        res,
      });

      // --- MAX CONVERSATION LENGTH CHECK ---
      if (
        hasTooManyUserMessagesInConversation(
          conversation,
          maxUserMessagesInConversation
        )
      ) {
        // Omit the system prompt and assume the user always received one response per message
        throw makeRequestError({
          httpStatus: 400,
          message: `Too many messages. You cannot send more than ${maxUserMessagesInConversation} messages in this conversation.`,
        });
      }

      // --- DETERMINE IF SHOULD STREAM ---
      const shouldStream = Boolean(stream);
      if (shouldStream) {
        dataStreamer.connect(res);
      }

      const assistantResponseMessageId = new ObjectId();

      // Only include the necessary message info for the conversastion.
      // This sends less data to Braintrust speeding up tracing
      // and also being more readable in the Braintrust UI.
      const traceConversation: Conversation = {
        ...conversation,
        messages: conversation.messages.map((message) => {
          const baseFields = {
            content: message.content,
            id: message.id,
            createdAt: message.createdAt,
            metadata: message.metadata,
          };

          if (message.role === "tool") {
            return {
              role: "tool",
              name: message.name,
              ...baseFields,
            } satisfies DbMessage<ToolMessage>;
          } else {
            return { ...baseFields, role: message.role } satisfies Exclude<
              Message,
              ToolMessage
            >;
          }
        }),
      };

      const { messages } = await generateResponseTraced({
        conversation: traceConversation,
        latestMessageText,
        clientContext,
        customData,
        dataStreamer,
        shouldStream,
        reqId,
        traceId: assistantResponseMessageId.toHexString(),
      });

      // Add custom data to user message.
      // Override with custom data defined in the route.
      const userMessage = messages[0];
      userMessage.customData = { ...customData, ...userMessage.customData };

      // --- SAVE QUESTION & RESPONSE ---
      const dbNewMessages = await addMessagesToDatabase({
        conversations,
        conversation,
        messages,
        assistantResponseMessageId,
      });
      const dbAssistantMessage = dbNewMessages[dbNewMessages.length - 1];

      assert(dbAssistantMessage !== undefined, "No assistant message found");
      const apiRes = convertMessageFromDbToApi(
        dbAssistantMessage,
        conversation._id
      );

      if (!shouldStream) {
        res.status(200).json(apiRes);
      } else {
        dataStreamer.streamData({
          type: "metadata",
          data: { conversationId: conversation._id.toString() },
        });
        dataStreamer.streamData({
          type: "finished",
          data: apiRes.id,
        });
        if (dataStreamer.connected) {
          dataStreamer.disconnect();
        }
      }

      await updateTraceIfExists({
        updateTrace,
        reqId,
        conversations,
        conversationId: conversation._id,
        assistantResponseMessageId: dbAssistantMessage.id,
      });
    } catch (error) {
      const { httpStatus, message } =
        (error as Error).name === "RequestError"
          ? (error as RequestError)
          : makeRequestError({
              message: (error as Error).message,
              stack: (error as Error).stack,
              httpStatus: 500,
            });

      sendErrorResponse({
        res,
        reqId,
        httpStatus,
        errorMessage: message,
      });
    } finally {
      if (dataStreamer.connected) {
        dataStreamer.disconnect();
      }
    }
  };
}

// --- HELPERS ---

async function getCustomData({
  req,
  res,
  addMessageToConversationCustomData,
}: {
  req: ExpressRequest;
  res: ExpressResponse<ApiMessage, ConversationsRouterLocals>;
  addMessageToConversationCustomData?: AddCustomDataFunc;
}) {
  try {
    return addMessageToConversationCustomData
      ? await addMessageToConversationCustomData(req, res)
      : undefined;
  } catch (_err) {
    throw makeRequestError({
      httpStatus: 500,
      message: "Unable to process custom data",
    });
  }
}

interface AddMessagesToDatabaseParams {
  conversation: Conversation;
  conversations: ConversationsService;
  messages: SomeMessage[];
  assistantResponseMessageId: ObjectId;
}

async function addMessagesToDatabase({
  conversation,
  conversations,
  messages,
  assistantResponseMessageId,
}: AddMessagesToDatabaseParams) {
  (
    messages as Parameters<
      typeof conversations.addManyConversationMessages
    >[0]["messages"]
  )[messages.length - 1].id = assistantResponseMessageId;

  const conversationId = conversation._id;
  const dbMessages = await conversations.addManyConversationMessages({
    conversationId,
    messages,
  });
  return dbMessages;
}

const loadConversation = async ({
  conversationIdString,
  conversations,
  createConversation,
  reqId,
  req,
  res,
}: {
  conversationIdString: string;
  conversations: ConversationsService;
  createConversation?: AddMessageToConversationRouteParams["createConversation"];
  reqId: string;
  req: ExpressRequest;
  res: ExpressResponse<ApiMessage, ConversationsRouterLocals>;
}) => {
  // Create a new conversation if the conversationId is "null"
  // and the route is configured to do so
  if (
    createConversation?.createOnNullConversationId === true &&
    conversationIdString === "null"
  ) {
    logRequest({
      reqId,
      message: stripIndents`Creating new conversation`,
    });
    return await conversations.create({
      customData: createConversation.addCustomData
        ? await createConversation.addCustomData(req, res)
        : undefined,
    });
  }

  // Throw if the conversationId is not a valid ObjectId
  const conversationId = ObjectId.isValid(conversationIdString)
    ? ObjectId.createFromHexString(conversationIdString)
    : (() => {
        throw makeRequestError({
          httpStatus: 400,
          message: `Invalid conversationId: ${conversationIdString}`,
        });
      })();

  const conversation = await conversations.findById({
    _id: conversationId,
  });
  if (!conversation) {
    throw makeRequestError({
      httpStatus: 404,
      message: `Conversation ${conversationId} not found`,
    });
  }
  return conversation;
};<|MERGE_RESOLUTION|>--- conflicted
+++ resolved
@@ -30,11 +30,8 @@
   GenerateResponse,
   GenerateResponseParams,
 } from "../../processors/GenerateResponse";
-<<<<<<< HEAD
 import { AddCustomDataFunc } from "../../processors";
-=======
 import { hasTooManyUserMessagesInConversation } from "../responses/createResponse";
->>>>>>> a34a5822
 
 export const DEFAULT_MAX_INPUT_LENGTH = 3000; // magic number for max input size for LLM
 export const DEFAULT_MAX_USER_MESSAGES_IN_CONVERSATION = 7; // magic number for max messages in a conversation
