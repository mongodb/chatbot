import request from "supertest";
import { Express } from "express";
import { AppConfig } from "../../app";
import {
  ConversationsMiddleware,
  rateLimitResponse,
} from "./conversationsRouter";
import { DEFAULT_API_PREFIX } from "../../app";
import { makeTestApp } from "../../test/testHelpers";
import { makeTestAppConfig } from "../../test/testHelpers";
<<<<<<< HEAD
import { ObjectId } from "mongodb-rag-core";
import exp from "constants";
=======
import { ObjectId } from "mongodb-rag-core/mongodb";
>>>>>>> f3875795

jest.setTimeout(60000);
describe("Conversations Router", () => {
  const ipAddress = "127.0.0.1";
  const addMessageEndpointUrl =
    DEFAULT_API_PREFIX + "/conversations/:conversationId/messages";

  let appConfig: AppConfig;
  beforeAll(async () => {
    ({ appConfig } = await makeTestAppConfig());
  });
  test("Should apply conversation router rate limit", async () => {
    const { app, origin } = await makeTestApp({
      conversationsRouterConfig: {
        ...appConfig.conversationsRouterConfig,
        rateLimitConfig: {
          routerRateLimitConfig: {
            windowMs: 5000, // Big window to cover test duration
            max: 1,
          },
        },
      },
    });

    const successRes = await createConversationReq({ app, origin });
    const rateLimitedRes = await createConversationReq({ app, origin });
    expect(successRes.status).toBe(200);
    expect(rateLimitedRes.status).toBe(429);
    expect(rateLimitedRes.body).toStrictEqual(rateLimitResponse);
  });
  test("Should apply add message endpoint rate limit", async () => {
    const { app, origin } = await makeTestApp({
      conversationsRouterConfig: {
        ...appConfig.conversationsRouterConfig,
        rateLimitConfig: {
          addMessageRateLimitConfig: {
            windowMs: 20000, // Big window to cover test duration
            max: 1,
          },
        },
      },
    });
    const res = await createConversationReq({ app, origin });
    const conversationId = res.body._id;
    const successRes = await createConversationMessageReq({
      app,
      conversationId,
      origin,
      message: "what is the current version of mongodb server?",
    });
    const rateLimitedRes = await createConversationMessageReq({
      app,
      conversationId,
      origin,
      message: "what is the current version of mongodb server?",
    });
    expect(successRes.error).toBeFalsy();
    expect(successRes.status).toBe(200);
    expect(rateLimitedRes.status).toBe(429);
    expect(rateLimitedRes.body).toStrictEqual(rateLimitResponse);
  });
  test("Should apply global slow down", async () => {
    let limitReached = false;
    const { app, origin } = await makeTestApp({
      conversationsRouterConfig: {
        ...appConfig.conversationsRouterConfig,
        rateLimitConfig: {
          routerSlowDownConfig: {
            windowMs: 10000,
            delayAfter: 1,
            delayMs: 1,
            onLimitReached: () => {
              limitReached = true;
            },
          },
        },
      },
    });
    const successRes = await createConversationReq({ app, origin });
    const slowedRes = await createConversationReq({ app, origin });
    expect(successRes.status).toBe(200);
    expect(slowedRes.status).toBe(200);
    expect(limitReached).toBe(true);
  });
  test("Should apply add message endpoint slow down", async () => {
    let limitReached = false;
    const { app, origin } = await makeTestApp({
      conversationsRouterConfig: {
        ...appConfig.conversationsRouterConfig,
        rateLimitConfig: {
          addMessageSlowDownConfig: {
            windowMs: 30000, // big window to cover test duration
            delayAfter: 1,
            delayMs: 1,
            onLimitReached: () => {
              limitReached = true;
            },
          },
        },
      },
    });
    const conversationRes = await createConversationReq({ app, origin });
    const conversationId = conversationRes.body._id;
    const successRes = await createConversationMessageReq({
      app,
      conversationId,
      origin,
      message: "what is the current version of mongodb server?",
    });
    const slowedRes = await createConversationMessageReq({
      app,
      conversationId,
      origin,
      message: "what is the current version of mongodb server?",
    });
    expect(conversationRes.status).toBe(200);
    expect(successRes.status).toBe(200);
    expect(slowedRes.status).toBe(200);
    expect(limitReached).toBe(true);
  });

  test("Should use route level middleware", async () => {
    const mockMiddleware = jest.fn();
    const { app, origin } = await makeTestApp({
      conversationsRouterConfig: {
        ...appConfig.conversationsRouterConfig,
        rateLimitConfig: {
          routerRateLimitConfig: {
            windowMs: 5000, // Big window to cover test duration
            max: 1,
          },
        },
        middleware: [mockMiddleware],
      },
    });
    await createConversationReq({ app, origin });
    expect(mockMiddleware).toHaveBeenCalled();
  });
  test("should use route level middleware conversations service", async () => {
    let called = false;
    const middlewareWithConversationsService: ConversationsMiddleware = async (
      _,
      res
    ) => {
      const noMatch = await res.locals.conversations.findById({
        _id: new ObjectId(),
      });
      expect(noMatch).toBe(null);
      called = true;
    };
    const { app, origin } = await makeTestApp({
      conversationsRouterConfig: {
        ...appConfig.conversationsRouterConfig,
        rateLimitConfig: {
          routerRateLimitConfig: {
            windowMs: 5000, // Big window to cover test duration
            max: 1,
          },
        },
        middleware: [middlewareWithConversationsService],
      },
    });
    await createConversationReq({ app, origin });
    expect(called).toBe(true);
  });
  test("should use route middleware customData", async () => {
    const middleware1: ConversationsMiddleware = (_, res, next) => {
      res.locals.customData.middleware1 = true;
      next();
    };
    let called = false;
    const middleware2: ConversationsMiddleware = (_, res, next) => {
      expect(res.locals.customData.middleware1).toBe(true);
      called = true;
      next();
    };
    const { app, origin } = await makeTestApp({
      conversationsRouterConfig: {
        ...appConfig.conversationsRouterConfig,
        rateLimitConfig: {
          routerRateLimitConfig: {
            windowMs: 5000, // Big window to cover test duration
            max: 1,
          },
        },
        middleware: [middleware1, middleware2],
      },
    });
    await createConversationReq({ app, origin });
    expect(called).toBe(true);
  });
  it("should create a new conversation with 'null' value for addMessageToConversation if configured", async () => {
    const { app, origin } = await makeTestApp({
      conversationsRouterConfig: {
        ...appConfig.conversationsRouterConfig,
        createConversationOnNullMessageId: true,
      },
    });
    const res = await createConversationMessageReq({
      app,
      origin,
      conversationId: "null",
      message: "what is the current version of mongodb server?",
    });
    expect(res.status).toBe(200);
  });
  it("should not create a new conversation with 'null' value for addMessageToConversation if not configured", async () => {
    const { app, origin } = await makeTestApp({
      conversationsRouterConfig: {
        ...appConfig.conversationsRouterConfig,
        createConversationOnNullMessageId: false,
      },
    });
    const res = await createConversationMessageReq({
      app,
      origin,
      conversationId: "null",
      message: "what is the current version of mongodb server?",
    });
    expect(res.status).toBe(400);
  });

  // Helpers
  /**
    Helper function to create a new conversation
   */
  async function createConversationReq({
    app,
    origin,
  }: {
    app: Express;
    origin: string;
  }) {
    const createConversationRes = await request(app)
      .post(DEFAULT_API_PREFIX + "/conversations")
      .set("X-FORWARDED-FOR", ipAddress)
      .set("Origin", origin)
      .send();
    return createConversationRes;
  }
  /**
    Helper function to create a new message in a conversation
   */
  async function createConversationMessageReq({
    app,
    conversationId,
    message,
    origin,
  }: {
    app: Express;
    conversationId: string;
    message: string;
    origin: string;
  }) {
    const createConversationRes = await request(app)
      .post(addMessageEndpointUrl.replace(":conversationId", conversationId))
      .set("X-FORWARDED-FOR", ipAddress)
      .set("Origin", origin)
      .send({ message });
    return createConversationRes;
  }
});<|MERGE_RESOLUTION|>--- conflicted
+++ resolved
@@ -8,12 +8,7 @@
 import { DEFAULT_API_PREFIX } from "../../app";
 import { makeTestApp } from "../../test/testHelpers";
 import { makeTestAppConfig } from "../../test/testHelpers";
-<<<<<<< HEAD
-import { ObjectId } from "mongodb-rag-core";
-import exp from "constants";
-=======
 import { ObjectId } from "mongodb-rag-core/mongodb";
->>>>>>> f3875795
 
 jest.setTimeout(60000);
 describe("Conversations Router", () => {
