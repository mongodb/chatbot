--- conflicted
+++ resolved
@@ -26,11 +26,8 @@
   makeGetConversationRoute,
 } from "./getConversation";
 import { UpdateTraceFunc } from "./UpdateTraceFunc";
-<<<<<<< HEAD
 import { GenerateResponse } from "../../processors/GenerateResponse";
-=======
 import { Logger } from "mongodb-rag-core/braintrust";
->>>>>>> 4e2b776a
 
 /**
   Configuration for rate limiting on the /conversations/* routes.
@@ -258,9 +255,9 @@
   return typeof origin === "string" && origin.length > 0
     ? {
         originCode: getOriginCode(origin),
-      } 
+      }
     : undefined;
-}
+};
 
 const addUserAgentToCustomData: AddCustomDataFunc = async (req) =>
   req.headers["user-agent"]
@@ -401,11 +398,8 @@
         }
       : undefined,
     updateTrace: addMessageToConversationUpdateTrace,
-<<<<<<< HEAD
     generateResponse,
-=======
     braintrustLogger,
->>>>>>> 4e2b776a
   });
   conversationsRouter.post(
     "/:conversationId/messages",
