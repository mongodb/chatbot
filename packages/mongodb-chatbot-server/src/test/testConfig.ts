/**
  @fileoverview This file contains the configuration implementation for the chat server,
  which is run from `index.ts`.
 */
import "dotenv/config";
import {
  EmbeddedContent,
  makeMongoDbEmbeddedContentStore,
  makeOpenAiEmbedder,
  makeMongoDbVerifiedAnswerStore,
  makeBoostOnAtlasSearchFilter,
  makeDefaultFindContent,
  CORE_ENV_VARS,
  assertEnvVars,
  makeMongoDbConversationsService,
  makeOpenAiChatLlm,
  SystemPrompt,
  UserMessage,
  defaultConversationConstants,
} from "mongodb-rag-core";
import { MongoClient, Db } from "mongodb-rag-core/mongodb";
import { AzureOpenAI } from "mongodb-rag-core/openai";
import { stripIndents } from "common-tags";
import { AppConfig } from "../app";
import { makeFilterNPreviousMessages } from "../processors";
import { makeDefaultReferenceLinks } from "../processors/makeDefaultReferenceLinks";
import { MONGO_MEMORY_SERVER_URI } from "./constants";
import {
  MakeUserMessageFunc,
  MakeUserMessageFuncParams,
  GenerateUserPromptFunc,
<<<<<<< HEAD
  makeLegacyGeneratateResponse,
=======
  makeLegacyGenerateResponse,
>>>>>>> c87dc740
} from "../routes";

let mongoClient: MongoClient | undefined;
export let memoryDb: Db;
const uri = MONGO_MEMORY_SERVER_URI;
beforeAll(async () => {
  const testDbName = `conversations-test-${Date.now()}`;
  mongoClient = new MongoClient(uri);
  memoryDb = mongoClient.db(testDbName);
});

afterAll(async () => {
  await memoryDb?.dropDatabase();
  await mongoClient?.close();
  await embeddedContentStore.close();
  await verifiedAnswerStore.close();
});
export const {
  MONGODB_CONNECTION_URI,
  MONGODB_DATABASE_NAME,
  VECTOR_SEARCH_INDEX_NAME,
  OPENAI_ENDPOINT,
  OPENAI_API_KEY,
  OPENAI_RETRIEVAL_EMBEDDING_DEPLOYMENT,
  OPENAI_CHAT_COMPLETION_MODEL_VERSION,
  OPENAI_CHAT_COMPLETION_DEPLOYMENT,
  OPENAI_API_VERSION,
} = assertEnvVars(CORE_ENV_VARS);

const allowedOrigins = process.env.ALLOWED_ORIGINS?.split(",") || [];

/**
  Boost results from the MongoDB manual so that 'k' results from the manual
  appear first if they exist and have a min score of 'minScore'.
 */
export const boostManual = makeBoostOnAtlasSearchFilter({
  /**
    Boosts results that have 3 words or less
   */
  async shouldBoostFunc({ text }: { text: string }) {
    return text.split(" ").filter((s) => s !== " ").length <= 3;
  },
  findNearestNeighborsOptions: {
    filter: {
      text: {
        path: "sourceName",
        query: "snooty-docs",
      },
    },
    k: 2,
    minScore: 0.88,
  },
  totalMaxK: 5,
});

export const openAiClient = new AzureOpenAI({
  apiKey: OPENAI_API_KEY,
  endpoint: OPENAI_ENDPOINT,
  apiVersion: OPENAI_API_VERSION,
});

export const embeddedContentStore = makeMongoDbEmbeddedContentStore({
  connectionUri: MONGODB_CONNECTION_URI,
  databaseName: MONGODB_DATABASE_NAME,
  searchIndex: {
    embeddingName: OPENAI_RETRIEVAL_EMBEDDING_DEPLOYMENT,
  },
});

export const verifiedAnswerStore = makeMongoDbVerifiedAnswerStore({
  connectionUri: MONGODB_CONNECTION_URI,
  databaseName: MONGODB_DATABASE_NAME,
  collectionName: "verified_answers",
});

export const embedder = makeOpenAiEmbedder({
  openAiClient,
  deployment: OPENAI_RETRIEVAL_EMBEDDING_DEPLOYMENT,
  backoffOptions: {
    numOfAttempts: 3,
    maxDelay: 5000,
  },
});

export const findContent = makeDefaultFindContent({
  embedder,
  store: embeddedContentStore,
  findNearestNeighborsOptions: {
    k: 5,
    path: "embedding",
    indexName: VECTOR_SEARCH_INDEX_NAME,
    minScore: 0.9,
  },
  searchBoosters: [boostManual],
});

export const makeUserMessage: MakeUserMessageFunc = async function ({
  preprocessedUserMessage,
  originalUserMessage,
  content,
}: MakeUserMessageFuncParams): Promise<UserMessage> {
  const chunkSeparator = "~~~~~~";
  const context = content.map((c) => c.text).join(`\n${chunkSeparator}\n`);
  const contentForLlm = `Using the following information, answer the question.
Different pieces of information are separated by "${chunkSeparator}".

<Information>
${context}
<End information>

<Question>
${preprocessedUserMessage ?? originalUserMessage}
<End Question>`;
  return {
    role: "user",
    contentForLlm,
    content: originalUserMessage,
    preprocessedContent: preprocessedUserMessage,
  };
};

export const REJECT_QUERY_CONTENT = "REJECT_QUERY";
export const NO_VECTOR_CONTENT = "NO_VECTOR_CONTENT";
export const fakeGenerateUserPrompt: GenerateUserPromptFunc = async (args) => {
  const noVectorContent = args.userMessageText === NO_VECTOR_CONTENT;
  return {
    userMessage: {
      role: "user",
      content: args.userMessageText,
    },
    references: noVectorContent
      ? []
      : [
          {
            url: "https://mongodb.com/docs/manual/reference/operator/query/eq/?tck=docs-chatbot",
            title: "$eq",
          },
        ],
    rejectQuery: args.userMessageText === REJECT_QUERY_CONTENT,
    staticResponse: noVectorContent
      ? {
          content: defaultConversationConstants.NO_RELEVANT_CONTENT,
          role: "assistant",
          references: [],
        }
      : undefined,
  };
};

export const systemPrompt: SystemPrompt = {
  role: "system",
  content: stripIndents`You are expert MongoDB documentation chatbot.
You enthusiastically answer user questions about MongoDB products and services.
Your personality is friendly and helpful, like a professor or tech lead.
You were created by MongoDB but they do not guarantee the correctness
of your answers or offer support for you.
Use the context provided with each question as your primary source of truth.
NEVER lie or improvise incorrect answers.
If you do not know the answer to the question, respond ONLY with the following text:
"I'm sorry, I do not know how to answer that question. Please try to rephrase your query. You can also refer to the further reading to see if it helps."
NEVER include links in your answer.
Format your responses using Markdown.
DO NOT mention that your response is formatted in Markdown.
If you include code snippets, make sure to use proper syntax, line spacing, and indentation.
ONLY use code snippets present in the information given to you.
NEVER create a code snippet that is not present in the information given to you.
You ONLY know about the current version of MongoDB products. Versions are provided in the information. If \`version: null\`, then say that the product is unversioned.
Never mention "<Information>" or "<Question>" in your answer.
Refer to the information given to you as "my knowledge".`,
};

export const llm = makeOpenAiChatLlm({
  openAiClient,
  deployment: OPENAI_CHAT_COMPLETION_DEPLOYMENT,
  openAiLmmConfigOptions: {
    temperature: 0,
    max_tokens: 500,
  },
});

/**
  MongoDB Chatbot implementation of {@link MakeReferenceLinksFunc}.
  Returns references that look like:

  ```js
  {
    url: "https://mongodb.com/docs/manual/reference/operator/query/eq/?tck=docs-chatbot",
    title: "https://docs.mongodb.com/manual/reference/operator/query/eq/"
  }
  ```
 */
export function makeMongoDbReferences(chunks: EmbeddedContent[]) {
  const baseReferences = makeDefaultReferenceLinks(chunks);
  return baseReferences.map((ref: { url: string }) => {
    const url = new URL(ref.url);
    return {
      url: url.href,
      title: url.origin + url.pathname,
    };
  });
}

export const filterPrevious12Messages = makeFilterNPreviousMessages(12);

export async function makeDefaultConfig(): Promise<AppConfig> {
  const conversations = makeMongoDbConversationsService(memoryDb);
  return {
    conversationsRouterConfig: {
<<<<<<< HEAD
      generateResponse: makeLegacyGeneratateResponse({
=======
      generateResponse: makeLegacyGenerateResponse({
>>>>>>> c87dc740
        llm,
        generateUserPrompt: fakeGenerateUserPrompt,
        filterPreviousMessages: filterPrevious12Messages,
        systemMessage: systemPrompt,
        llmNotWorkingMessage:
          conversations.conversationConstants.LLM_NOT_WORKING,
        noRelevantContentMessage:
          conversations.conversationConstants.NO_RELEVANT_CONTENT,
      }),
      conversations,
    },
    maxRequestTimeoutMs: 30000,
    corsOptions: {
      origin: allowedOrigins,
    },
  };
}<|MERGE_RESOLUTION|>--- conflicted
+++ resolved
@@ -1,40 +1,22 @@
-/**
-  @fileoverview This file contains the configuration implementation for the chat server,
-  which is run from `index.ts`.
- */
 import "dotenv/config";
 import {
   EmbeddedContent,
   makeMongoDbEmbeddedContentStore,
   makeOpenAiEmbedder,
   makeMongoDbVerifiedAnswerStore,
-  makeBoostOnAtlasSearchFilter,
   makeDefaultFindContent,
   CORE_ENV_VARS,
   assertEnvVars,
   makeMongoDbConversationsService,
-  makeOpenAiChatLlm,
   SystemPrompt,
-  UserMessage,
-  defaultConversationConstants,
 } from "mongodb-rag-core";
 import { MongoClient, Db } from "mongodb-rag-core/mongodb";
 import { AzureOpenAI } from "mongodb-rag-core/openai";
 import { stripIndents } from "common-tags";
 import { AppConfig } from "../app";
-import { makeFilterNPreviousMessages } from "../processors";
+import { GenerateResponse, makeFilterNPreviousMessages } from "../processors";
 import { makeDefaultReferenceLinks } from "../processors/makeDefaultReferenceLinks";
 import { MONGO_MEMORY_SERVER_URI } from "./constants";
-import {
-  MakeUserMessageFunc,
-  MakeUserMessageFuncParams,
-  GenerateUserPromptFunc,
-<<<<<<< HEAD
-  makeLegacyGeneratateResponse,
-=======
-  makeLegacyGenerateResponse,
->>>>>>> c87dc740
-} from "../routes";
 
 let mongoClient: MongoClient | undefined;
 export let memoryDb: Db;
@@ -64,30 +46,6 @@
 } = assertEnvVars(CORE_ENV_VARS);
 
 const allowedOrigins = process.env.ALLOWED_ORIGINS?.split(",") || [];
-
-/**
-  Boost results from the MongoDB manual so that 'k' results from the manual
-  appear first if they exist and have a min score of 'minScore'.
- */
-export const boostManual = makeBoostOnAtlasSearchFilter({
-  /**
-    Boosts results that have 3 words or less
-   */
-  async shouldBoostFunc({ text }: { text: string }) {
-    return text.split(" ").filter((s) => s !== " ").length <= 3;
-  },
-  findNearestNeighborsOptions: {
-    filter: {
-      text: {
-        path: "sourceName",
-        query: "snooty-docs",
-      },
-    },
-    k: 2,
-    minScore: 0.88,
-  },
-  totalMaxK: 5,
-});
 
 export const openAiClient = new AzureOpenAI({
   apiKey: OPENAI_API_KEY,
@@ -125,94 +83,17 @@
     k: 5,
     path: "embedding",
     indexName: VECTOR_SEARCH_INDEX_NAME,
-    minScore: 0.9,
+    minScore: 0.7,
   },
-  searchBoosters: [boostManual],
 });
-
-export const makeUserMessage: MakeUserMessageFunc = async function ({
-  preprocessedUserMessage,
-  originalUserMessage,
-  content,
-}: MakeUserMessageFuncParams): Promise<UserMessage> {
-  const chunkSeparator = "~~~~~~";
-  const context = content.map((c) => c.text).join(`\n${chunkSeparator}\n`);
-  const contentForLlm = `Using the following information, answer the question.
-Different pieces of information are separated by "${chunkSeparator}".
-
-<Information>
-${context}
-<End information>
-
-<Question>
-${preprocessedUserMessage ?? originalUserMessage}
-<End Question>`;
-  return {
-    role: "user",
-    contentForLlm,
-    content: originalUserMessage,
-    preprocessedContent: preprocessedUserMessage,
-  };
-};
 
 export const REJECT_QUERY_CONTENT = "REJECT_QUERY";
 export const NO_VECTOR_CONTENT = "NO_VECTOR_CONTENT";
-export const fakeGenerateUserPrompt: GenerateUserPromptFunc = async (args) => {
-  const noVectorContent = args.userMessageText === NO_VECTOR_CONTENT;
-  return {
-    userMessage: {
-      role: "user",
-      content: args.userMessageText,
-    },
-    references: noVectorContent
-      ? []
-      : [
-          {
-            url: "https://mongodb.com/docs/manual/reference/operator/query/eq/?tck=docs-chatbot",
-            title: "$eq",
-          },
-        ],
-    rejectQuery: args.userMessageText === REJECT_QUERY_CONTENT,
-    staticResponse: noVectorContent
-      ? {
-          content: defaultConversationConstants.NO_RELEVANT_CONTENT,
-          role: "assistant",
-          references: [],
-        }
-      : undefined,
-  };
-};
 
 export const systemPrompt: SystemPrompt = {
   role: "system",
-  content: stripIndents`You are expert MongoDB documentation chatbot.
-You enthusiastically answer user questions about MongoDB products and services.
-Your personality is friendly and helpful, like a professor or tech lead.
-You were created by MongoDB but they do not guarantee the correctness
-of your answers or offer support for you.
-Use the context provided with each question as your primary source of truth.
-NEVER lie or improvise incorrect answers.
-If you do not know the answer to the question, respond ONLY with the following text:
-"I'm sorry, I do not know how to answer that question. Please try to rephrase your query. You can also refer to the further reading to see if it helps."
-NEVER include links in your answer.
-Format your responses using Markdown.
-DO NOT mention that your response is formatted in Markdown.
-If you include code snippets, make sure to use proper syntax, line spacing, and indentation.
-ONLY use code snippets present in the information given to you.
-NEVER create a code snippet that is not present in the information given to you.
-You ONLY know about the current version of MongoDB products. Versions are provided in the information. If \`version: null\`, then say that the product is unversioned.
-Never mention "<Information>" or "<Question>" in your answer.
-Refer to the information given to you as "my knowledge".`,
+  content: stripIndents`You're just a mock chatbot. What you think and say does not matter.`,
 };
-
-export const llm = makeOpenAiChatLlm({
-  openAiClient,
-  deployment: OPENAI_CHAT_COMPLETION_DEPLOYMENT,
-  openAiLmmConfigOptions: {
-    temperature: 0,
-    max_tokens: 500,
-  },
-});
 
 /**
   MongoDB Chatbot implementation of {@link MakeReferenceLinksFunc}.
@@ -226,8 +107,14 @@
   ```
  */
 export function makeMongoDbReferences(chunks: EmbeddedContent[]) {
-  const baseReferences = makeDefaultReferenceLinks(chunks);
-  return baseReferences.map((ref: { url: string }) => {
+  const baseReferences = makeDefaultReferenceLinks(
+    chunks.map((chunk) => ({
+      title: chunk.metadata?.pageTitle ?? chunk.url,
+      url: chunk.url,
+      metadata: chunk.metadata,
+    }))
+  );
+  return baseReferences.map((ref) => {
     const url = new URL(ref.url);
     return {
       url: url.href,
@@ -238,24 +125,28 @@
 
 export const filterPrevious12Messages = makeFilterNPreviousMessages(12);
 
+export const mockGenerateResponse: GenerateResponse = async ({
+  latestMessageText,
+}) => {
+  return {
+    messages: [
+      {
+        role: "user",
+        content: latestMessageText,
+      },
+      {
+        role: "assistant",
+        content: "some content",
+      },
+    ],
+  };
+};
+
 export async function makeDefaultConfig(): Promise<AppConfig> {
   const conversations = makeMongoDbConversationsService(memoryDb);
   return {
     conversationsRouterConfig: {
-<<<<<<< HEAD
-      generateResponse: makeLegacyGeneratateResponse({
-=======
-      generateResponse: makeLegacyGenerateResponse({
->>>>>>> c87dc740
-        llm,
-        generateUserPrompt: fakeGenerateUserPrompt,
-        filterPreviousMessages: filterPrevious12Messages,
-        systemMessage: systemPrompt,
-        llmNotWorkingMessage:
-          conversations.conversationConstants.LLM_NOT_WORKING,
-        noRelevantContentMessage:
-          conversations.conversationConstants.NO_RELEVANT_CONTENT,
-      }),
+      generateResponse: mockGenerateResponse,
       conversations,
     },
     maxRequestTimeoutMs: 30000,
