import { css } from "@emotion/css";
import { ParagraphSkeleton } from "@leafygreen-ui/skeleton-loader";
import { Avatar, Variant as AvatarVariant } from "@lg-chat/avatar";
import { MessageContent } from "./MessageContent";
import { Message as LGMessage, MessageSourceType } from "@lg-chat/message";
<<<<<<< HEAD
import { type MessageRatingProps } from "@lg-chat/message-rating";
import { Fragment, lazy, Suspense, useState } from "react";
import { useUser } from "./useUser";
import { useChatbotContext } from "./useChatbotContext";
import { useLinkData } from "./useLinkData";
import { getMessageLinks } from "./messageLinks";
import { RatingValue, type RatingCommentStatus } from "./MessageRating";
import { AssistantMessageData } from "./services/conversations";
=======
import {
  type MessageRatingProps,
  type MessageRatingValue,
} from "@lg-chat/message-rating";
import { Fragment, lazy, Suspense, useState } from "react";
import { useUser, User } from "./useUser";
import { MessageData } from "./services/conversations";
import { Conversation } from "./useConversation";
import { useChatbotContext } from "./useChatbotContext";
import { useLinkData } from "./useLinkData";
import { getMessageLinks } from "./messageLinks";
import { type RatingCommentStatus } from "./MessageRating";
>>>>>>> 00fada59

const MessageRatingWithFeedbackComment = lazy(async () => ({
  default: (await import("./MessageRating")).MessageRatingWithFeedbackComment,
}));

const MessagePrompts = lazy(async () => ({
  default: (await import("./MessagePrompts")).MessagePrompts,
}));

const LoadingSkeleton = () => {
  return (
    <ParagraphSkeleton
      className={css`
        width: 100%;
        min-width: 120px;
<<<<<<< HEAD
=======

        & > div {
          width: 100%;
        }
      `}
    />
  );
};
>>>>>>> 00fada59

        & > div {
          width: 100%;
        }
      `}
    />
  );
};

<<<<<<< HEAD
export type SomeMessageProps = {
  className?: string;
  content: string;
  id: string;
};

export type UserMessageProps = SomeMessageProps;

export function UserMessage({ className, content }: UserMessageProps) {
  const user = useUser();
  return (
    <LGMessage
      className={className}
      isSender
      avatar={<Avatar variant={AvatarVariant.User} name={user?.name} />}
      sourceType={MessageSourceType.Markdown}
      messageBody={content}
    />
  );
}

export type AssistantMessageProps = SomeMessageProps & {
  isLoading: boolean;
  rating?: {
    value?: RatingValue;
    comment?: string;
  };
  references?: AssistantMessageData["references"];
  suggestedPrompts?: {
    prompts: string[];
    onClick: (prompt: string) => void;
    canSubmit: (prompt: string) => boolean;
  };
  verified?: {
    verifier: string;
    verifiedAt: Date;
  };
};
=======
function getMessageInfo(message: MessageData, user?: User) {
  return {
    isSender: message.role === "user",
    senderName: message.role === "user" ? user?.name : "Mongo",
    avatarVariant:
      message.role === "user" ? AvatarVariant.User : AvatarVariant.Mongo,
  };
}

export const Message = ({
  messageData,
  suggestedPrompts = [],
  showSuggestedPrompts = true,
  canSubmitSuggestedPrompt = () => true,
  onSuggestedPromptClick,
  isLoading,
  showRating,
  conversation,
}: MessageProps) => {
  const { maxCommentCharacters } = useChatbotContext();
  const user = useUser();
  const info = getMessageInfo(messageData, user);

  const [ratingCommentStatus, setRatingCommentStatus] =
    useState<RatingCommentStatus>("none");
>>>>>>> 00fada59

export function AssistantMessage({
  id: messageId,
  content,
  isLoading,
  rating,
  references,
  suggestedPrompts,
  verified,
}: AssistantMessageProps) {
  const { chatbotName, conversation, maxCommentCharacters } =
    useChatbotContext();

  const [submittedRating, setSubmittedRating] = useState<
    RatingValue | undefined
  >();

  const [userComment, setUserComment] = useState<{
    status: RatingCommentStatus;
    text?: string;
    errorMessage?: string;
  }>({
    status: "none",
  });
  // const setUserCommentText = (text: string) => {
  //   setUserComment((prev) => ({ ...prev, text }));
  // };
  const setUserCommentError = (errorMessage?: string) => {
    setUserComment((prev) => ({ ...prev, errorMessage }));
  };

  function abandonUserComment() {
    setUserComment({
      status: "abandoned",
      text: undefined,
      errorMessage: undefined,
    });
  }

  async function submitUserComment() {
    if (!userComment.text) {
      // The user can't submit an empty comment
      return;
    }
    if (rating?.value === undefined) {
      // The user can't submit a comment without first submitting a rating
      return;
    }
    try {
      await conversation.commentMessage(messageId, userComment.text);
      setUserComment({
        ...userComment,
        status: "submitted",
        errorMessage: undefined,
      });
      setSubmittedRating(rating.value);
    } catch (err) {
      setUserCommentError(
        "There was an issue submitting the response to the server. Please try again."
      );
    }
  }

  const { tck } = useLinkData();
  const messageLinks = getMessageLinks(references, { tck });

  return (
    <Fragment key={messageId}>
      <LGMessage
        baseFontSize={16}
<<<<<<< HEAD
        isSender={false}
        avatar={<Avatar variant={AvatarVariant.Mongo} name={chatbotName} />}
        sourceType={MessageSourceType.Markdown}
        messageBody={content}
=======
        isSender={info.isSender}
        avatar={<Avatar variant={info.avatarVariant} name={info.senderName} />}
        sourceType={isLoading ? undefined : MessageSourceType.Markdown}
        messageBody={messageData.content}
>>>>>>> 00fada59
        verified={verified}
        links={messageLinks}
        componentOverrides={{ MessageContent }}
      >
        {isLoading ? <LoadingSkeleton /> : null}

        <Suspense fallback={null}>
<<<<<<< HEAD
          {rating ? (
            <MessageRatingWithFeedbackComment
              submit={submitUserComment}
              abandon={abandonUserComment}
              status={userComment.status}
              errorMessage={userComment.errorMessage}
              clearErrorMessage={() => setUserCommentError(undefined)}
              maxCommentCharacterCount={maxCommentCharacters}
              messageRatingProps={{
                value: rating.value,
                description: "How was the response?",
                hideThumbsUp: submittedRating === "disliked",
                hideThumbsDown: submittedRating === "liked",
=======
          {showRating ? (
            <MessageRatingWithFeedbackComment
              submit={submitRatingComment}
              abandon={abandonRatingComment}
              status={ratingCommentStatus}
              errorMessage={ratingCommentErrorMessage}
              clearErrorMessage={() => setRatingCommentErrorMessage(undefined)}
              maxCommentCharacterCount={maxCommentCharacters}
              messageRatingProps={{
                value:
                  messageData.rating === undefined
                    ? undefined
                    : messageData.rating
                    ? "liked"
                    : "disliked",
                description: "How was the response?",
                hideThumbsUp: submittedRatingValue === "disliked",
                hideThumbsDown: submittedRatingValue === "liked",
>>>>>>> 00fada59
                onChange: async (e) => {
                  const value = e.target.value as MessageRatingProps["value"];
                  if (!value) {
                    return;
                  }
<<<<<<< HEAD
                  if (userComment.status === "submitted") {
=======
                  if (ratingCommentStatus === "submitted") {
>>>>>>> 00fada59
                    // Once a user has submitted a comment for their rating we don't want them to be able to change their rating
                    return;
                  }
                  await conversation.rateMessage(
<<<<<<< HEAD
                    messageId,
=======
                    messageData.id,
>>>>>>> 00fada59
                    value === "liked" ? true : false
                  );
                },
              }}
            />
          ) : null}
        </Suspense>
      </LGMessage>
      <Suspense fallback={null}>
<<<<<<< HEAD
        {suggestedPrompts ? (
          <MessagePrompts
            prompts={suggestedPrompts.prompts}
            onPromptClick={(prompt) => suggestedPrompts.onClick?.(prompt)}
            canSubmit={suggestedPrompts.canSubmit}
          />
        ) : null}
      </Suspense>
    </Fragment>
  );
}

export function Message(
  props:
    | ({ role: "user" } & UserMessageProps)
    | ({ role: "assistant" } & AssistantMessageProps)
) {
  switch (props.role) {
    case "user":
      return <UserMessage {...props} />;
    case "assistant":
      return <AssistantMessage {...props} />;
  }
}
=======
        {showSuggestedPrompts && (
          <MessagePrompts
            prompts={suggestedPrompts}
            onPromptClick={(prompt) => onSuggestedPromptClick?.(prompt)}
            canSubmit={canSubmitSuggestedPrompt}
          />
        )}
      </Suspense>
    </Fragment>
  );
};
>>>>>>> 00fada59
<|MERGE_RESOLUTION|>--- conflicted
+++ resolved
@@ -3,7 +3,6 @@
 import { Avatar, Variant as AvatarVariant } from "@lg-chat/avatar";
 import { MessageContent } from "./MessageContent";
 import { Message as LGMessage, MessageSourceType } from "@lg-chat/message";
-<<<<<<< HEAD
 import { type MessageRatingProps } from "@lg-chat/message-rating";
 import { Fragment, lazy, Suspense, useState } from "react";
 import { useUser } from "./useUser";
@@ -12,27 +11,15 @@
 import { getMessageLinks } from "./messageLinks";
 import { RatingValue, type RatingCommentStatus } from "./MessageRating";
 import { AssistantMessageData } from "./services/conversations";
-=======
-import {
-  type MessageRatingProps,
-  type MessageRatingValue,
-} from "@lg-chat/message-rating";
-import { Fragment, lazy, Suspense, useState } from "react";
-import { useUser, User } from "./useUser";
-import { MessageData } from "./services/conversations";
-import { Conversation } from "./useConversation";
-import { useChatbotContext } from "./useChatbotContext";
-import { useLinkData } from "./useLinkData";
-import { getMessageLinks } from "./messageLinks";
-import { type RatingCommentStatus } from "./MessageRating";
->>>>>>> 00fada59
-
+
+const MessageRatingPromise = import("./MessageRating");
 const MessageRatingWithFeedbackComment = lazy(async () => ({
-  default: (await import("./MessageRating")).MessageRatingWithFeedbackComment,
+  default: (await MessageRatingPromise).MessageRatingWithFeedbackComment,
 }));
 
+const MessagePromptsPromise = import("./MessagePrompts");
 const MessagePrompts = lazy(async () => ({
-  default: (await import("./MessagePrompts")).MessagePrompts,
+  default: (await MessagePromptsPromise).MessagePrompts,
 }));
 
 const LoadingSkeleton = () => {
@@ -41,8 +28,6 @@
       className={css`
         width: 100%;
         min-width: 120px;
-<<<<<<< HEAD
-=======
 
         & > div {
           width: 100%;
@@ -51,17 +36,7 @@
     />
   );
 };
->>>>>>> 00fada59
-
-        & > div {
-          width: 100%;
-        }
-      `}
-    />
-  );
-};
-
-<<<<<<< HEAD
+
 export type SomeMessageProps = {
   className?: string;
   content: string;
@@ -100,33 +75,6 @@
     verifiedAt: Date;
   };
 };
-=======
-function getMessageInfo(message: MessageData, user?: User) {
-  return {
-    isSender: message.role === "user",
-    senderName: message.role === "user" ? user?.name : "Mongo",
-    avatarVariant:
-      message.role === "user" ? AvatarVariant.User : AvatarVariant.Mongo,
-  };
-}
-
-export const Message = ({
-  messageData,
-  suggestedPrompts = [],
-  showSuggestedPrompts = true,
-  canSubmitSuggestedPrompt = () => true,
-  onSuggestedPromptClick,
-  isLoading,
-  showRating,
-  conversation,
-}: MessageProps) => {
-  const { maxCommentCharacters } = useChatbotContext();
-  const user = useUser();
-  const info = getMessageInfo(messageData, user);
-
-  const [ratingCommentStatus, setRatingCommentStatus] =
-    useState<RatingCommentStatus>("none");
->>>>>>> 00fada59
 
 export function AssistantMessage({
   id: messageId,
@@ -151,9 +99,9 @@
   }>({
     status: "none",
   });
-  // const setUserCommentText = (text: string) => {
-  //   setUserComment((prev) => ({ ...prev, text }));
-  // };
+  const setUserCommentText = (text: string) => {
+    setUserComment((prev) => ({ ...prev, text }));
+  };
   const setUserCommentError = (errorMessage?: string) => {
     setUserComment((prev) => ({ ...prev, errorMessage }));
   };
@@ -197,17 +145,10 @@
     <Fragment key={messageId}>
       <LGMessage
         baseFontSize={16}
-<<<<<<< HEAD
         isSender={false}
         avatar={<Avatar variant={AvatarVariant.Mongo} name={chatbotName} />}
         sourceType={MessageSourceType.Markdown}
         messageBody={content}
-=======
-        isSender={info.isSender}
-        avatar={<Avatar variant={info.avatarVariant} name={info.senderName} />}
-        sourceType={isLoading ? undefined : MessageSourceType.Markdown}
-        messageBody={messageData.content}
->>>>>>> 00fada59
         verified={verified}
         links={messageLinks}
         componentOverrides={{ MessageContent }}
@@ -215,7 +156,6 @@
         {isLoading ? <LoadingSkeleton /> : null}
 
         <Suspense fallback={null}>
-<<<<<<< HEAD
           {rating ? (
             <MessageRatingWithFeedbackComment
               submit={submitUserComment}
@@ -224,50 +164,23 @@
               errorMessage={userComment.errorMessage}
               clearErrorMessage={() => setUserCommentError(undefined)}
               maxCommentCharacterCount={maxCommentCharacters}
+              onCommentChange={setUserCommentText}
               messageRatingProps={{
                 value: rating.value,
                 description: "How was the response?",
                 hideThumbsUp: submittedRating === "disliked",
                 hideThumbsDown: submittedRating === "liked",
-=======
-          {showRating ? (
-            <MessageRatingWithFeedbackComment
-              submit={submitRatingComment}
-              abandon={abandonRatingComment}
-              status={ratingCommentStatus}
-              errorMessage={ratingCommentErrorMessage}
-              clearErrorMessage={() => setRatingCommentErrorMessage(undefined)}
-              maxCommentCharacterCount={maxCommentCharacters}
-              messageRatingProps={{
-                value:
-                  messageData.rating === undefined
-                    ? undefined
-                    : messageData.rating
-                    ? "liked"
-                    : "disliked",
-                description: "How was the response?",
-                hideThumbsUp: submittedRatingValue === "disliked",
-                hideThumbsDown: submittedRatingValue === "liked",
->>>>>>> 00fada59
                 onChange: async (e) => {
                   const value = e.target.value as MessageRatingProps["value"];
                   if (!value) {
                     return;
                   }
-<<<<<<< HEAD
                   if (userComment.status === "submitted") {
-=======
-                  if (ratingCommentStatus === "submitted") {
->>>>>>> 00fada59
                     // Once a user has submitted a comment for their rating we don't want them to be able to change their rating
                     return;
                   }
                   await conversation.rateMessage(
-<<<<<<< HEAD
                     messageId,
-=======
-                    messageData.id,
->>>>>>> 00fada59
                     value === "liked" ? true : false
                   );
                 },
@@ -277,7 +190,6 @@
         </Suspense>
       </LGMessage>
       <Suspense fallback={null}>
-<<<<<<< HEAD
         {suggestedPrompts ? (
           <MessagePrompts
             prompts={suggestedPrompts.prompts}
@@ -301,17 +213,4 @@
     case "assistant":
       return <AssistantMessage {...props} />;
   }
-}
-=======
-        {showSuggestedPrompts && (
-          <MessagePrompts
-            prompts={suggestedPrompts}
-            onPromptClick={(prompt) => onSuggestedPromptClick?.(prompt)}
-            canSubmit={canSubmitSuggestedPrompt}
-          />
-        )}
-      </Suspense>
-    </Fragment>
-  );
-};
->>>>>>> 00fada59
+}