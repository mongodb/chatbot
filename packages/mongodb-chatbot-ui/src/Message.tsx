import { css } from "@emotion/css";
import { Body, Link } from "@leafygreen-ui/typography";
import { ParagraphSkeleton } from "@leafygreen-ui/skeleton-loader";
import { Avatar, Variant as AvatarVariant } from "@lg-chat/avatar";
import {
  Message as LGMessage,
  type MessageProps as LGMessageProps,
  MessageContent as LGMessageContent,
  type MessageContentProps,
  MessageSourceType,
} from "@lg-chat/message";
import {
  MessagePrompts as LGMessagePrompts,
  MessagePrompt,
} from "@lg-chat/message-prompts";
import {
  MessageRating,
  type MessageRatingProps,
  type MessageRatingValue,
} from "@lg-chat/message-rating";
import { Fragment, useRef, useState } from "react";
import { CSSTransition } from "react-transition-group";
import { useUser, User } from "./useUser";
import { MessageData } from "./services/conversations";
import { Conversation } from "./useConversation";
import { InlineMessageFeedback } from "@lg-chat/message-feedback";
// @ts-expect-error Typescript imports of icons currently not supported
import WarningIcon from "@leafygreen-ui/icon/dist/Warning";
import { spacing } from "@leafygreen-ui/tokens";
import { palette } from "@leafygreen-ui/palette";
import { useDarkMode } from "@leafygreen-ui/leafygreen-provider";
import { CharacterCount } from "./InputBar";
import { useChatbotContext } from "./useChatbotContext";
<<<<<<< HEAD
import { useLinkData } from "./useLinkData";
import { addQueryParams } from "./utils";
import { type RichLinkProps } from "@lg-chat/rich-links";
=======
import { headingStyle, disableSetextHeadings } from "./markdownHeadingStyle";
>>>>>>> dfad5923

const TRANSITION_DURATION_MS = 300;

const styles = {
  message_prompts: css`
    margin-left: 70px;
    @media screen and (max-width: 804px) {
      margin-left: 50px;
    }

    transition: opacity ${TRANSITION_DURATION_MS}ms ease-in;

    &-enter {
      opacity: 0;
    }
    &-enter-active {
      opacity: 1;
    }
    &-exit {
      opacity: 1;
    }
    &-exit-active {
      opacity: 0;
    }
  `,
  message_rating: css`
    margin-top: 0.5rem;

    // Ensure that the rating icons are properly center aligned. The
    // docs site has a global label style that adds a margin here
    // without this style.
    & label {
      margin: 0;
    }
  `,
  // This is a hacky fix for weird white-space issues in LG Chat.
  markdown_container: css`
    display: flex;
    flex-direction: column;

    & * {
      line-height: 28px;
    }

    & p {
      font-weight: 400;
    }

    & a {
      font-weight: 400;
    }

    & li {
      white-space: normal;
      margin-top: -1.5rem;

      & li {
        margin-top: 0;
      }
    }

    & code {
      white-space: pre-wrap;
    }
  `,
  // End hacky fix
  markdown_list: css`
    overflow-wrap: anywhere;
    margin-bottom: -1.5rem;

    & ul {
      margin-bottom: 0;
    }

    & ol {
      margin-bottom: 0;
    }
  `,
  loading_skeleton: css`
    width: 100%;
    min-width: 120px;

    & > div {
      width: 100%;
    }
  `,
  message_rating_comment: css`
    transition: opacity ${TRANSITION_DURATION_MS}ms ease-in;

    &-enter {
      opacity: 0;
    }
    &-enter-active {
      opacity: 1;
    }
    &-exit {
      opacity: 1;
    }
    &-exit-active {
      opacity: 0;
    }
  `,
};

const markdownProps = {
  className: styles.markdown_container,
  components: {
    a: ({ children, href }) => {
      return (
        <Link hideExternalIcon href={href}>
          {children}
        </Link>
      );
    },
    p: ({ children, ...props }) => {
      return <Body {...props}>{children}</Body>;
    },
    ol: ({ children, ordered, ...props }) => {
      return (
        <Body as="ol" className={styles.markdown_list} {...props}>
          {children}
        </Body>
      );
    },
    ul: ({ children, ordered, ...props }) => {
      return (
        <Body className={styles.markdown_list} as="ul" {...props}>
          {children}
        </Body>
      );
    },
    li: ({ children, ordered, node, ...props }) => {
      return (
        <Body as="li" {...props}>
          {children}
        </Body>
      );
    },
  },
} satisfies LGMessageProps["markdownProps"];

const LoadingSkeleton = () => {
  return <ParagraphSkeleton className={styles.loading_skeleton} />;
};

export type MessageProps = {
  messageData: MessageData;
  suggestedPrompts?: string[];
  showSuggestedPrompts?: boolean;
  onSuggestedPromptClick?: (prompt: string) => void;
  canSubmitSuggestedPrompt?: (prompt: string) => boolean;
  isLoading: boolean;
  showRating: boolean;
  conversation: Conversation;
};

function getMessageInfo(message: MessageData, user?: User) {
  return {
    isSender: message.role === "user",
    senderName: message.role === "user" ? user?.name : "Mongo",
    avatarVariant:
      message.role === "user" ? AvatarVariant.User : AvatarVariant.Mongo,
  };
}

type RatingCommentStatus = "none" | "submitted" | "abandoned";

const customMarkdownProps = {
  remarkPlugins: [headingStyle, disableSetextHeadings],
};

export function MessageContent({
  markdownProps: userMarkdownProps,
  ...props
}: MessageContentProps) {
  return (
    <LGMessageContent
      {...props}
      // @ts-expect-error @lg-chat/lg-markdown is using an older version of unified. The types are not compatible but the plugins work. https://jira.mongodb.org/browse/LG-4310
      markdownProps={{
        ...customMarkdownProps,
        ...userMarkdownProps,
      }}
    />
  );
}

export const Message = ({
  messageData,
  suggestedPrompts = [],
  showSuggestedPrompts = true,
  canSubmitSuggestedPrompt = () => true,
  onSuggestedPromptClick,
  isLoading,
  showRating,
  conversation,
}: MessageProps) => {
  const { maxCommentCharacters } = useChatbotContext();
  const user = useUser();
  const info = getMessageInfo(messageData, user);

  const [ratingCommentStatus, setRatingCommentStatus] =
    useState<RatingCommentStatus>("none");

  const [ratingCommentErrorMessage, setRatingCommentErrorMessage] = useState<
    string | undefined
  >();

  const [submittedRatingValue, setSubmittedRatingValue] = useState<
    MessageRatingValue | undefined
  >(undefined);

  async function submitRatingComment(commentText: string) {
    if (!commentText) {
      return;
    }
    try {
      await conversation.commentMessage(messageData.id, commentText);
      setRatingCommentStatus("submitted");
      setSubmittedRatingValue(messageData.rating ? "liked" : "disliked");
      setRatingCommentErrorMessage(undefined);
    } catch (err) {
      setRatingCommentErrorMessage(
        "Oops, there was an issue submitting the response to the server. Please try again."
      );
    }
  }
  function abandonRatingComment() {
    setRatingCommentStatus("abandoned");
  }

  const verifiedAnswer = messageData.metadata?.verifiedAnswer;
  const verified = verifiedAnswer
    ? {
        verifier: "MongoDB Staff",
        verifiedAt: new Date(verifiedAnswer.updated ?? verifiedAnswer.created),
      }
    : undefined;

  const { tck } = useLinkData();
  const messageLinks = messageData.references?.map(
    (reference): RichLinkProps => {
      const richLinkProps = {
        href: addQueryParams(reference.url, { tck }),
        children: reference.title,
      };
      if (reference.linkVariant) {
        return {
          ...richLinkProps,
          variant: reference.linkVariant,
        };
      }
      return richLinkProps;
    }
  );

  return (
    <Fragment key={messageData.id}>
      <LGMessage
        baseFontSize={16}
        isSender={info.isSender}
        avatar={<Avatar variant={info.avatarVariant} name={info.senderName} />}
        sourceType={isLoading ? undefined : MessageSourceType.Markdown}
        markdownProps={markdownProps}
        messageBody={messageData.content}
        verified={verified}
<<<<<<< HEAD
        links={messageLinks}
=======
        componentOverrides={{ MessageContent }}
>>>>>>> dfad5923
      >
        {isLoading ? <LoadingSkeleton /> : null}

        {showRating ? (
          <MessageRatingWithFeedbackComment
            submit={submitRatingComment}
            abandon={abandonRatingComment}
            status={ratingCommentStatus}
            errorMessage={ratingCommentErrorMessage}
            clearErrorMessage={() => setRatingCommentErrorMessage(undefined)}
            maxCommentCharacterCount={maxCommentCharacters}
            messageRatingProps={{
              value:
                messageData.rating === undefined
                  ? undefined
                  : messageData.rating
                  ? "liked"
                  : "disliked",
              className: styles.message_rating,
              description: "How was the response?",
              hideThumbsUp: submittedRatingValue === "disliked",
              hideThumbsDown: submittedRatingValue === "liked",
              onChange: async (e) => {
                const value = e.target.value as MessageRatingProps["value"];
                if (!value) {
                  return;
                }
                if (ratingCommentStatus === "submitted") {
                  // Once a user has submitted a comment for their rating we don't want them to be able to change their rating
                  return;
                }
                await conversation.rateMessage(
                  messageData.id,
                  value === "liked" ? true : false
                );
              },
            }}
          />
        ) : null}
      </LGMessage>
      {showSuggestedPrompts && (
        <MessagePrompts
          messagePrompts={suggestedPrompts}
          messagePromptsOnClick={(prompt) => onSuggestedPromptClick?.(prompt)}
          canSubmitSuggestedPrompt={canSubmitSuggestedPrompt}
        />
      )}
    </Fragment>
  );
};

export type MessagePromptsProps = {
  messagePrompts: string[];
  messagePromptsOnClick: (prompt: string) => void;
  canSubmitSuggestedPrompt: (prompt: string) => boolean;
};

export const MessagePrompts = ({
  messagePrompts,
  messagePromptsOnClick,
  canSubmitSuggestedPrompt,
}: MessagePromptsProps) => {
  const [selectedSuggestedPromptIndex, setSelectedSuggestedPromptIndex] =
    useState<number | undefined>(undefined);
  const nodeRef = useRef(null);

  // This ref is used to prevent the user from clicking a suggested
  // prompt multiple times. We use a ref instead of state to ensure that
  // the prompt is only selected and sent to the server once regardless
  // of where we are in the React render cycle.
  const suggestedPromptClickedRef = useRef(false);
  const onPromptSelected = (prompt: string, idx: number) => {
    // Don't do anything if the prompt is not selectable.
    if (!canSubmitSuggestedPrompt(prompt)) {
      return;
    }
    // Check the ref to prevent the prompt from being clicked multiple
    // times. This might happen if the user clicks the prompt again
    // while the list of prompts is animating out.
    if (suggestedPromptClickedRef.current) {
      return;
    }
    suggestedPromptClickedRef.current = true;
    setSelectedSuggestedPromptIndex(idx);
    // Wait for the prompts to fully animate out before calling the
    // click handler.
    setTimeout(() => {
      messagePromptsOnClick(prompt);
    }, TRANSITION_DURATION_MS);
  };

  return (
    <CSSTransition
      in={selectedSuggestedPromptIndex === undefined}
      timeout={TRANSITION_DURATION_MS}
      nodeRef={nodeRef}
      classNames={styles.message_prompts}
    >
      <div className={styles.message_prompts} ref={nodeRef}>
        <LGMessagePrompts label="Suggested Prompts">
          {messagePrompts.map((suggestedPrompt, idx) => (
            <MessagePrompt
              key={suggestedPrompt}
              onClick={() => onPromptSelected(suggestedPrompt, idx)}
              selected={idx === selectedSuggestedPromptIndex}
            >
              {suggestedPrompt}
            </MessagePrompt>
          ))}
        </LGMessagePrompts>
      </div>
    </CSSTransition>
  );
};

export type MessageRatingWithFeedbackCommentProps = {
  submit: (commentText: string) => void | Promise<void>;
  abandon: () => void;
  status: "none" | "submitted" | "abandoned";
  errorMessage?: string;
  clearErrorMessage?: () => void;
  maxCommentCharacterCount?: number;
  messageRatingProps: MessageRatingProps;
};

export function MessageRatingWithFeedbackComment(
  props: MessageRatingWithFeedbackCommentProps
) {
  const {
    submit,
    abandon,
    status,
    errorMessage,
    maxCommentCharacterCount,
    messageRatingProps,
  } = props;

  const hasRating = messageRatingProps.value !== undefined;

  // TODO: Use this to animate the transition after https://jira.mongodb.org/browse/LG-3965 is merged.
  // const ratingCommentInputVisible = hasRating && status !== "submitted" && status !== "abandoned";

  const ratingCommentRef = useRef(null);

  const isSubmitted = status === "submitted";

  const [characterCount, setCharacterCount] = useState(0);

  const characterCountExceeded = maxCommentCharacterCount
    ? characterCount > maxCommentCharacterCount
    : false;

  return (
    <div
      // TODO: This css is a hacky fix until https://jira.mongodb.org/browse/LG-3965 is merged
      // Once merged we can apply this margin directly to InlineMesssageFeedback
      className={css`
        & > div + div {
          margin-top: 0.5rem;
        }
      `}
    >
      <MessageRating {...messageRatingProps} />
      {hasRating && status !== "abandoned" ? (
        <>
          <InlineMessageFeedback
            ref={ratingCommentRef}
            // TODO: A custom className depends on https://jira.mongodb.org/browse/LG-3965
            // Once merged, we can use this className to animate a fade out animation with CSSTransition
            // className={styles.message_rating_comment}
            cancelButtonText="Cancel"
            onCancel={() => abandon()}
            submitButtonText="Submit"
            onSubmit={async (e) => {
              const form = e.target as HTMLFormElement;
              const textarea = form.querySelector("textarea");
              if (!characterCountExceeded) {
                await submit(textarea?.value ?? "");
              }
            }}
            textareaProps={{
              onChange: (e) => {
                const textarea = e.target as HTMLTextAreaElement;
                setCharacterCount(textarea.value.length);
              },
              // @ts-expect-error Hacky fix for https://jira.mongodb.org/browse/LG-3964
              label:
                messageRatingProps.value === "liked"
                  ? "Provide additional feedback here. What did you like about this response?"
                  : "Provide additional feedback here. How can we improve?",
            }}
            isSubmitted={isSubmitted}
            submittedMessage="Submitted! Thank you for your feedback."
            // TODO: we need to define textAreaProps.label instead of the regular label prop until https://jira.mongodb.org/browse/LG-3964 is merged
            // label={
            //   value === "liked"
            //     ? "Provide additional feedback here. What did you like about this response?"
            //     : "Provide additional feedback here. How can we improve?"
            // }
          />

          {maxCommentCharacterCount && status !== "submitted" ? (
            <div
              className={css`
                margin-top: -2rem !important;
                display: flex;
                flex-direction: row;
                gap: 0.5rem;
              `}
            >
              <CharacterCount
                current={characterCount}
                max={maxCommentCharacterCount}
              />
              {characterCountExceeded ? (
                <Body
                  className={css`
                    color: ${palette.red.base};
                  `}
                >
                  {`Message must contain ${maxCommentCharacterCount} characters or fewer`}
                </Body>
              ) : null}
            </div>
          ) : null}

          {errorMessage ? (
            <InlineMessageFeedbackErrorState errorMessage={errorMessage} />
          ) : null}
        </>
      ) : null}
    </div>
  );
}

// TODO: replace this with built-in error state after https://jira.mongodb.org/browse/LG-3966 is merged.
function InlineMessageFeedbackErrorState({
  errorMessage,
}: {
  errorMessage: string;
}) {
  const { darkMode } = useDarkMode();
  return (
    <div
      className={css`
        display: flex;
        gap: ${spacing[1]}px;
        align-items: center;
      `}
    >
      <WarningIcon color={palette.red.base} />
      <Body
        className={css`
          color: ${darkMode ? palette.gray.light1 : palette.gray.dark2};
        `}
      >
        {errorMessage}
      </Body>
    </div>
  );
}<|MERGE_RESOLUTION|>--- conflicted
+++ resolved
@@ -31,13 +31,10 @@
 import { useDarkMode } from "@leafygreen-ui/leafygreen-provider";
 import { CharacterCount } from "./InputBar";
 import { useChatbotContext } from "./useChatbotContext";
-<<<<<<< HEAD
 import { useLinkData } from "./useLinkData";
 import { addQueryParams } from "./utils";
 import { type RichLinkProps } from "@lg-chat/rich-links";
-=======
 import { headingStyle, disableSetextHeadings } from "./markdownHeadingStyle";
->>>>>>> dfad5923
 
 const TRANSITION_DURATION_MS = 300;
 
@@ -304,11 +301,8 @@
         markdownProps={markdownProps}
         messageBody={messageData.content}
         verified={verified}
-<<<<<<< HEAD
         links={messageLinks}
-=======
         componentOverrides={{ MessageContent }}
->>>>>>> dfad5923
       >
         {isLoading ? <LoadingSkeleton /> : null}
 
