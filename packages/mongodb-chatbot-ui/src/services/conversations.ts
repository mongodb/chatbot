--- conflicted
+++ resolved
@@ -1,11 +1,6 @@
 import { fetchEventSource } from "@microsoft/fetch-event-source";
-<<<<<<< HEAD
-import { References, VerifiedAnswer } from "mongodb-rag-core";
-=======
 import { type VerifiedAnswer } from "../verifiedAnswer";
 import { type References } from "../references";
-import { ConversationState } from "../useConversation";
->>>>>>> 00fada59
 import { strict as assert } from "node:assert";
 import { isProductionBuild } from "../utils";
 
