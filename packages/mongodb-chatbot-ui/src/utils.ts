--- conflicted
+++ resolved
@@ -81,7 +81,6 @@
   return urlObj.toString();
 }
 
-<<<<<<< HEAD
 // TypeScript utils
 
 /**
@@ -130,7 +129,6 @@
     Object.entries(t).filter(([fieldName]) => !omitFields.includes(fieldName))
   ) as Omit<T, OmitFields[number]>;
 }
-=======
 /**
  * Like the built-in `Partial` type, but it applies recursively to all nested fields.
  */
@@ -140,5 +138,4 @@
     : T[P] extends object
     ? DeepPartial<T[P]>
     : T[P];
-};
->>>>>>> dfad5923
+};