--- conflicted
+++ resolved
@@ -77,13 +77,8 @@
     "typescript": "^5"
   },
   "dependencies": {
-<<<<<<< HEAD
-    "@ai-sdk/azure": "^1.3.21",
-    "@ai-sdk/openai": "^1.3.20",
-=======
     "@ai-sdk/azure": "^1.3.23",
     "@ai-sdk/openai": "^1.3.22",
->>>>>>> 4e2b776a
     "@apidevtools/swagger-parser": "^10.1.0",
     "@langchain/anthropic": "^0.3.6",
     "@langchain/community": "^0.3.10",
@@ -92,11 +87,7 @@
     "@supercharge/promise-pool": "^3.2.0",
     "acquit": "^1.3.0",
     "acquit-require": "^0.1.1",
-<<<<<<< HEAD
     "ai": "^4.3.16",
-=======
-    "ai": "^4.3.15",
->>>>>>> 4e2b776a
     "braintrust": "^0.0.193",
     "common-tags": "^1",
     "deep-equal": "^2.2.3",
