--- conflicted
+++ resolved
@@ -102,12 +102,8 @@
     "ignore": "^5.3.2",
     "langchain": "^0.3.5",
     "mongodb": "^6.3.0",
-<<<<<<< HEAD
     "openai": "^5.9.1",
-=======
-    "openai": "^4.95.0",
     "pdfjs-dist": "^5.3.93",
->>>>>>> fb5e4c96
     "rimraf": "^6.0.1",
     "simple-git": "^3.27.0",
     "toml": "^3.0.0",
