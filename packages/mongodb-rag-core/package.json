{
  "name": "mongodb-rag-core",
  "version": "0.3.1",
  "description": "Common elements used by MongoDB Chatbot Framework components.",
  "author": "MongoDB, Inc.",
  "license": "Apache-2.0",
  "keywords": [
    "retrieval-augmented-generation",
    "rag",
    "chatbot",
    "mongodb",
    "mongodb-chatbot-framework"
  ],
  "repository": {
    "type": "git",
    "url": "https://github.com/mongodb/chatbot.git"
  },
  "homepage": "https://mongodb.github.io/chatbot/",
  "engines": {
    "node": ">=18",
    "npm": ">=8"
  },
  "files": [
    "build",
    "README.md"
  ],
  "exports": {
    ".": "./build/index.js",
    "./ingest": "./build/ingest/index.js",
    "./ingest/embed": "./build/embed/index.js",
    "./ingest/pages": "./build/pages/index.js",
    "./ingest/sources": "./build/sources/index.js",
    "./ingest/sources/snooty": "./build/sources/snooty/index.js"
  },
  "scripts": {
    "clean": "rm -rf build",
    "build": "tsc -b tsconfig.build.json",
    "test": "jest --forceExit",
    "lint": "eslint ./src --ext ts,tsx,js,jsx --report-unused-disable-directives",
    "lint:fix": "npm run lint -- --fix && prettier ./src --check --write",
    "docs": "npx typedoc --excludePrivate --exclude '**/*.test.ts' --out docs src",
    "release": "release-it"
  },
  "devDependencies": {
    "@babel/preset-typescript": "^7",
    "@babel/types": "^7",
    "@release-it/keep-a-changelog": "^4.0.0",
    "@types/common-tags": "^1",
    "@types/express": "^4.17.17",
    "@types/jest": "^26",
    "@types/node": "^12",
    "@typescript-eslint/eslint-plugin": "^5",
    "@typescript-eslint/parser": "^5",
    "eslint": "^8",
    "eslint-config-prettier": "^8",
    "eslint-plugin-prettier": "^4",
    "eslint-plugin-tsdoc": "^0.2.14",
    "express": "^4.19.2",
    "jest": "^29",
    "mongodb-memory-server": "^8",
    "prettier": "^2",
    "release-it": "^16.2.1",
    "ts-jest": "^29",
    "ts-node": "^10",
    "typedoc": "^0",
    "typescript": "^5"
  },
  "dependencies": {
    "@azure/openai": "^1.0.0-beta.5",
    "@langchain/core": "^0.2.9",
    "@langchain/openai": "^0.2.1",
<<<<<<< HEAD
    "acquit": "^1.3.0",
    "acquit-require": "^0.1.1",
=======
>>>>>>> 4151d501
    "common-tags": "^1",
    "dotenv": "^16.3.1",
    "exponential-backoff": "^3.1.1",
    "front-matter": "^4.0.2",
    "gray-matter": "^4.0.3",
    "langchain": "^0.2.11",
    "mongodb": "^6.3.0",
    "openai": "^3",
    "rimraf": "^6.0.1",
    "toml": "^3.0.0",
    "turndown-plugin-gfm": "^1.0.2",
    "typechat": "^0.0.10",
    "winston": "^3",
    "yaml": "^2.3.1",
    "zod": "^3.21.4"
  }
}<|MERGE_RESOLUTION|>--- conflicted
+++ resolved
@@ -69,11 +69,8 @@
     "@azure/openai": "^1.0.0-beta.5",
     "@langchain/core": "^0.2.9",
     "@langchain/openai": "^0.2.1",
-<<<<<<< HEAD
     "acquit": "^1.3.0",
     "acquit-require": "^0.1.1",
-=======
->>>>>>> 4151d501
     "common-tags": "^1",
     "dotenv": "^16.3.1",
     "exponential-backoff": "^3.1.1",
