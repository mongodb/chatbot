--- conflicted
+++ resolved
@@ -1,14 +1,8 @@
-<<<<<<< HEAD
 import { DataStreamer, makeDataStreamer } from "./DataStreamer";
-import type { OpenAiStreamingResponse } from "./ChatLlm";
 import { OpenAI } from "openai";
-=======
-import { makeDataStreamer } from "./DataStreamer";
 import type {
-  OpenAIChatCompletionWithoutUsage,
   OpenAiStreamingResponse,
 } from "./chatLlm";
->>>>>>> 68d6107b
 import { createResponse } from "node-mocks-http";
 import { EventEmitter } from "events";
 import { Response } from "express";
