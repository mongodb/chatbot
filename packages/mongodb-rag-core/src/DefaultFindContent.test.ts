--- conflicted
+++ resolved
@@ -4,15 +4,10 @@
 import { makeMongoDbEmbeddedContentStore } from "./MongoDbEmbeddedContentStore";
 import { makeOpenAiEmbedder } from "./OpenAiEmbedder";
 import { assertEnvVars } from "./assertEnvVars";
-<<<<<<< HEAD
 import {
   CORE_CHATBOT_APP_ENV_VARS,
   CORE_OPENAI_EMBEDDING_ENV_VARS,
 } from "./CoreEnvVars";
-=======
-import { CORE_ENV_VARS } from "./CoreEnvVars";
-import "dotenv/config";
->>>>>>> 4151d501
 
 jest.setTimeout(30000);
 describe("makeDefaultFindContent()", () => {
