import { stripIndent } from "common-tags";
import { strict as assert } from "assert";
import { FindNearestNeighborsOptions } from "./VectorStore";
import {
  type MongoDbEmbeddedContentStore,
  makeMongoDbEmbeddedContentStore,
} from "./MongoDbEmbeddedContentStore";
import { assertEnvVars } from "./assertEnvVars";
import { CORE_ENV_VARS } from "./CoreEnvVars";
import { makeOpenAiEmbedder } from "./OpenAiEmbedder";
import "dotenv/config";
import { PersistedPage } from "./Page";
import { AzureKeyCredential, OpenAIClient } from "@azure/openai";

const {
  MONGODB_CONNECTION_URI,
  MONGODB_DATABASE_NAME,
  OPENAI_ENDPOINT,
  OPENAI_API_KEY,
  OPENAI_EMBEDDING_DEPLOYMENT,
  VECTOR_SEARCH_INDEX_NAME,
} = assertEnvVars(CORE_ENV_VARS);

describe("MongoDbEmbeddedContentStore", () => {
  let store: MongoDbEmbeddedContentStore | undefined;
  beforeEach(async () => {
    // Need to use real Atlas connection in order to run vector searches
    const databaseName = `test-database-${Date.now()}`;
    store = makeMongoDbEmbeddedContentStore({
      connectionUri: MONGODB_CONNECTION_URI,
      databaseName,
    });
  });

  afterEach(async () => {
    assert(store);
    await store.drop();
    await store.close();
  });

  it("handles embedded content", async () => {
    assert(store);

    const page: PersistedPage = {
      action: "created",
      body: "foo",
      format: "md",
      sourceName: "source1",
      metadata: {
        tags: [],
      },
      updated: new Date(),
      url: "/x/y/z",
    };

    const embeddedContent = await store.loadEmbeddedContent({ page });
    expect(embeddedContent).toStrictEqual([]);

    await store.updateEmbeddedContent({
      page,
      embeddedContent: [
        {
          embedding: [],
          sourceName: page.sourceName,
          text: "foo",
          url: page.url,
          tokenCount: 0,
          updated: new Date(),
        },
      ],
    });

    expect(await store.loadEmbeddedContent({ page })).toMatchObject([
      {
        embedding: [],
        sourceName: "source1",
        text: "foo",
        url: "/x/y/z",
      },
    ]);

    // Won't find embedded content for some other page
    expect(
      await store.loadEmbeddedContent({
        page: { ...page, sourceName: "source2" },
      })
    ).toStrictEqual([]);
    expect(
      await store.loadEmbeddedContent({
        page: { ...page, url: page.url + "/" },
      })
    ).toStrictEqual([]);

    // Won't delete some other page's embedded content
    await store.deleteEmbeddedContent({
      page: { ...page, sourceName: "source2" },
    });
    expect((await store.loadEmbeddedContent({ page })).length).toBe(1);

    // Deletes embedded content for page
    await store.deleteEmbeddedContent({ page });
    expect(await store.loadEmbeddedContent({ page })).toStrictEqual([]);
  });
});

describe("nearest neighbor search", () => {
  const embedder = makeOpenAiEmbedder({
    openAiClient: new OpenAIClient(
      OPENAI_ENDPOINT,
      new AzureKeyCredential(OPENAI_API_KEY)
    ),
    deployment: OPENAI_EMBEDDING_DEPLOYMENT,
  });

  const findNearestNeighborOptions: Partial<FindNearestNeighborsOptions> = {
    k: 5,
    path: "embedding",
    indexName: VECTOR_SEARCH_INDEX_NAME,
    minScore: 0.9,
  };

  let store: MongoDbEmbeddedContentStore | undefined;
  beforeEach(async () => {
    // Need to use real Atlas connection in order to run vector searches
    const databaseName = MONGODB_DATABASE_NAME;
    store = makeMongoDbEmbeddedContentStore({
      connectionUri: MONGODB_CONNECTION_URI,
      databaseName,
    });
  });

  afterEach(async () => {
    assert(store);
    await store.close();
  });

  it("successfully finds nearest neighbors for relevant query", async () => {
    assert(store);

    const query = "Connect to MongoDB with Node.js";
    const { embedding } = await embedder.embed({
      text: query,
    });

    const matches = await store.findNearestNeighbors(
      embedding,
      findNearestNeighborOptions
    );
    expect(matches).toHaveLength(5);
  }, 20000);
  test("Should filter content to only match specific sourceName", async () => {
    assert(store);
    const query = "db.collection.insertOne()";
    const filter = {
      sourceName: "snooty-docs",
    };

    const { embedding } = await embedder.embed({
      text: query,
    });

    const matches = await store.findNearestNeighbors(embedding, {
      ...findNearestNeighborOptions,
      filter,
    });
    expect(
      matches.filter((match) => match.sourceName !== "snooty-docs")
    ).toHaveLength(0);
  }, 20000);
  test("Should filter content to not match a non-existent source", async () => {
    assert(store);
    const query = "db.collection.insertOne()";
    const filter = {
      sourceName: { $eq: "not-a-source-name" },
    };
    const { embedding } = await embedder.embed({
      text: query,
    });

    const noMatches = await store.findNearestNeighbors(embedding, {
      ...findNearestNeighborOptions,
      filter,
    });
    expect(noMatches).toHaveLength(0);
    // Validate that search works on same query for all sources
    const matches = await store.findNearestNeighbors(
      embedding,
      findNearestNeighborOptions
    );
    expect(matches.length).toBeGreaterThan(0);
  }, 20000);

  it("does not find nearest neighbors for irrelevant query", async () => {
    assert(store);
    // taken from https://en.wikipedia.org/wiki/Egg_as_food
    const query = stripIndent`Humans and human ancestors have scavenged and eaten animal eggs for millions of years.[1] Humans in Southeast Asia had domesticated chickens and harvested their eggs for food by 1500 BCE.[2] The most widely consumed eggs are those of fowl, especially chickens. Eggs of other birds, including ostriches and other ratites, are eaten regularly but much less commonly than those of chickens. People may also eat the eggs of reptiles, amphibians, and fish. Fish eggs consumed as food are known as roe or caviar.

    Bird and reptile eggs consist of a protective eggshell, albumen (egg white), and vitellus (egg yolk), contained within various thin membranes. Egg yolks and whole eggs store significant amounts of protein and choline,[3][4] and are widely used in cookery. Due to their protein content, the United States Department of Agriculture formerly categorized eggs as Meat within the Food Guide Pyramid (now MyPlate).[3] Despite the nutritional value of eggs, there are some potential health issues arising from cholesterol content, salmonella contamination, and allergy to egg proteins.

    Chickens and other egg-laying creatures are kept widely throughout the world and mass production of chicken eggs is a global industry. In 2009, an estimated 62.1 million metric tons of eggs were produced worldwide from a total laying flock of approximately 6.4 billion hens.[5] There are issues of regional variation in demand and expectation, as well as current debates concerning methods of mass production. In 2012, the European Union banned battery husbandry of chickens.`;
    const { embedding } = await embedder.embed({
      text: query,
    });
    const matches = await store.findNearestNeighbors(
      embedding,
      findNearestNeighborOptions
    );
    expect(matches).toHaveLength(0);
<<<<<<< HEAD
  }, 20000);
=======
  });

  it("has an overridable default collection name", async () => {
    assert(store);

    expect(store.metadata.collectionName).toBe("embedded_content");

    const storeWithCustomCollectionName = await makeMongoDbEmbeddedContentStore(
      {
        connectionUri: MONGODB_CONNECTION_URI,
        databaseName: store.metadata.databaseName,
        collectionName: "custom-embedded_content",
      }
    );

    expect(storeWithCustomCollectionName.metadata.collectionName).toBe(
      "custom-embedded_content"
    );
  });
>>>>>>> 220f774a
});<|MERGE_RESOLUTION|>--- conflicted
+++ resolved
@@ -206,9 +206,6 @@
       findNearestNeighborOptions
     );
     expect(matches).toHaveLength(0);
-<<<<<<< HEAD
-  }, 20000);
-=======
   });
 
   it("has an overridable default collection name", async () => {
@@ -228,5 +225,4 @@
       "custom-embedded_content"
     );
   });
->>>>>>> 220f774a
 });