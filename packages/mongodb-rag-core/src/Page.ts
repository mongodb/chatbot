--- conflicted
+++ resolved
@@ -56,16 +56,6 @@
   action: PageAction;
 };
 
-<<<<<<< HEAD
-export type LoadPagesQuery = {
-  /**
-    A custom query to refine the pages to load.
-   */
-  query: unknown;
-};
-
-export type LoadPagesArgs = {
-=======
 export type LoadPagesArgs<QueryShape = unknown> = {
   /**
     A custom query to refine the pages to load.
@@ -78,7 +68,6 @@
   */
   sources?: string[];
 
->>>>>>> 0a55dd4d
   /**
    If specified, refines the query to load pages with an updated date later
    or equal to the given date.
@@ -86,17 +75,10 @@
   updated?: Date;
 
   /**
-<<<<<<< HEAD
-   The names of the sources to load pages from. If undefined, loads available
-   pages from all sources.
-  */
-  sources?: string[];
-=======
    If specified, refines the query to only load pages where the url
    is included in the list.
   */
   urls?: string[];
->>>>>>> 0a55dd4d
 };
 
 /**
@@ -104,15 +86,6 @@
  */
 export type PageStore = {
   /**
-<<<<<<< HEAD
-    The query format the store accepts.
-   */
-  queryType: "mongodb" | string;
-  /**
-    Loads pages from the Page store.
-   */
-  loadPages(args?: LoadPagesQuery | LoadPagesArgs): Promise<PersistedPage[]>;
-=======
     The format that the store uses for custom queries. If not specified,
     the store does not allow custom queries.
    */
@@ -122,7 +95,6 @@
     Loads pages from the Page store.
    */
   loadPages(args?: LoadPagesArgs): Promise<PersistedPage[]>;
->>>>>>> 0a55dd4d
 
   /**
     Updates or adds the given pages in the store.
