--- conflicted
+++ resolved
@@ -1,21 +1,9 @@
-import { wrapLanguageModel } from "ai";
 export * from "ai";
 export * from "@ai-sdk/azure";
 export * from "@ai-sdk/openai";
-<<<<<<< HEAD
-export { mockId, mockValues, MockLanguageModelV2 } from "ai/test";
-// Note: This should probably be exported from ai,
-// but it's not yet available,
-// so need to do a bit of hackery to access it.
-export type LanguageModelMiddleware = Exclude<
-  Parameters<typeof wrapLanguageModel>[0]["middleware"],
-  any[]
->;
-=======
 export {
   mockId,
   mockValues,
   MockLanguageModelV2,
   MockEmbeddingModelV2,
-} from "ai/test";
->>>>>>> 93e177c3
+} from "ai/test";