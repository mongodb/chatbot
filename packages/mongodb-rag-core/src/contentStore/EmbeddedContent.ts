--- conflicted
+++ resolved
@@ -96,19 +96,10 @@
   Filters for querying the embedded content vector store.
  */
 export type QueryFilters = {
-<<<<<<< HEAD
+  url?: string;
   sourceName?: string | string[];
   version?: { current?: boolean; label?: string | string[] };
   sourceType?: Page["sourceType"] | string[];
-=======
-  url?: string;
-  sourceName?: string;
-  version?: {
-    current?: boolean;
-    label?: string;
-  };
-  sourceType?: Page["sourceType"];
->>>>>>> a34a5822
 };
 
 /** 
