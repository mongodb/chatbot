--- conflicted
+++ resolved
@@ -83,7 +83,9 @@
         page,
         embeddedContent: [
           {
-            embedding: [],
+            embeddings: {
+            [store.metadata.embeddingName]: new Array(1536).fill(0.1),
+          },
             sourceName: page.sourceName,
             text: page.body,
             url: page.url,
@@ -96,30 +98,14 @@
       expect(await store.loadEmbeddedContent({ page })).toMatchObject([
         {
           embeddings: {
-            [store.metadata.embeddingName]: new Array(1536).fill(0.1),
-          },
+          [store.metadata.embeddingName]: expect.any(Array),
+        },
           sourceName: page.sourceName,
           text: page.body,
           url: page.url,
         },
-<<<<<<< HEAD
       ]);
     }
-=======
-      ],
-    });
-
-    expect(await store.loadEmbeddedContent({ page })).toMatchObject([
-      {
-        embeddings: {
-          [store.metadata.embeddingName]: expect.any(Array),
-        },
-        sourceName: "source1",
-        text: "foo",
-        url: "/x/y/z",
-      },
-    ]);
->>>>>>> 12b7f305
 
     // Won't find embedded content for some other page
     expect(
@@ -150,6 +136,26 @@
     expect(
       await store.loadEmbeddedContent({ page: anotherPage })
     ).toStrictEqual([]);
+  });
+  it("has an overridable default collection name", async () => {
+    assert(store);
+
+    expect(store.metadata.collectionName).toBe("embedded_content");
+
+    const storeWithCustomCollectionName = await makeMongoDbEmbeddedContentStore(
+      {
+        connectionUri: MONGODB_CONNECTION_URI,
+        databaseName: store.metadata.databaseName,
+        collectionName: "custom-embedded_content",
+        searchIndex: {
+          embeddingName: "ada-02",
+        },
+      }
+    );
+
+    expect(storeWithCustomCollectionName.metadata.collectionName).toBe(
+      "custom-embedded_content"
+    );
   });
   it("has an overridable default collection name", async () => {
     assert(store);
