--- conflicted
+++ resolved
@@ -3,11 +3,8 @@
 import {
   EmbeddedContent,
   EmbeddedContentStore,
-<<<<<<< HEAD
   GetSourcesMatchParams,
-=======
   QueryFilters,
->>>>>>> 169d5eb2
 } from "./EmbeddedContent";
 import { FindNearestNeighborsOptions, WithScore } from "../VectorStore";
 import {
