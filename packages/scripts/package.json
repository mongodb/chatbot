{
  "name": "scripts",
  "version": "0.1.2",
  "description": "",
  "main": "index.js",
  "private": true,
  "scripts": {
    "createQualityTestsYaml-aug-2023": "npm run build && node ./build/createAug2023QualityTestsYaml.js",
    "createQualityTestsYaml-sept-2023": "npm run build && node ./build/createSept2023QualityTestsYaml.js",
    "scrubMessages": "npm run build && node ./build/scrubMessages.js",
    "analyzeMessages": "npm run build && node ./build/analyzeMessages.js",
    "createView/messages_by_rating": "npm run build && node ./build/createView/messages_by_rating.js",
    "createView/top_250_references": "npm run build && node ./build/createView/top_250_references.js",
    "createView/scrubbed_messages_by_rating": "npm run build && node ./build/createView/scrubbed_messages_by_rating.js",
    "createView/scrubbed_top_250_references": "npm run build && node ./build/createView/scrubbed_top_250_references.js",
    "createView/scrubbed_topics": "npm run build && node ./build/createView/scrubbed_topics.js",
    "build": "npm run clean && tsc -b",
    "postbuild": "cp ./src/MessageAnalysis.d.ts ./build/",
    "clean": "rm -rf ./build",
    "release": "release-it"
  },
  "keywords": [],
  "author": "",
  "license": "ISC",
  "dependencies": {
    "@release-it/bumper": "^5.1.0",
    "csv": "^6.3.1",
    "dotenv": "^16.3.1",
    "mongodb": "^5.7.0",
<<<<<<< HEAD
    "mongodb-chatbot-server": "^0.2.0",
    "mongodb-rag-core": "^0.1.0",
    "yaml": "^2.3.4"
=======
    "mongodb-chatbot-server": "*",
    "mongodb-rag-core": "*",
    "yaml": "^2.3.1"
>>>>>>> 67312089
  },
  "devDependencies": {
    "@babel/preset-typescript": "^7",
    "@babel/types": "^7.22.5",
    "@typescript-eslint/eslint-plugin": "^5",
    "@typescript-eslint/parser": "^5",
    "eslint": "^8",
    "eslint-config-prettier": "^8",
    "eslint-plugin-jsdoc": "^46.4.5",
    "eslint-plugin-prettier": "^4",
    "eslint-plugin-tsdoc": "^0.2.14",
    "prettier": "^2",
    "release-it": "^16",
    "typescript": "^5"
  }
}<|MERGE_RESOLUTION|>--- conflicted
+++ resolved
@@ -27,15 +27,9 @@
     "csv": "^6.3.1",
     "dotenv": "^16.3.1",
     "mongodb": "^5.7.0",
-<<<<<<< HEAD
-    "mongodb-chatbot-server": "^0.2.0",
-    "mongodb-rag-core": "^0.1.0",
-    "yaml": "^2.3.4"
-=======
     "mongodb-chatbot-server": "*",
     "mongodb-rag-core": "*",
-    "yaml": "^2.3.1"
->>>>>>> 67312089
+    "yaml": "^2.3.4"
   },
   "devDependencies": {
     "@babel/preset-typescript": "^7",
