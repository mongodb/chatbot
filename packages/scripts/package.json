--- conflicted
+++ resolved
@@ -28,12 +28,8 @@
     "listSlackMessages": "npm run build && node ./build/main/listSlackMessagesMain.js",
     "removeSlackMessage": "npm run build && node ./build/main/removeSlackMessageMain.js",
     "checkUrlsAgainstDB": "npm run build && node ./build/checkUrlsAgainstDB.js",
-<<<<<<< HEAD
-    "verifyPagesInSources": "npm run build && node ./build/verifyPagesInSources.js",
     "getLLMAnswers": "npm run build && node ./build/profound/getAndProcessAnswers.js",
-=======
     "verifyPagesInSource": "npm run build && node ./build/verifyPagesInSource.js",
->>>>>>> a2db64e5
     "test": "jest --forceExit",
     "build": "npm run clean && tsc -b tsconfig.build.json",
     "clean": "rm -rf ./build",
